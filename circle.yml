--- conflicted
+++ resolved
@@ -50,11 +50,7 @@
   # the Docker image with Cypress dependencies and Chrome browser
   cy-doc:
     docker:
-<<<<<<< HEAD
-      - image: cypress/browsers:node14.16.0-chrome89-ff86
-=======
       - image: cypress/browsers:node14.16.0-chrome90-ff88
->>>>>>> 6171fdff
     # by default, we use "small" to save on CI costs. bump on a per-job basis if needed.
     resource_class: small
     environment:
@@ -63,11 +59,7 @@
   # Docker image with non-root "node" user
   non-root-docker-user:
     docker:
-<<<<<<< HEAD
-      - image: cypress/browsers:node14.16.0-chrome89-ff86
-=======
       - image: cypress/browsers:node14.16.0-chrome90-ff88
->>>>>>> 6171fdff
         user: node
     environment:
       PLATFORM: linux
