version: 2.1

defaults: &defaults
  parallelism: 1
  working_directory: ~/cypress
  parameters: &defaultsParameters
    executor:
      type: executor
      default: cy-doc
    only-cache-for-root-user:
      type: boolean
      default: false
  executor: <<parameters.executor>>
  environment:
    ## set specific timezone
    TZ: "/usr/share/zoneinfo/America/New_York"

    ## store artifacts here
    CIRCLE_ARTIFACTS: /tmp/artifacts

    ## set so that e2e tests are consistent
    COLUMNS: 100
    LINES: 24

# filters and requires for testing binary with Firefox
mainBuildFilters: &mainBuildFilters
  filters:
    branches:
      only:
        - develop
        - 10.0-release
<<<<<<< HEAD
=======
        - fix-ci-artifact-uploads
>>>>>>> 17f272e9

# usually we don't build Mac app - it takes a long time
# but sometimes we want to really confirm we are doing the right thing
# so just add your branch to the list here to build and test on Mac
macWorkflowFilters: &mac-workflow-filters
  when:
    or:
    - equal: [ develop, << pipeline.git.branch >> ]
    - equal: [ '10.0-release', << pipeline.git.branch >> ]
    - equal: [ renovate/cypress-request-2.x, << pipeline.git.branch >> ]
    - matches:
          pattern: "-release$"
          value: << pipeline.git.branch >>

windowsWorkflowFilters: &windows-workflow-filters
  when:
    or:
    - equal: [ develop, << pipeline.git.branch >> ]
    - equal: [ '10.0-release', << pipeline.git.branch >> ]
    - equal: [ test-binary-downstream-windows, << pipeline.git.branch >> ]
    - equal: [ unify-890-ebusy-eperm, << pipeline.git.branch >> ]
    - matches:
          pattern: "-release$"
          value: << pipeline.git.branch >>
    - matches:
          pattern: "win*"
          value: << pipeline.git.branch >>

executors:
  # the Docker image with Cypress dependencies and Chrome browser
  cy-doc:
    docker:
      - image: cypress/browsers:node16.5.0-chrome94-ff93
    # by default, we use "small" to save on CI costs. bump on a per-job basis if needed.
    resource_class: small
    environment:
      PLATFORM: linux

  # Docker image with non-root "node" user
  non-root-docker-user:
    docker:
      - image: cypress/browsers:node16.5.0-chrome94-ff93
        user: node
    environment:
      PLATFORM: linux

  # executor to run on Mac OS
  # https://circleci.com/docs/2.0/executor-types/#using-macos
  # https://circleci.com/docs/2.0/testing-ios/#supported-xcode-versions
  mac:
    macos:
      # Executor should have Node >= required version
      xcode: "13.0.0"
    environment:
      PLATFORM: mac

  # executor to run on Windows - based off of the windows-orb default executor since it is
  # not customizable enough to align with our existing setup.
  # https://github.com/CircleCI-Public/windows-orb/blob/master/src/executors/default.yml
  # https://circleci.com/docs/2.0/hello-world-windows/#software-pre-installed-in-the-windows-image
  windows: &windows-executor
    machine:
      image: windows-server-2019-vs2019:stable
      shell: bash.exe -eo pipefail
    resource_class: windows.medium
    environment:
      PLATFORM: windows

commands:
  restore_workspace_binaries:
    steps:
      - attach_workspace:
          at: ~/
      # make sure we have cypress.zip received
      - run: ls -l
      - run: ls -l cypress.zip cypress.tgz
      - run: node --version
      - run: npm --version

  restore_cached_workspace:
    steps:
      - attach_workspace:
          at: ~/
      - install-required-node
      - unpack-dependencies

  restore_cached_binary:
    steps:
      - attach_workspace:
          at: ~/

  prepare-modules-cache:
    parameters:
      dont-move:
        type: boolean
        default: false
    steps:
      - run: node scripts/circle-cache.js --action prepare
      - unless:
          condition: << parameters.dont-move >>
          steps:
            - run:
                name: Move to /tmp dir for consistent caching across root/non-root users
                command: |
                  mkdir -p /tmp/node_modules_cache
                  mv ~/cypress/node_modules /tmp/node_modules_cache/root_node_modules
                  mv ~/cypress/cli/node_modules /tmp/node_modules_cache/cli_node_modules
                  mv ~/cypress/system-tests/node_modules /tmp/node_modules_cache/system-tests_node_modules
                  mv ~/cypress/globbed_node_modules /tmp/node_modules_cache/globbed_node_modules

  build-and-persist:
    description: Save entire folder as artifact for other jobs to run without reinstalling
    steps:
      - run:
          name: Build all codegen
          command: yarn gulp buildProd
      - run:
          name: Build packages
          command: yarn build
      - prepare-modules-cache # So we don't throw these in the workspace cache
      - persist_to_workspace:
          root: ~/
          paths:
            - cypress
            - .ssh
            - node_modules # contains the npm i -g modules

  install_cache_helpers_dependencies:
    steps:
      - run:
          # Dependencies needed by circle-cache.js, before we "yarn" or unpack cached node_modules
          name: Cache Helper Dependencies
          working_directory: ~/
          command: npm i glob@7.1.6 fs-extra@10.0.0 minimist@1.2.5 fast-json-stable-stringify@2.1.0

  unpack-dependencies:
    description: 'Unpacks dependencies associated with the current workflow'
    steps:
      - install_cache_helpers_dependencies
      - run:
          name: Generate Circle Cache Key
          command: node scripts/circle-cache.js --action cacheKey > circle_cache_key
      - restore_cache:
          name: Restore cache state, to check for known modules cache existence
          key: v{{ .Environment.CACHE_VERSION }}-{{ arch }}-test2-node-modules-cache-{{ checksum "circle_cache_key" }}
      - run:
          name: Move node_modules back from /tmp
          command: |
            if [[ -d "/tmp/node_modules_cache" ]]; then
              mv /tmp/node_modules_cache/root_node_modules ~/cypress/node_modules
              mv /tmp/node_modules_cache/cli_node_modules ~/cypress/cli/node_modules
              mv /tmp/node_modules_cache/system-tests_node_modules ~/cypress/system-tests/node_modules
              mv /tmp/node_modules_cache/globbed_node_modules ~/cypress/globbed_node_modules
              rm -rf /tmp/node_modules_cache
            fi
      - run:
          name: Restore all node_modules to proper workspace folders
          command: node scripts/circle-cache.js --action unpack

  restore_cached_system_tests_deps:
    description: 'Restore the cached node_modules for projects in "system-tests/projects/**"'
    steps:
      - run:
          name: Generate Circle Cache key for system tests
          command: ./system-tests/scripts/cache-key.sh > system_tests_cache_key
      - restore_cache:
          name: Restore system tests node_modules cache
          keys:
            - v{{ .Environment.CACHE_VERSION }}-{{ arch }}-system-tests-projects-node-modules-cache-{{ checksum "system_tests_cache_key" }}
            - v{{ .Environment.CACHE_VERSION }}-{{ arch }}-system-tests-projects-node-modules-cache-

  update_cached_system_tests_deps:
    description: 'Update the cached node_modules for projects in "system-tests/projects/**"'
    steps:
      - run:
          name: Generate Circle Cache key for system tests
          command: ./system-tests/scripts/cache-key.sh > system_tests_cache_key
      - restore_cache:
          name: Restore cache state, to check for known modules cache existence
          keys:
            - v{{ .Environment.CACHE_VERSION }}-{{ arch }}-system-tests-projects-node-modules-cache-state-{{ checksum "system_tests_cache_key" }}
      - run:
          name: Bail if specific cache exists
          command: |
            if [[ -f "system_tests_node_modules_installed" ]]; then
              echo "No updates to system tests node modules, exiting"
              circleci-agent step halt
            fi
      - restore_cache:
          name: Restore system tests node_modules cache
          keys:
            - v{{ .Environment.CACHE_VERSION }}-{{ arch }}-system-tests-projects-node-modules-cache-{{ checksum "system_tests_cache_key" }}
            - v{{ .Environment.CACHE_VERSION }}-{{ arch }}-system-tests-projects-node-modules-cache-
      - run:
          name: Update system-tests node_modules cache
          command: yarn workspace @tooling/system-tests projects:yarn:install
      - save_cache:
          name: Save system tests node_modules cache
          key: v{{ .Environment.CACHE_VERSION }}-{{ arch }}-system-tests-projects-node-modules-cache-{{ checksum "system_tests_cache_key" }}
          paths:
            - ~/.cache/cy-system-tests-node-modules
      - run: touch system_tests_node_modules_installed
      - save_cache:
          name: Save system tests node_modules cache state key
          key: v{{ .Environment.CACHE_VERSION }}-{{ arch }}-system-tests-projects-node-modules-cache-state-{{ checksum "system_tests_cache_key" }}
          paths:
            - system_tests_node_modules_installed

  caching-dependency-installer:
    description: 'Installs & caches the dependencies based on yarn lock & package json dependencies'
    parameters:
      only-cache-for-root-user:
        type: boolean
        default: false
    steps:
      - install_cache_helpers_dependencies
      - run:
          name: Generate Circle Cache Key
          command: node scripts/circle-cache.js --action cacheKey > circle_cache_key
      - restore_cache:
          name: Restore cache state, to check for known modules cache existence
          key: v{{ .Environment.CACHE_VERSION }}-{{ arch }}-test2-node-modules-cache-state-{{ checksum "circle_cache_key" }}
      - run:
          name: Bail if cache exists
          command: |
            if [[ -f "node_modules_installed" ]]; then
              echo "Node modules already cached for dependencies, exiting"
              circleci-agent step halt
            fi
      - run: date +%Y-%U > cache_date
      - restore_cache:
          name: Restore weekly yarn cache
          keys:
            - v{{ .Environment.CACHE_VERSION }}-{{ arch }}-test2-deps-root-weekly-{{ checksum "cache_date" }}
      - run:
          name: Install Node Modules
          command: |
            yarn --prefer-offline --frozen-lockfile --cache-folder ~/.yarn
          no_output_timeout: 20m
      - prepare-modules-cache:
          dont-move: <<parameters.only-cache-for-root-user>> # we don't move, so we don't hit any issues unpacking symlinks
      - when:
          condition: <<parameters.only-cache-for-root-user>> # we don't move to /tmp since we don't need to worry about different users
          steps:
            - save_cache:
                name: Saving node modules for root, cli, and all globbed workspace packages
                key: v{{ .Environment.CACHE_VERSION }}-{{ arch }}-test2-node-modules-cache-{{ checksum "circle_cache_key" }}
                paths:
                  - node_modules
                  - cli/node_modules
                  - system-tests/node_modules
                  - globbed_node_modules
      - unless:
          condition: <<parameters.only-cache-for-root-user>>
          steps:
            - save_cache:
                name: Saving node modules for root, cli, and all globbed workspace packages
                key: v{{ .Environment.CACHE_VERSION }}-{{ arch }}-test2-node-modules-cache-{{ checksum "circle_cache_key" }}
                paths:
                  - /tmp/node_modules_cache
      - run: touch node_modules_installed
      - save_cache:
          name: Saving node-modules cache state key
          key: v{{ .Environment.CACHE_VERSION }}-{{ arch }}-test2-node-modules-cache-state-{{ checksum "circle_cache_key" }}
          paths:
            - node_modules_installed
      - save_cache:
          name: Save weekly yarn cache
          key: v{{ .Environment.CACHE_VERSION }}-{{ arch }}-test2-deps-root-weekly-{{ checksum "cache_date" }}
          paths:
            - ~/.yarn

  verify-build-setup:
    description: Common commands run when setting up for build or yarn install
    parameters:
      executor:
        type: executor
        default: cy-doc
    steps:
      - run: pwd
      - run:
          name: print global yarn cache path
          command: echo $(yarn global bin)
      - run:
          name: print yarn version
          command: yarn versions
      - unless:
          condition:
            # stop-only does not correctly match on windows: https://github.com/bahmutov/stop-only/issues/78
            equal: [ *windows-executor, << parameters.executor >> ]
          steps:
            - run:
                name: Stop .only
                 # this will catch ".only"s in js/coffee as well
                command: yarn stop-only-all
      - run:
          name: Check terminal variables
          ## make sure the TERM is set to 'xterm' in node (Linux only)
          ## else colors (and tests) will fail
          ## See the following information
          ##   * http://andykdocs.de/development/Docker/Fixing+the+Docker+TERM+variable+issue
          ##   * https://unix.stackexchange.com/questions/43945/whats-the-difference-between-various-term-variables
          command: yarn check-terminal

  install-required-node:
    # https://discuss.circleci.com/t/switch-nodejs-version-on-machine-executor-solved/26675/2
    description: Install Node version matching .node-version
    steps:
      - run:
          name: Install Node
          command: |
            node_version=$(cat .node-version)
            [ -s "${HOME}/.nvm/nvm.sh" ] && \. "${HOME}/.nvm/nvm.sh" # This loads nvm
            if ! type nvm > /dev/null; then
              echo "Installing NVM"
              curl -o- https://raw.githubusercontent.com/creationix/nvm/v0.30.0/install.sh | bash
              [ -s "${HOME}/.nvm/nvm.sh" ] && \. "${HOME}/.nvm/nvm.sh" # This loads nvm
            fi
            echo "Installing Node $node_version"
            nvm install ${node_version}
            echo "Using Node $node_version"
            nvm use ${node_version}
            [[ $PLATFORM != 'windows' ]] && nvm alias default ${node_version} || sleep 2s
            echo "Installing Yarn"
            npm install yarn -g # ensure yarn is installed with the correct node engine
            yarn check-node-version
      - run:
          name: Check  Node
          command: yarn check-node-version

  install-chrome:
    description: Install Google Chrome
    parameters:
      channel:
        description: browser channel to install
        type: string
      version:
        description: browser version to install
        type: string
    steps:
      - run:
          name: Install Google Chrome (<<parameters.channel>>)
          command: |
            echo "Installing Chrome (<<parameters.channel>>) v<<parameters.version>>"
            wget -O /usr/src/google-chrome-<<parameters.channel>>_<<parameters.version>>_amd64.deb "http://dl.google.com/linux/chrome/deb/pool/main/g/google-chrome-<<parameters.channel>>/google-chrome-<<parameters.channel>>_<<parameters.version>>-1_amd64.deb" && \
            dpkg -i /usr/src/google-chrome-<<parameters.channel>>_<<parameters.version>>_amd64.deb ; \
            apt-get install -f -y && \
            rm -f /usr/src/google-chrome-<<parameters.channel>>_<<parameters.version>>_amd64.deb
            which google-chrome-<<parameters.channel>> || (printf "\n\033[0;31mChrome was not successfully downloaded - bailing\033[0m\n\n" && exit 1)
            echo "Location of Google Chrome Installation: `which google-chrome-<<parameters.channel>>`"
            echo "Google Chrome Version: `google-chrome-<<parameters.channel>> --version`"

  run-driver-integration-tests:
    parameters:
      browser:
        description: browser shortname to target
        type: string
      install-chrome-channel:
        description: chrome channel to install
        type: string
        default: ''
    steps:
      - restore_cached_workspace
      - when:
          condition: <<parameters.install-chrome-channel>>
          steps:
            - install-chrome:
                channel: <<parameters.install-chrome-channel>>
                version: $(node ./scripts/get-browser-version.js chrome:<<parameters.install-chrome-channel>>)
      - run:
          environment:
            CYPRESS_KONFIG_ENV: production
          command: |
            echo Current working directory is $PWD
            echo Total containers $CIRCLE_NODE_TOTAL

            if [[ -v PACKAGES_RECORD_KEY ]]; then
              # internal PR
              CYPRESS_RECORD_KEY=$PACKAGES_RECORD_KEY \
              yarn cypress:run --record --parallel --group 5x-driver-<<parameters.browser>> --browser <<parameters.browser>>
            else
              # external PR
              TESTFILES=$(circleci tests glob "cypress/e2e/**/*.cy.*" | circleci tests split --total=$CIRCLE_NODE_TOTAL)
              echo "Test files for this machine are $TESTFILES"

              if [[ -z "$TESTFILES" ]]; then
                echo "Empty list of test files"
              fi
              yarn cypress:run --browser <<parameters.browser>> --spec $TESTFILES
            fi
          working_directory: packages/driver
      - verify-mocha-results
      - store_test_results:
          path: /tmp/cypress
      - store_artifacts:
          path: /tmp/artifacts
      - store-npm-logs

  run-new-ui-tests:
    parameters:
      package:
        description: package to target
        type: enum
        enum: ['frontend-shared', 'launchpad', 'app']
      browser:
        description: browser shortname to target
        type: string
      percy:
        description: enable percy
        type: boolean
        default: false
      type:
        description: ct or e2e
        type: enum
        enum: ['ct', 'e2e']
      debug:
        description: debug option
        type: string
        default: ''
    steps:
      - restore_cached_workspace
      - run:
          command: |
            cmd=$([[ <<parameters.percy>> == 'true' ]] && echo 'yarn percy exec --parallel -- --') || true
            DEBUG=<<parameters.debug>> \
            CYPRESS_INTERNAL_FORCE_BROWSER_RELAUNCH='true' \
            CYPRESS_KONFIG_ENV=production \
            CYPRESS_RECORD_KEY=$TEST_LAUNCHPAD_RECORD_KEY \
            PERCY_PARALLEL_NONCE=$CIRCLE_SHA1 \
            PERCY_ENABLE=${PERCY_TOKEN:-0} \
            PERCY_PARALLEL_TOTAL=-1 \
            $cmd yarn workspace @packages/<<parameters.package>> cypress:run:<<parameters.type>> --browser <<parameters.browser>> --record --parallel --group <<parameters.package>>-<<parameters.type>>
      - store_test_results:
          path: /tmp/cypress
      - store_artifacts:
          path: ./packages/<<parameters.package>>/cypress/videos
      - store-npm-logs

  run-system-tests:
    parameters:
      browser:
        description: browser shortname to target
        type: string
    steps:
      - restore_cached_workspace
      - restore_cached_system_tests_deps
      - run:
          name: Run system tests
          command: |
            ALL_SPECS=`circleci tests glob "/root/cypress/system-tests/test/*spec*"`
            SPECS=
            for file in $ALL_SPECS; do
              # filter out non_root tests, they have their own stage
              if [[ "$file" == *"non_root"* ]]; then
                echo "Skipping $file"
                continue
              fi
              SPECS="$SPECS $file"
            done
            SPECS=`echo $SPECS | xargs -n 1 | circleci tests split --split-by=timings`
            echo SPECS=$SPECS
            yarn workspace @tooling/system-tests test:ci $SPECS --browser <<parameters.browser>>
      - verify-mocha-results
      - store_test_results:
          path: /tmp/cypress
      - store_artifacts:
          path: /tmp/artifacts
      - store-npm-logs

  store-npm-logs:
    description: Saves any NPM debug logs as artifacts in case there is a problem
    steps:
      - store_artifacts:
          path: ~/.npm/_logs

  post-install-comment:
    description: Post GitHub comment with a blurb on how to install pre-release version
    steps:
      - run:
          name: Post pre-release install comment
          command: |
            node scripts/add-install-comment.js \
              --npm npm-package-url.json \
              --binary binary-url.json

  verify-mocha-results:
    description: Double-check that Mocha tests ran as expected.
    parameters:
      expectedResultCount:
        description: The number of result files to expect, ie, the number of Mocha test suites that ran.
        type: integer
        ## by default, assert that at least 1 test ran
        default: 0
    steps:
      - run: yarn verify:mocha:results <<parameters.expectedResultCount>>

  clone-repo-and-checkout-branch:
    description: |
      Clones an external repo and then checks out the branch that matches the next version otherwise uses 'master' branch.
    parameters:
      repo:
        description: "Name of the github repo to clone like: cypress-example-kitchensink"
        type: string
      pull_request_id:
        description: Pull request number to check out before installing and testing
        type: integer
        default: 0
    steps:
      - restore_cached_binary
      - run:
          name: "Cloning test project: <<parameters.repo>>"
          command: |
            git clone --depth 1 --no-single-branch https://github.com/cypress-io/<<parameters.repo>>.git /tmp/<<parameters.repo>>
            cd /tmp/<<parameters.repo>> && (git checkout $(node ./scripts/get-next-version.js) || true)
      - when:
            condition: <<parameters.pull_request_id>>
            steps:
              - run:
                  name: Check out PR <<parameters.pull_request_id>>
                  working_directory: /tmp/<<parameters.repo>>
                  command: |
                    git fetch origin pull/<<parameters.pull_request_id>>/head:pr-<<parameters.pull_request_id>>
                    git checkout pr-<<parameters.pull_request_id>>

  test-binary-against-rwa:
    description: |
      Takes the built binary and NPM package, clones the RWA repo
      and runs the new version of Cypress against it.
    parameters:
      repo:
        description: "Name of the github repo to clone like"
        type: string
        default: "cypress-realworld-app"
      browser:
        description: Name of the browser to use, like "electron", "chrome", "firefox"
        type: enum
        enum: ["", "electron", "chrome", "firefox"]
        default: ""
      command:
        description: Test command to run to start Cypress tests
        type: string
        default: "yarn cypress:run"
      # if the repo to clone and test is a monorepo, you can
      # run tests inside a specific subfolder
      folder:
        description: Subfolder to test in
        type: string
        default: ""
      # you can test new features in the test runner against recipes or other repos
      # by opening a pull request in those repos and running this test job
      # against a pull request number in the example repo
      pull_request_id:
        description: Pull request number to check out before installing and testing
        type: integer
        default: 0
      wait-on:
        description: Whether to use wait-on to wait on a server to be booted
        type: string
        default: ""
      server-start-command:
        description: Server start command for repo
        type: string
        default: "CI=true yarn start"
    steps:
      - clone-repo-and-checkout-branch:
          repo: <<parameters.repo>>
      - when:
          condition: <<parameters.pull_request_id>>
          steps:
            - run:
                name: Check out PR <<parameters.pull_request_id>>
                working_directory: /tmp/<<parameters.repo>>
                command: |
                  git fetch origin pull/<<parameters.pull_request_id>>/head:pr-<<parameters.pull_request_id>>
                  git checkout pr-<<parameters.pull_request_id>>
                  git log -n 2
      - run:
          command: yarn
          working_directory: /tmp/<<parameters.repo>>
      - run:
          name: Install Cypress
          working_directory: /tmp/<<parameters.repo>>
          # force installing the freshly built binary
          command: |
            CYPRESS_INSTALL_BINARY=~/cypress/cypress.zip npm i --legacy-peer-deps ~/cypress/cypress.tgz && [[ -f yarn.lock ]] && yarn
      - run:
          name: Print Cypress version
          working_directory: /tmp/<<parameters.repo>>
          command: npx cypress version
      - run:
          name: Types check 🧩 (maybe)
          working_directory: /tmp/<<parameters.repo>>
          command: yarn types
      - run:
          working_directory: /tmp/<<parameters.repo>>
          command: <<parameters.server-start-command>>
          background: true
      - run:
          condition: <<parameters.wait-on>>
          name: "Waiting on server to boot: <<parameters.wait-on>>"
          command: "npx wait-on <<parameters.wait-on>>"
      - when:
          condition: <<parameters.folder>>
          steps:
            - when:
                condition: <<parameters.browser>>
                steps:
                  - run:
                      name: Run tests using browser "<<parameters.browser>>"
                      working_directory: /tmp/<<parameters.repo>>/<<parameters.folder>>
                      command: |
                        <<parameters.command>> -- --browser <<parameters.browser>>
            - unless:
                condition: <<parameters.browser>>
                steps:
                  - run:
                      name: Run tests using command
                      working_directory: /tmp/<<parameters.repo>>/<<parameters.folder>>
                      command: <<parameters.command>>

            - store_artifacts:
                name: screenshots
                path: /tmp/<<parameters.repo>>/<<parameters.folder>>/cypress/screenshots
            - store_artifacts:
                name: videos
                path: /tmp/<<parameters.repo>>/<<parameters.folder>>/cypress/videos
      - unless:
          condition: <<parameters.folder>>
          steps:
            - when:
                condition: <<parameters.browser>>
                steps:
                  - run:
                      name: Run tests using browser "<<parameters.browser>>"
                      working_directory: /tmp/<<parameters.repo>>
                      command: <<parameters.command>> -- --browser <<parameters.browser>>
            - unless:
                condition: <<parameters.browser>>
                steps:
                  - run:
                      name: Run tests using command
                      working_directory: /tmp/<<parameters.repo>>
                      command: <<parameters.command>>
            - store_artifacts:
                name: screenshots
                path: /tmp/<<parameters.repo>>/cypress/screenshots
            - store_artifacts:
                name: videos
                path: /tmp/<<parameters.repo>>/cypress/videos
      - store-npm-logs

  test-binary-against-repo:
    description: |
      Takes the built binary and NPM package, clones given example repo
      and runs the new version of Cypress against it.
    parameters:
      repo:
        description: "Name of the github repo to clone like: cypress-example-kitchensink"
        type: string
      browser:
        description: Name of the browser to use, like "electron", "chrome", "firefox"
        type: enum
        enum: ["", "electron", "chrome", "firefox"]
        default: ""
      command:
        description: Test command to run to start Cypress tests
        type: string
        default: "npm run e2e"
      build-project:
        description: Should the project build script be executed
        type: boolean
        default: true
      # if the repo to clone and test is a monorepo, you can
      # run tests inside a specific subfolder
      folder:
        description: Subfolder to test in
        type: string
        default: ""
      # you can test new features in the test runner against recipes or other repos
      # by opening a pull request in those repos and running this test job
      # against a pull request number in the example repo
      pull_request_id:
        description: Pull request number to check out before installing and testing
        type: integer
        default: 0
      wait-on:
        description: Whether to use wait-on to wait on a server to be booted
        type: string
        default: ""
      server-start-command:
        description: Server start command for repo
        type: string
        default: "npm start --if-present"
    steps:
      - clone-repo-and-checkout-branch:
          repo: <<parameters.repo>>
          pull_request_id: <<parameters.pull_request_id>>
      - run:
          # Install deps + Cypress binary with yarn if yarn.lock present
          command: |
            if [[ -f yarn.lock ]]; then
              yarn --frozen-lockfile
              CYPRESS_INSTALL_BINARY=~/cypress/cypress.zip yarn add -D ~/cypress/cypress.tgz
            else
              npm install
              CYPRESS_INSTALL_BINARY=~/cypress/cypress.zip npm install --legacy-peer-deps ~/cypress/cypress.tgz
            fi
          working_directory: /tmp/<<parameters.repo>>
      - run:
          name: Scaffold new config file
          working_directory: /tmp/<<parameters.repo>>
          environment:
            CYPRESS_INTERNAL_FORCE_SCAFFOLD: "1"
          command: |
            if [[ -f cypress.json ]]; then
              rm -rf cypress.json
              echo 'module.exports = {}' > cypress.config.js
            fi
      - run:
          name: Rename support file
          working_directory: /tmp/<<parameters.repo>>
          command: |
            if [[ -f cypress/support/index.js ]]; then
              mv cypress/support/index.js cypress/support/e2e.js
            fi
      - run:
          name: Print Cypress version
          working_directory: /tmp/<<parameters.repo>>
          command: npx cypress version
      - run:
          name: Types check 🧩 (maybe)
          working_directory: /tmp/<<parameters.repo>>
          command: |
            [[ -f yarn.lock ]] && yarn types || npm run types --if-present
      - when:
          condition: <<parameters.build-project>>
          steps:
          - run:
              name: Build 🏗 (maybe)
              working_directory: /tmp/<<parameters.repo>>
              command: |
                [[ -f yarn.lock ]] && yarn build || npm run build --if-present
      - run:
          working_directory: /tmp/<<parameters.repo>>
          command: <<parameters.server-start-command>>
          background: true
      - run:
          condition: <<parameters.wait-on>>
          name: "Waiting on server to boot: <<parameters.wait-on>>"
          command: "npx wait-on <<parameters.wait-on>> --timeout 120000"
      - when:
          condition: <<parameters.folder>>
          steps:
            - when:
                condition: <<parameters.browser>>
                steps:
                  - run:
                      name: Run tests using browser "<<parameters.browser>>"
                      working_directory: /tmp/<<parameters.repo>>/<<parameters.folder>>
                      command: |
                        <<parameters.command>> -- --browser <<parameters.browser>>
            - unless:
                condition: <<parameters.browser>>
                steps:
                  - run:
                      name: Run tests using command
                      working_directory: /tmp/<<parameters.repo>>/<<parameters.folder>>
                      command: <<parameters.command>>

            - store_artifacts:
                name: screenshots
                path: /tmp/<<parameters.repo>>/<<parameters.folder>>/cypress/screenshots
            - store_artifacts:
                name: videos
                path: /tmp/<<parameters.repo>>/<<parameters.folder>>/cypress/videos
      - unless:
          condition: <<parameters.folder>>
          steps:
            - when:
                condition: <<parameters.browser>>
                steps:
                  - run:
                      name: Run tests using browser "<<parameters.browser>>"
                      working_directory: /tmp/<<parameters.repo>>
                      command: <<parameters.command>> -- --browser <<parameters.browser>>
            - unless:
                condition: <<parameters.browser>>
                steps:
                  - run:
                      name: Run tests using command
                      working_directory: /tmp/<<parameters.repo>>
                      command: <<parameters.command>>
            - store_artifacts:
                name: screenshots
                path: /tmp/<<parameters.repo>>/cypress/screenshots
            - store_artifacts:
                name: videos
                path: /tmp/<<parameters.repo>>/cypress/videos
      - store-npm-logs

  build-binary:
    steps:
      - run:
          name: Check environment variables before code sign (if on Mac/Windows)
          # NOTE
          # our code sign works via electron-builder
          # by default, electron-builder will NOT sign app built in a pull request
          # even our internal one (!)
          # Usually this is not a problem, since we only build and test binary
          # built on "develop" and "master" branches
          # but if you need to really build and sign a binary in a PR
          # set variable CSC_FOR_PULL_REQUEST=true
          command: |
            set -e
            NEEDS_CODE_SIGNING=`node -p 'process.platform === "win32" || process.platform === "darwin"'`
            if [[ "$NEEDS_CODE_SIGNING" == "true" ]]; then
              echo "Checking for required environment variables..."
              if [ -z "$CSC_LINK" ]; then
                echo "Need to provide environment variable CSC_LINK"
                echo "with base64 encoded certificate .p12 file"
                exit 1
              fi
              if [ -z "$CSC_KEY_PASSWORD" ]; then
                echo "Need to provide environment variable CSC_KEY_PASSWORD"
                echo "with password for unlocking certificate .p12 file"
                exit 1
              fi
              echo "Succeeded."
            else
              echo "Not code signing for this platform"
            fi
      - run:
          name: Build the Cypress binary
          environment:
            DEBUG: electron-builder,electron-osx-sign*
          # notarization on Mac can take a while
          no_output_timeout: "45m"
          command: |
            node --version
            yarn binary-build --platform $PLATFORM --version $(node ./scripts/get-next-version.js)
      - run:
          name: Zip the binary
          command: yarn binary-zip --platform $PLATFORM
      - store-npm-logs
      - persist_to_workspace:
          root: ~/
          paths:
            - cypress/cypress.zip

  build-cypress-npm-package:
    parameters:
      executor:
        type: executor
        default: cy-doc
    steps:
      - run:
          name: Bump NPM version
          command: yarn get-next-version --npm
      - run:
          name: Build NPM package
          command: yarn build --scope cypress
      - run:
          command: ls -la types
          working_directory: cli/build
      - unless:
          condition:
            equal: [ *windows-executor, << parameters.executor >> ]
          steps:
            - run:
                name: list NPM package contents
                command: yarn workspace cypress size
      - run:
          name: pack NPM package
          working_directory: cli/build
          command: yarn pack --filename ../../cypress.tgz
      - run:
          name: list created NPM package
          command: ls -l
      - store-npm-logs
      - persist_to_workspace:
          root: ~/
          paths:
            - cypress/cypress.tgz

  upload-build-artifacts:
    steps:
      - run: ls -l
      - run:
          name: Upload unique binary to S3
          command: |
            node scripts/binary.js upload-build-artifact \
              --type binary \
              --file cypress.zip \
              --version $(node -p "require('./package.json').version")
      - run:
          name: Upload NPM package to S3
          command: |
            node scripts/binary.js upload-build-artifact \
              --type npm-package \
              --file cypress.tgz \
              --version $(node -p "require('./package.json').version")
      - store-npm-logs
      - run: ls -l
      - run: cat binary-url.json
      - run: cat npm-package-url.json
      - persist_to_workspace:
          root: ~/
          paths:
            - cypress/binary-url.json
            - cypress/npm-package-url.json

jobs:
  ## Checks if we already have a valid cache for the node_modules_install and if it has,
  ## skips ahead to the build step, otherwise installs and caches the node_modules
  node_modules_install:
    <<: *defaults
    parameters:
      <<: *defaultsParameters
      resource_class:
        type: string
        default: medium
    resource_class: << parameters.resource_class >>
    steps:
      - checkout
      - install-required-node
      - verify-build-setup:
          executor: << parameters.executor >>
      - persist_to_workspace:
          root: ~/
          paths:
            - cypress
            - .nvm # mac / linux
            - ProgramData/nvm # windows
      - caching-dependency-installer:
          only-cache-for-root-user: <<parameters.only-cache-for-root-user>>
      - store-npm-logs

  ## restores node_modules from previous step & builds if first step skipped
  build:
    <<: *defaults
    parameters:
      <<: *defaultsParameters
      resource_class:
        type: string
        default: medium+
    resource_class: << parameters.resource_class >>
    steps:
      - restore_cached_workspace
      - run:
          name: Top level packages
          command: yarn list --depth=0 || true
      - build-and-persist
      - store-npm-logs

  lint:
    <<: *defaults
    steps:
      - restore_cached_workspace
      - run:
          name: Linting 🧹
          command: |
            git clean -df
            yarn lint
      - run:
          name: cypress info (dev)
          command: node cli/bin/cypress info --dev
      - store-npm-logs

  check-ts:
    <<: *defaults
    steps:
      - restore_cached_workspace
      - install-required-node
      - run:
          name: Check TS Types
          command: NODE_OPTIONS=--max_old_space_size=4096 yarn gulp checkTs


  # a special job that keeps polling Circle and when all
  # individual jobs are finished, it closes the Percy build
  percy-finalize:
    <<: *defaults
    parameters:
      <<: *defaultsParameters
      required_env_var:
        type: env_var_name
    steps:
      - restore_cached_workspace
      - run:
          # if this is an external pull request, the environment variables
          # are NOT set for security reasons, thus no need to poll -
          # and no need to finalize Percy, since there will be no visual tests
          name: Check if <<parameters.required_env_var>> is set
          command: |
            if [[ -v <<parameters.required_env_var>> ]]; then
              echo "Internal PR, good to go"
            else
              echo "This is an external PR, cannot access other services"
              circleci-agent step halt
            fi
      - run: PERCY_PARALLEL_NONCE=$CIRCLE_SHA1 yarn percy build:finalize

  cli-visual-tests:
    <<: *defaults
    parallelism: 8
    steps:
      - restore_cached_workspace
      - run: mkdir -p cli/visual-snapshots
      - run:
          command: node cli/bin/cypress info --dev | yarn --silent term-to-html | node scripts/sanitize --type cli-info > cli/visual-snapshots/cypress-info.html
          environment:
            FORCE_COLOR: 2
      - run:
          command: node cli/bin/cypress help | yarn --silent term-to-html > cli/visual-snapshots/cypress-help.html
          environment:
            FORCE_COLOR: 2
      - store_artifacts:
          path: cli/visual-snapshots
      - run:
          name: Upload CLI snapshots for diffing
          command: |
            PERCY_PARALLEL_NONCE=$CIRCLE_SHA1 \
            PERCY_ENABLE=${PERCY_TOKEN:-0} \
            PERCY_PARALLEL_TOTAL=-1 \
            yarn percy snapshot ./cli/visual-snapshots

  unit-tests:
    <<: *defaults
    parameters:
      <<: *defaultsParameters
      resource_class:
        type: string
        default: medium
    resource_class: << parameters.resource_class >>
    parallelism: 1
    steps:
      - restore_cached_workspace
      # make sure mocha runs
      - run: yarn test-mocha
      - when:
          condition:
            # several snapshots fails for windows due to paths.
            # until these are fixed, run the tests that are working.
            equal: [ *windows-executor, << parameters.executor >> ]
          steps:
            - run: yarn test-scripts scripts/**/*spec.js
            # make sure our snapshots are compared correctly
            - run: yarn test-mocha-snapshot
      - unless:
          condition:
            equal: [ *windows-executor, << parameters.executor >> ]
          steps:
            - run: yarn test-scripts
            # make sure our snapshots are compared correctly
            - run: yarn test-mocha-snapshot
            # make sure packages with TypeScript can be transpiled to JS
            - run: yarn lerna run build-prod --stream
            # run unit tests from each individual package
            - run: yarn test
            # run type checking for each individual package
            - run: yarn lerna run types
            - verify-mocha-results:
                expectedResultCount: 9
      - store_test_results:
          path: /tmp/cypress
      # CLI tests generate HTML files with sample CLI command output
      - store_artifacts:
          path: cli/test/html
      - store-npm-logs

  unit-tests-release:
    <<: *defaults
    resource_class: medium
    parallelism: 1
    steps:
      - restore_cached_workspace
      - run: yarn test-npm-package-release-script

  lint-types:
    <<: *defaults
    parallelism: 1
    resource_class: medium
    steps:
      - restore_cached_workspace
      - run:
          command: ls -la types
          working_directory: cli
      - run:
          command: ls -la chai
          working_directory: cli/types
      - run:
          name: "Lint types 🧹"
          command: yarn workspace cypress dtslint
  # todo(lachlan): do we need this? yarn check-ts does something very similar
  #     - run:
  #         name: "TypeScript check 🧩"
  #         command: yarn type-check --ignore-progress
      - store-npm-logs

  server-unit-tests:
    <<: *defaults
    parallelism: 1
    steps:
      - restore_cached_workspace
      - run: yarn test-unit --scope @packages/server
      - verify-mocha-results:
          expectedResultCount: 1
      - store_test_results:
          path: /tmp/cypress
      - store-npm-logs

  server-integration-tests:
    <<: *defaults
    resource_class: medium
    parallelism: 1
    steps:
      - restore_cached_workspace
      - run: yarn test-integration --scope @packages/server
      - verify-mocha-results:
          expectedResultCount: 1
      - store_test_results:
          path: /tmp/cypress
      - store-npm-logs

  server-performance-tests:
    <<: *defaults
    steps:
      - restore_cached_workspace
      - run:
          command: yarn workspace @packages/server test-performance
      - verify-mocha-results:
          expectedResultCount: 1
      - store_test_results:
          path: /tmp/cypress
      - store_artifacts:
          path: /tmp/artifacts
      - store-npm-logs

  system-tests-node-modules-install:
    <<: *defaults
    steps:
      - restore_cached_workspace
      - update_cached_system_tests_deps

  system-tests-chrome:
    <<: *defaults
    resource_class: medium
    parallelism: 8
    steps:
      - run-system-tests:
          browser: chrome

  system-tests-electron:
    <<: *defaults
    resource_class: medium
    parallelism: 8
    steps:
      - run-system-tests:
          browser: electron

  system-tests-firefox:
    <<: *defaults
    resource_class: medium
    parallelism: 8
    steps:
      - run-system-tests:
          browser: firefox

  system-tests-non-root:
    <<: *defaults
    resource_class: medium
    steps:
      - restore_cached_workspace
      - run:
          command: yarn workspace @tooling/system-tests test:ci "test/non_root*spec*" --browser electron
      - verify-mocha-results
      - store_test_results:
          path: /tmp/cypress
      - store_artifacts:
          path: /tmp/artifacts
      - store-npm-logs

  run-frontend-shared-component-tests-chrome:
    <<: *defaults
    parallelism: 1
    steps:
      - run-new-ui-tests:
          browser: chrome
          percy: true
          package: frontend-shared
          type: ct

  run-launchpad-component-tests-chrome:
    <<: *defaults
    parallelism: 7
    steps:
      - run-new-ui-tests:
          browser: chrome
          percy: true
          package: launchpad
          type: ct
          # debug: cypress:*,engine:socket

  run-launchpad-integration-tests-chrome:
    <<: *defaults
    parallelism: 2
    steps:
      - run-new-ui-tests:
          browser: chrome
          percy: true
          package: launchpad
          type: e2e

  run-app-component-tests-chrome:
    <<: *defaults
    parallelism: 7
    steps:
      - run-new-ui-tests:
          browser: chrome
          percy: true
          package: app
          type: ct

  run-app-integration-tests-chrome:
    <<: *defaults
    parallelism: 2
    steps:
      - run-new-ui-tests:
          browser: chrome
          percy: true
          package: app
          type: e2e

  driver-integration-tests-chrome:
    <<: *defaults
    resource_class: medium
    parallelism: 5
    steps:
      - run-driver-integration-tests:
          browser: chrome
          install-chrome-channel: stable

  driver-integration-tests-chrome-beta:
    <<: *defaults
    resource_class: medium
    parallelism: 5
    steps:
      - run-driver-integration-tests:
          browser: chrome:beta
          install-chrome-channel: beta

  driver-integration-tests-firefox:
    <<: *defaults
    resource_class: medium
    parallelism: 5
    steps:
      - run-driver-integration-tests:
          browser: firefox

  driver-integration-tests-electron:
    <<: *defaults
    resource_class: medium
    parallelism: 5
    steps:
      - run-driver-integration-tests:
          browser: electron

  reporter-integration-tests:
    <<: *defaults
    resource_class: medium
    steps:
      - restore_cached_workspace
      - run:
          command: yarn build-for-tests
          working_directory: packages/reporter
      - run:
          command: |
            CYPRESS_KONFIG_ENV=production \
            CYPRESS_RECORD_KEY=$PACKAGES_RECORD_KEY \
            PERCY_PARALLEL_NONCE=$CIRCLE_SHA1 \
            PERCY_ENABLE=${PERCY_TOKEN:-0} \
            PERCY_PARALLEL_TOTAL=-1 \
            yarn percy exec --parallel -- -- \
            yarn cypress:run --record --parallel --group reporter
          working_directory: packages/reporter
      - verify-mocha-results
      - store_test_results:
          path: /tmp/cypress
      - store_artifacts:
          path: /tmp/artifacts
      - store-npm-logs

  ui-components-integration-tests:
    <<: *defaults
    steps:
      - restore_cached_workspace
      - run:
          command: yarn build-for-tests
          working_directory: packages/ui-components
      - run:
          command: |
            CYPRESS_KONFIG_ENV=production \
            CYPRESS_RECORD_KEY=$PACKAGES_RECORD_KEY \
            yarn cypress:run --record --parallel --group ui-components
          working_directory: packages/ui-components
      - verify-mocha-results
      - store_test_results:
          path: /tmp/cypress
      - store_artifacts:
          path: /tmp/artifacts
      - store-npm-logs

  npm-webpack-preprocessor:
    <<: *defaults
    resource_class: medium
    steps:
      - restore_cached_workspace
      - run:
          name: Build
          command: yarn workspace @cypress/webpack-preprocessor build
      - run:
          name: Test babelrc
          command: yarn test
          working_directory: npm/webpack-preprocessor/examples/use-babelrc
      - run:
          name: Build ts-loader
          command: yarn install
          working_directory: npm/webpack-preprocessor/examples/use-ts-loader
      - run:
          name: Types ts-loader
          command: yarn types
          working_directory: npm/webpack-preprocessor/examples/use-ts-loader
      - run:
          name: Test ts-loader
          command: yarn test
          working_directory: npm/webpack-preprocessor/examples/use-ts-loader
      - run:
          name: Start React app
          command: yarn start
          background: true
          working_directory: npm/webpack-preprocessor/examples/react-app
      - run:
          name: Test React app
          command: yarn test
          working_directory: npm/webpack-preprocessor/examples/react-app
      - run:
          name: Run tests
          command: yarn workspace @cypress/webpack-preprocessor test
      - store-npm-logs

  npm-webpack-dev-server:
    <<: *defaults
    resource_class: medium
    steps:
      - restore_cached_workspace
      - run:
          name: Run tests
          command: yarn workspace @cypress/webpack-dev-server test

  npm-vite-dev-server:
    <<: *defaults
    steps:
      - restore_cached_workspace
      - run:
          name: Run tests
          command: yarn test --reporter mocha-multi-reporters --reporter-options configFile=../../mocha-reporter-config.json
          working_directory: npm/vite-dev-server
      - store_test_results:
          path: npm/vite-dev-server/test_results
      - store_artifacts:
          path: npm/vite-dev-server/cypress/videos
      - store-npm-logs

  npm-webpack-batteries-included-preprocessor:
    <<: *defaults
    steps:
      - restore_cached_workspace
      - run:
          name: Run tests
          command: yarn workspace @cypress/webpack-batteries-included-preprocessor test

  npm-vue:
    <<: *defaults
    resource_class: medium
    parallelism: 3
    steps:
      - restore_cached_workspace
      - run:
          name: Build
          command: yarn workspace @cypress/vue build
      - run:
          name: Type Check
          command: yarn typecheck
          working_directory: npm/vue
      - run:
          name: Run component tests
          command: yarn test:ci:ct
          working_directory: npm/vue
      - run:
          name: Run e2e tests
          command: yarn test:ci:e2e
          working_directory: npm/vue
      - store_test_results:
          path: npm/vue/test_results
      - store_artifacts:
          path: npm/vue/test_results
      - store-npm-logs

  npm-design-system:
    <<: *defaults
    resource_class: medium
    steps:
      - restore_cached_workspace
      - run:
          name: Build
          command: yarn workspace @cypress/design-system build
      - run:
          name: Run tests
          # will use PERCY_TOKEN environment variable if available
          command: |
            CYPRESS_KONFIG_ENV=production \
            PERCY_PARALLEL_NONCE=$CIRCLE_SHA1 \
            PERCY_ENABLE=${PERCY_TOKEN:-0} \
            PERCY_PARALLEL_TOTAL=-1 \
            yarn percy exec --parallel -- -- \
            yarn test --reporter mocha-multi-reporters --reporter-options configFile=../../mocha-reporter-config.json
          working_directory: npm/design-system
      - store_test_results:
          path: npm/design-system/test_results
      - store-npm-logs

  npm-angular:
    <<: *defaults
    steps:
      - restore_cached_workspace
      - run:
          name: Build
          command: yarn workspace @cypress/angular build
      - run:
          name: Run tests
          command: yarn test-ci
          working_directory: npm/angular
      - store_test_results:
          path: npm/angular/test_results
      - store_artifacts:
          path: npm/angular/test_results
      - store-npm-logs

  npm-react:
    <<: *defaults
    parallelism: 8
    resource_class: medium
    steps:
      - restore_cached_workspace
      - run:
          name: Build
          command: yarn workspace @cypress/react build
      - run:
          name: Run tests
          command: yarn test-ci
          working_directory: npm/react
      - store_test_results:
          path: npm/react/test_results
      - store_artifacts:
          path: npm/react/test_results
      - store-npm-logs

  npm-mount-utils:
    <<: *defaults
    steps:
      - restore_cached_workspace
      - run:
          name: Build
          command: yarn workspace @cypress/mount-utils build
      - store-npm-logs

  npm-create-cypress-tests:
    <<: *defaults
    steps:
      - restore_cached_workspace
      - run: yarn workspace create-cypress-tests build
      - run:
          name: Run unit test
          command: yarn workspace create-cypress-tests test

  npm-eslint-plugin-dev:
    <<: *defaults
    steps:
      - restore_cached_workspace
      - run:
          name: Run tests
          command: yarn workspace @cypress/eslint-plugin-dev test

  npm-cypress-schematic:
      <<: *defaults
      steps:
        - restore_cached_workspace
        - run:
            name: Build + Install
            command: |
              yarn workspace @cypress/schematic build:all
            working_directory: npm/cypress-schematic
        - run:
            name: Launch
            command: |
              yarn launch:test
            working_directory: npm/cypress-schematic
        - run:
            name: Run unit tests
            command: |
              yarn test
            working_directory: npm/cypress-schematic
        - store-npm-logs

  npm-release:
    <<: *defaults
    resource_class: medium+
    steps:
      - restore_cached_workspace
      - run:
          name: Release packages after all jobs pass
          command: yarn npm-release

  create-build-artifacts:
    <<: *defaults
    parameters:
      <<: *defaultsParameters
      resource_class:
        type: string
        default: medium+
    resource_class: << parameters.resource_class >>
    steps:
      - restore_cached_workspace
      - build-binary
      - build-cypress-npm-package:
          executor: << parameters.executor >>
      - run:
          name: Check current branch to persist artifacts
          command: |
<<<<<<< HEAD
            if [[ "$CIRCLE_BRANCH" != "develop" && "$CIRCLE_BRANCH" != "test-binary-downstream-windows" && "$CIRCLE_BRANCH" != "10.0-release" && "$CIRCLE_BRANCH" != "renovate/cypress-request-2.x" ]]; then
=======
            if [[ "$CIRCLE_BRANCH" != "develop" && "$CIRCLE_BRANCH" != "fix-ci-artifact-uploads" ]]; then
>>>>>>> 17f272e9
              echo "Not uploading artifacts or posting install comment for this branch."
              circleci-agent step halt
            fi
      - upload-build-artifacts
      - post-install-comment

  test-kitchensink:
    <<: *defaults
    resource_class: medium
    steps:
      - clone-repo-and-checkout-branch:
          repo: cypress-example-kitchensink
          pull_request_id: 524
      - install-required-node
      - run:
          name: Remove cypress.json
          description: Remove cypress.json in case it exists
          working_directory: /tmp/cypress-example-kitchensink
          environment:
            CYPRESS_INTERNAL_FORCE_SCAFFOLD: "1"
          command: rm -rf cypress.json
      - run:
          name: Install prod dependencies
          command: yarn --production
          working_directory: /tmp/cypress-example-kitchensink
      - run:
          name: Example server
          command: yarn start
          working_directory: /tmp/cypress-example-kitchensink
          background: true
      - run:
          name: Rename support file
          working_directory: /tmp/cypress-example-kitchensink
          command: |
            if [[ -f cypress/support/index.js ]]; then
              mv cypress/support/index.js cypress/support/e2e.js
            fi
      - run:
          name: Run Kitchensink example project
          command: |
            yarn cypress:run --project /tmp/cypress-example-kitchensink
      - store_artifacts:
          path: /tmp/cypress-example-kitchensink/cypress/screenshots
      - store_artifacts:
          path: /tmp/cypress-example-kitchensink/cypress/videos
      - store-npm-logs

  test-kitchensink-against-staging:
    <<: *defaults
    resource_class: medium
    steps:
      - clone-repo-and-checkout-branch:
          repo: cypress-example-kitchensink
      - install-required-node
      - run:
          name: Install prod dependencies
          command: yarn --production
          working_directory: /tmp/cypress-example-kitchensink
      - run:
          name: Example server
          command: yarn start
          working_directory: /tmp/cypress-example-kitchensink
          background: true
      - run:
          name: Run Kitchensink example project
          command: |
            CYPRESS_PROJECT_ID=$TEST_KITCHENSINK_PROJECT_ID \
            CYPRESS_RECORD_KEY=$TEST_KITCHENSINK_RECORD_KEY \
            CYPRESS_INTERNAL_ENV=staging \
            CYPRESS_video=false \
            yarn cypress:run --project /tmp/cypress-example-kitchensink --record
      - store-npm-logs

  test-against-staging:
    <<: *defaults
    resource_class: medium
    steps:
      - clone-repo-and-checkout-branch:
          repo: cypress-test-tiny
      - run:
          name: Run test project
          command: |
            CYPRESS_PROJECT_ID=$TEST_TINY_PROJECT_ID \
            CYPRESS_RECORD_KEY=$TEST_TINY_RECORD_KEY \
            CYPRESS_INTERNAL_ENV=staging \
            yarn cypress:run --project /tmp/cypress-test-tiny --record
      - store-npm-logs

  test-binary-and-npm-against-other-projects:
    <<: *defaults
    parameters:
      <<: *defaultsParameters
      resource_class:
        type: string
        default: medium
    resource_class: << parameters.resource_class >>
    steps:
      # needs uploaded NPM and test binary
      - restore_cached_workspace
      - run: ls -la
      # make sure JSON files with uploaded urls are present
      - run: ls -la binary-url.json npm-package-url.json
      - run: cat binary-url.json
      - run: cat npm-package-url.json
      - run:
          # install NPM from unique urls
          name: Install Cypress Binary in Dummy Package
          command: |
            node scripts/test-unique-npm-and-binary.js \
              --npm npm-package-url.json \
              --binary binary-url.json \
              --cwd /tmp/testing
      - run:
          name: Running other test projects with new NPM package and binary
          command: |
            node scripts/test-other-projects.js \
              --npm npm-package-url.json \
              --binary binary-url.json \
              --provider circle
      - store-npm-logs

  test-npm-module-and-verify-binary:
    <<: *defaults
    steps:
      - restore_cached_workspace
      # make sure we have cypress.zip received
      - run: ls -l
      - run: ls -l cypress.zip cypress.tgz
      - run: mkdir test-binary
      - run:
          name: Create new NPM package
          working_directory: test-binary
          command: npm init -y
      - run:
          # install NPM from built NPM package folder
          name: Install Cypress
          working_directory: test-binary
          # force installing the freshly built binary
          command: CYPRESS_INSTALL_BINARY=/root/cypress/cypress.zip npm i /root/cypress/cypress.tgz
      - run:
          name: Cypress version
          working_directory: test-binary
          command: $(yarn bin cypress) version
      - run:
          name: Verify Cypress binary
          working_directory: test-binary
          command: $(yarn bin cypress) verify
      - run:
          name: Cypress help
          working_directory: test-binary
          command: $(yarn bin cypress) help
      - run:
          name: Cypress info
          working_directory: test-binary
          command: $(yarn bin cypress) info
      - store-npm-logs

  test-npm-module-on-minimum-node-version:
    <<: *defaults
    docker:
      - image: cypress/base:12.0.0-libgbm
    steps:
      - restore_workspace_binaries
      - run: mkdir test-binary
      - run:
          name: Create new NPM package
          working_directory: test-binary
          command: npm init -y
      - run:
          name: Install Cypress
          working_directory: test-binary
          command: CYPRESS_INSTALL_BINARY=/root/cypress/cypress.zip npm install /root/cypress/cypress.tgz
      - run:
          name: Verify Cypress binary
          working_directory: test-binary
          command: $(npm bin)/cypress verify
      - run:
          name: Print Cypress version
          working_directory: test-binary
          command: $(npm bin)/cypress version
      - run:
          name: Cypress info
          working_directory: test-binary
          command: $(npm bin)/cypress info

  test-types-cypress-and-jest:
    parameters:
      executor:
        description: Executor name to use
        type: executor
        default: cy-doc
      wd:
        description: Working directory, should be OUTSIDE cypress monorepo folder
        type: string
        default: /root/test-cypress-and-jest
    <<: *defaults
    steps:
      - restore_workspace_binaries
      - run: mkdir <<parameters.wd>>
      - run:
          name: Create new NPM package ⚗️
          working_directory: <<parameters.wd>>
          command: npm init -y
      - run:
          name: Install dependencies 📦
          working_directory: <<parameters.wd>>
          environment:
            CYPRESS_INSTALL_BINARY: /root/cypress/cypress.zip
          # let's install Cypress, Jest and any other package that might conflict
          # https://github.com/cypress-io/cypress/issues/6690
          command: |
            npm install /root/cypress/cypress.tgz \
              typescript jest @types/jest enzyme @types/enzyme
      - run:
          name: Test types clash ⚔️
          working_directory: <<parameters.wd>>
          command: |
            echo "console.log('hello world')" > hello.ts
            npx tsc hello.ts --noEmit

  test-full-typescript-project:
    parameters:
      executor:
        description: Executor name to use
        type: executor
        default: cy-doc
      wd:
        description: Working directory, should be OUTSIDE cypress monorepo folder
        type: string
        default: /root/test-full-typescript
    <<: *defaults
    steps:
      - restore_workspace_binaries
      - run: mkdir <<parameters.wd>>
      - run:
          name: Create new NPM package ⚗️
          working_directory: <<parameters.wd>>
          command: npm init -y
      - run:
          name: Install dependencies 📦
          working_directory: <<parameters.wd>>
          environment:
            CYPRESS_INSTALL_BINARY: /root/cypress/cypress.zip
          command: |
            npm install /root/cypress/cypress.tgz typescript
      - run:
          name: Scaffold full TypeScript project 🏗
          working_directory: <<parameters.wd>>
          command: npx @bahmutov/cly@1 init --typescript
      # TODO: fork/update @bahmutov/cly@1 to scaffold `cypress/e2e/spec.cy.ts`
      # instead of `cypress/integration/spec.ts` when Cypress v10 is released.
      - run:
          name: Update example spec
          working_directory: <<parameters.wd>>
          command: |
            mkdir cypress/e2e
            mv cypress/integration/spec.ts cypress/e2e/spec.cy.ts
      - run:
          name: Scaffold new config file
          working_directory: <<parameters.wd>>
          environment:
            CYPRESS_INTERNAL_FORCE_SCAFFOLD: "1"
          command: |
            rm -rf cypress.json
            echo "export default {
                    e2e: {
                      setupNodeEvents (on, config) {
                        on('task', {
                          log (x) {
                            console.log(x)

                            return null
                          },
                        })

                        return config
                      },
                    },
                  }" > cypress.config.ts
      - run:
          name: Rename support file
          working_directory: <<parameters.wd>>
          command: mv cypress/support/index.ts cypress/support/e2e.js
      - run:
          name: Run project tests 🗳
          working_directory: <<parameters.wd>>
          command: npx cypress run

  # install NPM + binary zip and run against staging API
  test-binary-against-staging:
    <<: *defaults
    steps:
      - restore_workspace_binaries
      - clone-repo-and-checkout-branch:
          repo: cypress-test-tiny
      - run:
          name: Install Cypress
          working_directory: /tmp/cypress-test-tiny
          # force installing the freshly built binary
          command: CYPRESS_INSTALL_BINARY=~/cypress/cypress.zip npm i --legacy-peer-deps ~/cypress/cypress.tgz
      - run:
          name: Run test project
          working_directory: /tmp/cypress-test-tiny
          command: |
            CYPRESS_PROJECT_ID=$TEST_TINY_PROJECT_ID \
            CYPRESS_RECORD_KEY=$TEST_TINY_RECORD_KEY \
            CYPRESS_INTERNAL_ENV=staging \
            $(yarn bin cypress) run --record
      - store-npm-logs

  test-binary-against-recipes-firefox:
    <<: *defaults
    steps:
      - test-binary-against-repo:
          repo: cypress-example-recipes
          command: npm run test:ci:firefox

  "test-binary-against-recipes-chrome":
    <<: *defaults
    steps:
      - test-binary-against-repo:
          repo: cypress-example-recipes
          browser: chrome
          command: npm run test:ci:chrome

  # This is a special job. It allows you to test the current
  # built test runner against a pull request in the repo
  # cypress-example-recipes.
  # Imagine you are working on a feature and want to show / test a recipe
  # You would need to run the built test runner before release
  # against a PR that cannot be merged until the new version
  # of the test runner is released.
  # Use:
  #   specify pull request number
  #   and the recipe folder

  # test-binary-against-recipe-pull-request:
  #   <<: *defaults
  #   steps:
  #     # test a specific pull request by number from cypress-example-recipes
  #     - test-binary-against-repo:
  #         repo: cypress-example-recipes
  #         command: npm run test:ci
  #         pull_request_id: 515
  #         folder: examples/fundamentals__typescript

  test-binary-against-kitchensink:
    <<: *defaults
    resource_class: medium
    steps:
      - test-binary-against-repo:
          repo: cypress-example-kitchensink
          browser: "electron"
          pull_request_id: 524

  test-binary-against-awesome-typescript-loader:
    <<: *defaults
    steps:
      - test-binary-against-repo:
          repo: cypress-test-awesome-typescript-loader
          browser: "electron"
          pull_request_id: 8

  test-binary-against-kitchensink-firefox:
    <<: *defaults
    resource_class: medium
    steps:
      - test-binary-against-repo:
          repo: cypress-example-kitchensink
          browser: firefox
          pull_request_id: 524

  test-binary-against-kitchensink-chrome:
    <<: *defaults
    resource_class: medium
    steps:
      - test-binary-against-repo:
          repo: cypress-example-kitchensink
          browser: chrome
          pull_request_id: 524

  test-binary-against-todomvc-firefox:
    <<: *defaults
    resource_class: medium
    steps:
      - test-binary-against-repo:
          repo: cypress-example-todomvc
          browser: firefox

  test-binary-against-conduit-chrome:
    <<: *defaults
    resource_class: medium
    steps:
      - test-binary-against-repo:
          repo: cypress-example-conduit-app
          browser: chrome
          command: "npm run cypress:run"
          wait-on: http://localhost:3000

  test-binary-against-api-testing-firefox:
    <<: *defaults
    steps:
      - test-binary-against-repo:
          repo: cypress-example-api-testing
          browser: firefox
          command: "npm run cy:run"

  test-binary-against-piechopper-firefox:
    <<: *defaults
    resource_class: medium
    steps:
      - test-binary-against-repo:
          repo: cypress-example-piechopper
          browser: firefox
          command: "npm run cypress:run"

  test-binary-against-cypress-realworld-app:
    <<: *defaults
    resource_class: medium+
    steps:
      - test-binary-against-rwa:
          repo: cypress-realworld-app
          browser: chrome
          wait-on: http://localhost:3000

  test-binary-as-specific-user:
    <<: *defaults
    resource_class: medium
    steps:
      - restore_workspace_binaries
      # the user should be "node"
      - run: whoami
      - run: pwd
      # prints the current user's effective user id
      # for root it is 0
      # for other users it is a positive integer
      - run: node -e 'console.log(process.geteuid())'
      # make sure the binary and NPM package files are present
      - run: ls -l
      - run: ls -l cypress.zip cypress.tgz
      - run: mkdir test-binary
      - run:
          name: Create new NPM package
          working_directory: test-binary
          command: npm init -y
      - run:
          # install NPM from built NPM package folder
          name: Install Cypress
          working_directory: test-binary
          # force installing the freshly built binary
          command: CYPRESS_INSTALL_BINARY=~/cypress/cypress.zip npm i ~/cypress/cypress.tgz
      - run:
          name: Cypress help
          working_directory: test-binary
          command: $(yarn bin cypress) help
      - run:
          name: Cypress info
          working_directory: test-binary
          command: $(yarn bin cypress) info
      - run:
          name: Add Cypress demo
          working_directory: test-binary
          command: npx @bahmutov/cly init
      # TODO: fork/update @bahmutov/cly@1 to scaffold `cypress/e2e/spec.cy.ts`
      # instead of `cypress/integration/spec.js` when Cypress v10 is released.
      - run:
          name: Update example spec
          working_directory: test-binary
          command: |
            mkdir cypress/e2e
            mv cypress/integration/spec.js cypress/e2e/spec.cy.js
      - run:
          name: Scaffold new config file
          working_directory: test-binary
          environment:
            CYPRESS_INTERNAL_FORCE_SCAFFOLD: "1"
          command: |
            rm -rf cypress.json
            echo 'module.exports = {}' > cypress.config.js
      - run:
          name: Rename support file
          working_directory: test-binary
          command: mv cypress/support/index.js cypress/support/e2e.js
      - run:
          name: Verify Cypress binary
          working_directory: test-binary
          command: DEBUG=cypress:cli $(yarn bin cypress) verify
      - run:
          name: Run Cypress binary
          working_directory: test-binary
          command: DEBUG=cypress:cli $(yarn bin cypress) run
      - store-npm-logs

linux-workflow: &linux-workflow
  jobs:
    - node_modules_install
    - build:
        requires:
          - node_modules_install
    - check-ts:
        requires:
          - build
    - lint:
        name: linux-lint
        requires:
          - build
    - percy-finalize:
        context: test-runner:poll-circle-workflow
        required_env_var: PERCY_TOKEN # skips job if not defined (external PR)
        requires:
          - cli-visual-tests
          - reporter-integration-tests
          - npm-design-system
          - run-app-component-tests-chrome
          - run-app-integration-tests-chrome
          - run-frontend-shared-component-tests-chrome
          - run-launchpad-component-tests-chrome
          - run-launchpad-integration-tests-chrome
    - lint-types:
        requires:
          - build
    # unit, integration and e2e tests
    - cli-visual-tests:
        requires:
          - build
    - unit-tests:
        requires:
          - build
    - unit-tests-release:
        context: test-runner:npm-release
        requires:
          - build
    - server-unit-tests:
        requires:
          - build
    - server-integration-tests:
        requires:
          - build
    - server-performance-tests:
        requires:
          - build
    - system-tests-node-modules-install:
        requires:
          - build
    - system-tests-chrome:
        context: test-runner:performance-tracking
        requires:
          - system-tests-node-modules-install
    - system-tests-electron:
        context: test-runner:performance-tracking
        requires:
          - system-tests-node-modules-install
    - system-tests-firefox:
        context: test-runner:performance-tracking
        requires:
          - system-tests-node-modules-install
    - system-tests-non-root:
        context: test-runner:performance-tracking
        executor: non-root-docker-user
        requires:
          - system-tests-node-modules-install
    - driver-integration-tests-chrome:
        requires:
          - build
    - driver-integration-tests-chrome-beta:
        requires:
          - build
    - driver-integration-tests-firefox:
        requires:
          - build
    - driver-integration-tests-electron:
        requires:
          - build
    - run-frontend-shared-component-tests-chrome:
        context: test-runner:launchpad-tests
        requires:
          - build
    - run-launchpad-integration-tests-chrome:
        context: test-runner:launchpad-tests
        requires:
          - build
    - run-launchpad-component-tests-chrome:
        context: test-runner:launchpad-tests
        requires:
          - build
<<<<<<< HEAD
    - run-app-integration-tests-chrome:
        context: test-runner:launchpad-tests
=======
    - desktop-gui-integration-tests-7x:
>>>>>>> 17f272e9
        requires:
          - build
    - run-app-component-tests-chrome:
        context: test-runner:launchpad-tests
        requires:
          - build
    - reporter-integration-tests:
        requires:
          - build
    - ui-components-integration-tests:
        requires:
          - build
    - npm-webpack-dev-server:
        requires:
          - build
    - npm-vite-dev-server:
        requires:
          - build
    - npm-webpack-preprocessor:
        requires:
          - build
    - npm-webpack-batteries-included-preprocessor:
        requires:
          - build
    - npm-design-system:
        requires:
          - build
    - npm-vue:
        requires:
          - build
    - npm-react:
        requires:
          - build
    - npm-angular:
        requires:
          - build
    - npm-mount-utils:
        requires:
          - build
    - npm-create-cypress-tests:
        requires:
          - build
    - npm-eslint-plugin-dev:
        requires:
          - build
    - npm-cypress-schematic:
        requires:
          - build
    # This release definition must be updated with any new jobs
    # Any attempts to automate this are welcome
    # If CircleCI provided an "after all" hook, then this wouldn't be necessary
    - npm-release:
        context: test-runner:npm-release
        requires:
          - build
          - check-ts
          - npm-angular
          - npm-eslint-plugin-dev
          - npm-create-cypress-tests
          - npm-react
          - npm-mount-utils
          - npm-vue
          - npm-webpack-batteries-included-preprocessor
          - npm-webpack-preprocessor
          - npm-vite-dev-server
          - npm-webpack-dev-server
          - npm-cypress-schematic
          - lint-types
          - linux-lint
          - percy-finalize
          - driver-integration-tests-firefox
          - driver-integration-tests-chrome
          - driver-integration-tests-chrome-beta
          - driver-integration-tests-electron
          - system-tests-non-root
          - system-tests-firefox
          - system-tests-electron
          - system-tests-chrome
          - server-performance-tests
          - server-integration-tests
          - server-unit-tests
          - test-kitchensink
          - ui-components-integration-tests
          - unit-tests
          - unit-tests-release

    # various testing scenarios, like building full binary
    # and testing it on a real project
    - test-against-staging:
        context: test-runner:record-tests
        <<: *mainBuildFilters
        requires:
          - build
    - test-kitchensink:
        requires:
          - build
    - test-kitchensink-against-staging:
        context: test-runner:record-tests
        <<: *mainBuildFilters
        requires:
          - build
    - create-build-artifacts:
        context:
          - test-runner:upload
          - test-runner:commit-status-checks
        requires:
          - build
    - test-npm-module-on-minimum-node-version:
        requires:
          - create-build-artifacts
    - test-types-cypress-and-jest:
        requires:
          - create-build-artifacts
    - test-full-typescript-project:
        requires:
          - create-build-artifacts
    - test-binary-against-kitchensink:
        requires:
          - create-build-artifacts
    # when working on a feature or a fix,
    # you are probably working in a branch
    # and you want to run a specific PR in the cypress-example-recipes
    # against this branch. This workflow job includes
    # the job but only when it runs on specific branch
    # DO NOT DELETE THIS JOB BEFORE MERGING TO DEVELOP
    # on "develop" this branch will be ignored anyway
    # and someone else might use this job definition for another
    # feature branch and would just update the branch filter
    # - test-binary-against-recipe-pull-request:
    #     name: Test cypress run parsing
    #     filters:
    #       branches:
    #         only:
    #           - cli-to-module-api-7760
        # requires:
        #   - create-build-artifacts
    - test-binary-against-awesome-typescript-loader:
        requires:
          - create-build-artifacts
    - test-binary-and-npm-against-other-projects:
        context: test-runner:trigger-test-jobs
        <<: *mainBuildFilters
        requires:
          - create-build-artifacts
    - test-npm-module-and-verify-binary:
        <<: *mainBuildFilters
        requires:
          - create-build-artifacts
    - test-binary-against-staging:
        context: test-runner:record-tests
        <<: *mainBuildFilters
        requires:
          - create-build-artifacts

    - test-binary-against-kitchensink-chrome:
        <<: *mainBuildFilters
        requires:
          - create-build-artifacts
    # Re-enable when the cypress-example-conduit-app project is fixed.
    # https://github.com/cypress-io/cypress-example-conduit-app/issues/346
    # - test-binary-against-conduit-chrome:
    #     <<: *mainBuildFilters
    #     requires:
    #       - create-build-artifacts
    - test-binary-against-recipes-firefox:
        <<: *mainBuildFilters
        requires:
          - create-build-artifacts
    - test-binary-against-recipes-chrome:
        <<: *mainBuildFilters
        requires:
          - create-build-artifacts
    - test-binary-against-kitchensink-firefox:
        <<: *mainBuildFilters
        requires:
          - create-build-artifacts
    - test-binary-against-todomvc-firefox:
        <<: *mainBuildFilters
        requires:
          - create-build-artifacts
    - test-binary-against-api-testing-firefox:
        <<: *mainBuildFilters
        requires:
          - create-build-artifacts
    - test-binary-against-piechopper-firefox:
        <<: *mainBuildFilters
        requires:
          - create-build-artifacts
    - test-binary-against-cypress-realworld-app:
        <<: *mainBuildFilters
        requires:
          - create-build-artifacts

    - test-binary-as-specific-user:
        name: "test binary as a non-root user"
        executor: non-root-docker-user
        requires:
          - create-build-artifacts

    - test-binary-as-specific-user:
        name: "test binary as a root user"
        requires:
          - create-build-artifacts

mac-workflow: &mac-workflow
  jobs:
    - node_modules_install:
        name: darwin-node-modules-install
        executor: mac
        only-cache-for-root-user: true

    - build:
        name: darwin-build
        executor: mac
        resource_class: medium
        requires:
          - darwin-node-modules-install

    - lint:
        name: darwin-lint
        executor: mac
        requires:
          - darwin-build

    # maybe run all unit tests?

    - create-build-artifacts:
        name: darwin-create-build-artifacts
        context:
          - test-runner:sign-mac-binary
          - test-runner:upload
          - test-runner:commit-status-checks
        executor: mac
        resource_class: medium
        requires:
          - darwin-build

    - test-kitchensink:
        name: darwin-test-kitchensink
        executor: mac
        requires:
          - darwin-build

    - test-binary-against-kitchensink:
        name: darwin-test-binary-against-kitchensink
        executor: mac
        requires:
          - darwin-create-build-artifacts

    - test-binary-against-staging:
        context: test-runner:record-tests
        name: darwin-test-binary-against-staging
        executor: mac
        requires:
          - darwin-create-build-artifacts

    - test-binary-and-npm-against-other-projects:
        context: test-runner:trigger-test-jobs
        name: darwin-test-binary-and-npm-against-other-projects
        executor: mac
        requires:
          - darwin-create-build-artifacts

windows-workflow: &windows-workflow
  jobs:
    - node_modules_install:
        name: windows-node-modules-install
        executor: windows
        resource_class: windows.medium
        only-cache-for-root-user: true

    - build:
        name: windows-build
        executor: windows
        resource_class: windows.medium
        requires:
          - windows-node-modules-install

    - lint:
        name: windows-lint
        executor: windows
        requires:
          - windows-build

    - unit-tests:
        name: windows-unit-tests
        executor: windows
        resource_class: windows.medium
        requires:
          - windows-build

    - create-build-artifacts:
        name: windows-create-build-artifacts
        executor: windows
        resource_class: windows.medium
        context:
          - test-runner:sign-windows-binary
          - test-runner:upload
          - test-runner:commit-status-checks
        requires:
          - windows-build

    - test-binary-and-npm-against-other-projects:
        context: test-runner:trigger-test-jobs
        name: windows-test-binary-and-npm-against-other-projects
        executor: windows
        resource_class: windows.medium
        requires:
          - windows-create-build-artifacts

workflows:
  linux:
    <<: *linux-workflow
  mac:
    <<: *mac-workflow
    <<: *mac-workflow-filters
  windows:
    <<: *windows-workflow
    <<: *windows-workflow-filters<|MERGE_RESOLUTION|>--- conflicted
+++ resolved
@@ -29,10 +29,6 @@
       only:
         - develop
         - 10.0-release
-<<<<<<< HEAD
-=======
-        - fix-ci-artifact-uploads
->>>>>>> 17f272e9
 
 # usually we don't build Mac app - it takes a long time
 # but sometimes we want to really confirm we are doing the right thing
@@ -1572,11 +1568,7 @@
       - run:
           name: Check current branch to persist artifacts
           command: |
-<<<<<<< HEAD
-            if [[ "$CIRCLE_BRANCH" != "develop" && "$CIRCLE_BRANCH" != "test-binary-downstream-windows" && "$CIRCLE_BRANCH" != "10.0-release" && "$CIRCLE_BRANCH" != "renovate/cypress-request-2.x" ]]; then
-=======
-            if [[ "$CIRCLE_BRANCH" != "develop" && "$CIRCLE_BRANCH" != "fix-ci-artifact-uploads" ]]; then
->>>>>>> 17f272e9
+            if [[ "$CIRCLE_BRANCH" != "develop" && "$CIRCLE_BRANCH" != "10.0-release" ]]; then
               echo "Not uploading artifacts or posting install comment for this branch."
               circleci-agent step halt
             fi
@@ -2162,12 +2154,8 @@
         context: test-runner:launchpad-tests
         requires:
           - build
-<<<<<<< HEAD
     - run-app-integration-tests-chrome:
         context: test-runner:launchpad-tests
-=======
-    - desktop-gui-integration-tests-7x:
->>>>>>> 17f272e9
         requires:
           - build
     - run-app-component-tests-chrome:
