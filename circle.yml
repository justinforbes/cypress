version: 2.1

defaults: &defaults
  parallelism: 1
  working_directory: ~/cypress
  parameters: &defaultsParameters
    executor:
      type: executor
      default: cy-doc
    only-cache-for-root-user:
      type: boolean
      default: false
  executor: <<parameters.executor>>
  environment:
    ## set specific timezone
    TZ: "/usr/share/zoneinfo/America/New_York"

    ## store artifacts here
    CIRCLE_ARTIFACTS: /tmp/artifacts

    ## set so that e2e tests are consistent
    COLUMNS: 100
    LINES: 24

# filters and requires for testing binary with Firefox
mainBuildFilters: &mainBuildFilters
  filters:
    branches:
      only:
        - develop
        - 10.0-release
        - unify-1001-windows-app-e2e-tests
        - ryanm/fix/windows-builds

# usually we don't build Mac app - it takes a long time
# but sometimes we want to really confirm we are doing the right thing
# so just add your branch to the list here to build and test on Mac
macWorkflowFilters: &mac-workflow-filters
  when:
    or:
    - equal: [ develop, << pipeline.git.branch >> ]
    - equal: [ '10.0-release', << pipeline.git.branch >> ]
    - equal: [ unify-1001-windows-app-e2e-tests, << pipeline.git.branch >> ]
    - equal: [ ryanm/fix/windows-builds, << pipeline.git.branch >> ]
    - matches:
          pattern: "-release$"
          value: << pipeline.git.branch >>

windowsWorkflowFilters: &windows-workflow-filters
  when:
    or:
    - equal: [ develop, << pipeline.git.branch >> ]
    - equal: [ '10.0-release', << pipeline.git.branch >> ]
    - equal: [ unify-1001-windows-app-e2e-tests, << pipeline.git.branch >> ]
    - equal: [ ryanm/fix/windows-builds, << pipeline.git.branch >> ]
    - matches:
          pattern: "-release$"
          value: << pipeline.git.branch >>
    - matches:
          pattern: "win*"
          value: << pipeline.git.branch >>

executors:
  # the Docker image with Cypress dependencies and Chrome browser
  cy-doc:
    docker:
      - image: cypress/browsers:node16.5.0-chrome94-ff93
    # by default, we use "small" to save on CI costs. bump on a per-job basis if needed.
    resource_class: small
    environment:
      PLATFORM: linux

  # Docker image with non-root "node" user
  non-root-docker-user:
    docker:
      - image: cypress/browsers:node16.5.0-chrome94-ff93
        user: node
    environment:
      PLATFORM: linux

  # executor to run on Mac OS
  # https://circleci.com/docs/2.0/executor-types/#using-macos
  # https://circleci.com/docs/2.0/testing-ios/#supported-xcode-versions
  mac:
    macos:
      # Executor should have Node >= required version
      xcode: "13.0.0"
    environment:
      PLATFORM: mac

  # executor to run on Windows - based off of the windows-orb default executor since it is
  # not customizable enough to align with our existing setup.
  # https://github.com/CircleCI-Public/windows-orb/blob/master/src/executors/default.yml
  # https://circleci.com/docs/2.0/hello-world-windows/#software-pre-installed-in-the-windows-image
  windows: &windows-executor
    machine:
      image: windows-server-2019-vs2019:stable
      shell: bash.exe -eo pipefail
    resource_class: windows.medium
    environment:
      PLATFORM: windows

commands:
  restore_workspace_binaries:
    steps:
      - attach_workspace:
          at: ~/
      # make sure we have cypress.zip received
      - run: ls -l
      - run: ls -l cypress.zip cypress.tgz
      - run: node --version
      - run: npm --version

  restore_cached_workspace:
    steps:
      - attach_workspace:
          at: ~/
      - install-required-node
      - unpack-dependencies

  restore_cached_binary:
    steps:
      - attach_workspace:
          at: ~/

  prepare-modules-cache:
    parameters:
      dont-move:
        type: boolean
        default: false
    steps:
      - run: node scripts/circle-cache.js --action prepare
      - unless:
          condition: << parameters.dont-move >>
          steps:
            - run:
                name: Move to /tmp dir for consistent caching across root/non-root users
                command: |
                  mkdir -p /tmp/node_modules_cache
                  mv ~/cypress/node_modules /tmp/node_modules_cache/root_node_modules
                  mv ~/cypress/cli/node_modules /tmp/node_modules_cache/cli_node_modules
                  mv ~/cypress/system-tests/node_modules /tmp/node_modules_cache/system-tests_node_modules
                  mv ~/cypress/globbed_node_modules /tmp/node_modules_cache/globbed_node_modules

  build-and-persist:
    description: Save entire folder as artifact for other jobs to run without reinstalling
    steps:
      - run:
          name: Build all codegen
          command: yarn gulp buildProd
      - run:
          name: Build packages
          command: yarn build
      - prepare-modules-cache # So we don't throw these in the workspace cache
      - persist_to_workspace:
          root: ~/
          paths:
            - cypress
            - .ssh
            - node_modules # contains the npm i -g modules

  install_cache_helpers_dependencies:
    steps:
      - run:
          # Dependencies needed by circle-cache.js, before we "yarn" or unpack cached node_modules
          name: Cache Helper Dependencies
          working_directory: ~/
          command: npm i glob@7.1.6 fs-extra@10.0.0 minimist@1.2.5 fast-json-stable-stringify@2.1.0

  unpack-dependencies:
    description: 'Unpacks dependencies associated with the current workflow'
    steps:
      - install_cache_helpers_dependencies
      - run:
          name: Generate Circle Cache Key
          command: node scripts/circle-cache.js --action cacheKey > circle_cache_key
      - restore_cache:
          name: Restore cache state, to check for known modules cache existence
          key: v{{ .Environment.CACHE_VERSION }}-{{ arch }}-test2-node-modules-cache-{{ checksum "circle_cache_key" }}
      - run:
          name: Move node_modules back from /tmp
          command: |
            if [[ -d "/tmp/node_modules_cache" ]]; then
              mv /tmp/node_modules_cache/root_node_modules ~/cypress/node_modules
              mv /tmp/node_modules_cache/cli_node_modules ~/cypress/cli/node_modules
              mv /tmp/node_modules_cache/system-tests_node_modules ~/cypress/system-tests/node_modules
              mv /tmp/node_modules_cache/globbed_node_modules ~/cypress/globbed_node_modules
              rm -rf /tmp/node_modules_cache
            fi
      - run:
          name: Restore all node_modules to proper workspace folders
          command: node scripts/circle-cache.js --action unpack

  restore_cached_system_tests_deps:
    description: 'Restore the cached node_modules for projects in "system-tests/projects/**"'
    steps:
      - run:
          name: Generate Circle Cache key for system tests
          command: ./system-tests/scripts/cache-key.sh > system_tests_cache_key
      - restore_cache:
          name: Restore system tests node_modules cache
          keys:
            - v{{ .Environment.CACHE_VERSION }}-{{ arch }}-system-tests-projects-node-modules-cache-{{ checksum "system_tests_cache_key" }}
            - v{{ .Environment.CACHE_VERSION }}-{{ arch }}-system-tests-projects-node-modules-cache-

  update_cached_system_tests_deps:
    description: 'Update the cached node_modules for projects in "system-tests/projects/**"'
    steps:
      - run:
          name: Generate Circle Cache key for system tests
          command: ./system-tests/scripts/cache-key.sh > system_tests_cache_key
      - restore_cache:
          name: Restore cache state, to check for known modules cache existence
          keys:
            - v{{ .Environment.CACHE_VERSION }}-{{ arch }}-system-tests-projects-node-modules-cache-state-{{ checksum "system_tests_cache_key" }}
      - run:
          name: Bail if specific cache exists
          command: |
            if [[ -f "system_tests_node_modules_installed" ]]; then
              echo "No updates to system tests node modules, exiting"
              circleci-agent step halt
            fi
      - restore_cache:
          name: Restore system tests node_modules cache
          keys:
            - v{{ .Environment.CACHE_VERSION }}-{{ arch }}-system-tests-projects-node-modules-cache-{{ checksum "system_tests_cache_key" }}
            - v{{ .Environment.CACHE_VERSION }}-{{ arch }}-system-tests-projects-node-modules-cache-
      - run:
          name: Update system-tests node_modules cache
          command: yarn workspace @tooling/system-tests projects:yarn:install
      - save_cache:
          name: Save system tests node_modules cache
          key: v{{ .Environment.CACHE_VERSION }}-{{ arch }}-system-tests-projects-node-modules-cache-{{ checksum "system_tests_cache_key" }}
          paths:
            - ~/.cache/cy-system-tests-node-modules
      - run: touch system_tests_node_modules_installed
      - save_cache:
          name: Save system tests node_modules cache state key
          key: v{{ .Environment.CACHE_VERSION }}-{{ arch }}-system-tests-projects-node-modules-cache-state-{{ checksum "system_tests_cache_key" }}
          paths:
            - system_tests_node_modules_installed

  caching-dependency-installer:
    description: 'Installs & caches the dependencies based on yarn lock & package json dependencies'
    parameters:
      only-cache-for-root-user:
        type: boolean
        default: false
    steps:
      - install_cache_helpers_dependencies
      - run:
          name: Generate Circle Cache Key
          command: node scripts/circle-cache.js --action cacheKey > circle_cache_key
      - restore_cache:
          name: Restore cache state, to check for known modules cache existence
          key: v{{ .Environment.CACHE_VERSION }}-{{ arch }}-test2-node-modules-cache-state-{{ checksum "circle_cache_key" }}
      - run:
          name: Bail if cache exists
          command: |
            if [[ -f "node_modules_installed" ]]; then
              echo "Node modules already cached for dependencies, exiting"
              circleci-agent step halt
            fi
      - run: date +%Y-%U > cache_date
      - restore_cache:
          name: Restore weekly yarn cache
          keys:
            - v{{ .Environment.CACHE_VERSION }}-{{ arch }}-test2-deps-root-weekly-{{ checksum "cache_date" }}
      - run:
          name: Install Node Modules
          command: |
            yarn --prefer-offline --frozen-lockfile --cache-folder ~/.yarn
          no_output_timeout: 20m
      - prepare-modules-cache:
          dont-move: <<parameters.only-cache-for-root-user>> # we don't move, so we don't hit any issues unpacking symlinks
      - when:
          condition: <<parameters.only-cache-for-root-user>> # we don't move to /tmp since we don't need to worry about different users
          steps:
            - save_cache:
                name: Saving node modules for root, cli, and all globbed workspace packages
                key: v{{ .Environment.CACHE_VERSION }}-{{ arch }}-test2-node-modules-cache-{{ checksum "circle_cache_key" }}
                paths:
                  - node_modules
                  - cli/node_modules
                  - system-tests/node_modules
                  - globbed_node_modules
      - unless:
          condition: <<parameters.only-cache-for-root-user>>
          steps:
            - save_cache:
                name: Saving node modules for root, cli, and all globbed workspace packages
                key: v{{ .Environment.CACHE_VERSION }}-{{ arch }}-test2-node-modules-cache-{{ checksum "circle_cache_key" }}
                paths:
                  - /tmp/node_modules_cache
      - run: touch node_modules_installed
      - save_cache:
          name: Saving node-modules cache state key
          key: v{{ .Environment.CACHE_VERSION }}-{{ arch }}-test2-node-modules-cache-state-{{ checksum "circle_cache_key" }}
          paths:
            - node_modules_installed
      - save_cache:
          name: Save weekly yarn cache
          key: v{{ .Environment.CACHE_VERSION }}-{{ arch }}-test2-deps-root-weekly-{{ checksum "cache_date" }}
          paths:
            - ~/.yarn

  verify-build-setup:
    description: Common commands run when setting up for build or yarn install
    parameters:
      executor:
        type: executor
        default: cy-doc
    steps:
      - run: pwd
      - run:
          name: print global yarn cache path
          command: echo $(yarn global bin)
      - run:
          name: print yarn version
          command: yarn versions
      - unless:
          condition:
            # stop-only does not correctly match on windows: https://github.com/bahmutov/stop-only/issues/78
            equal: [ *windows-executor, << parameters.executor >> ]
          steps:
            - run:
                name: Stop .only
                 # this will catch ".only"s in js/coffee as well
                command: yarn stop-only-all
      - run:
          name: Check terminal variables
          ## make sure the TERM is set to 'xterm' in node (Linux only)
          ## else colors (and tests) will fail
          ## See the following information
          ##   * http://andykdocs.de/development/Docker/Fixing+the+Docker+TERM+variable+issue
          ##   * https://unix.stackexchange.com/questions/43945/whats-the-difference-between-various-term-variables
          command: yarn check-terminal

  install-required-node:
    # https://discuss.circleci.com/t/switch-nodejs-version-on-machine-executor-solved/26675/2
    description: Install Node version matching .node-version
    steps:
      - run:
          name: Install Node
          command: |
            node_version=$(cat .node-version)
            [ -s "${HOME}/.nvm/nvm.sh" ] && \. "${HOME}/.nvm/nvm.sh" # This loads nvm
            if ! type nvm > /dev/null; then
              echo "Installing NVM"
              curl -o- https://raw.githubusercontent.com/creationix/nvm/v0.30.0/install.sh | bash
              [ -s "${HOME}/.nvm/nvm.sh" ] && \. "${HOME}/.nvm/nvm.sh" # This loads nvm
            fi
            echo "Installing Node $node_version"
            nvm install ${node_version}
            echo "Using Node $node_version"
            nvm use ${node_version}
            [[ $PLATFORM != 'windows' ]] && nvm alias default ${node_version} || sleep 2s
            echo "Installing Yarn"
            npm install yarn -g # ensure yarn is installed with the correct node engine
            yarn check-node-version
      - run:
          name: Check  Node
          command: yarn check-node-version

  install-chrome:
    description: Install Google Chrome
    parameters:
      channel:
        description: browser channel to install
        type: string
      version:
        description: browser version to install
        type: string
    steps:
      - run:
          name: Install Google Chrome (<<parameters.channel>>)
          command: |
            echo "Installing Chrome (<<parameters.channel>>) v<<parameters.version>>"
            wget -O /usr/src/google-chrome-<<parameters.channel>>_<<parameters.version>>_amd64.deb "http://dl.google.com/linux/chrome/deb/pool/main/g/google-chrome-<<parameters.channel>>/google-chrome-<<parameters.channel>>_<<parameters.version>>-1_amd64.deb" && \
            dpkg -i /usr/src/google-chrome-<<parameters.channel>>_<<parameters.version>>_amd64.deb ; \
            apt-get install -f -y && \
            rm -f /usr/src/google-chrome-<<parameters.channel>>_<<parameters.version>>_amd64.deb
            which google-chrome-<<parameters.channel>> || (printf "\n\033[0;31mChrome was not successfully downloaded - bailing\033[0m\n\n" && exit 1)
            echo "Location of Google Chrome Installation: `which google-chrome-<<parameters.channel>>`"
            echo "Google Chrome Version: `google-chrome-<<parameters.channel>> --version`"

  run-driver-integration-tests:
    parameters:
      browser:
        description: browser shortname to target
        type: string
      install-chrome-channel:
        description: chrome channel to install
        type: string
        default: ''
    steps:
      - restore_cached_workspace
      - when:
          condition: <<parameters.install-chrome-channel>>
          steps:
            - install-chrome:
                channel: <<parameters.install-chrome-channel>>
                version: $(node ./scripts/get-browser-version.js chrome:<<parameters.install-chrome-channel>>)
      - run:
          environment:
            CYPRESS_KONFIG_ENV: production
          command: |
            echo Current working directory is $PWD
            echo Total containers $CIRCLE_NODE_TOTAL

            if [[ -v PACKAGES_RECORD_KEY ]]; then
              # internal PR
              CYPRESS_RECORD_KEY=$PACKAGES_RECORD_KEY \
              yarn cypress:run --record --parallel --group 5x-driver-<<parameters.browser>> --browser <<parameters.browser>>
            else
              # external PR
              TESTFILES=$(circleci tests glob "cypress/e2e/**/*.cy.*" | circleci tests split --total=$CIRCLE_NODE_TOTAL)
              echo "Test files for this machine are $TESTFILES"

              if [[ -z "$TESTFILES" ]]; then
                echo "Empty list of test files"
              fi
              yarn cypress:run --browser <<parameters.browser>> --spec $TESTFILES
            fi
          working_directory: packages/driver
      - verify-mocha-results
      - store_test_results:
          path: /tmp/cypress
      - store_artifacts:
          path: /tmp/artifacts
      - store-npm-logs

  run-new-ui-tests:
    parameters:
      package:
        description: package to target
        type: enum
        enum: ['frontend-shared', 'launchpad', 'app']
      browser:
        description: browser shortname to target
        type: string
      percy:
        description: enable percy
        type: boolean
        default: false
      type:
        description: ct or e2e
        type: enum
        enum: ['ct', 'e2e']
      debug:
        description: debug option
        type: string
        default: ''
    steps:
      - restore_cached_workspace
      - run:
          # TODO: How can we have preinstalled browsers on CircleCI?
          name: 'Install Chrome on Windows' 
          command: |
            [[ $PLATFORM == 'windows' && '<<parameters.browser>>' == 'chrome' ]] && choco install googlechrome || [[ $PLATFORM != 'windows' ]]
      - run:
          command: |
            cmd=$([[ <<parameters.percy>> == 'true' ]] && echo 'yarn percy exec --parallel -- --') || true
            DEBUG=<<parameters.debug>> \
            CYPRESS_KONFIG_ENV=production \
            CYPRESS_RECORD_KEY=$TEST_LAUNCHPAD_RECORD_KEY \
            PERCY_PARALLEL_NONCE=$PLATFORM-$CIRCLE_SHA1 \
            PERCY_ENABLE=${PERCY_TOKEN:-0} \
            PERCY_PARALLEL_TOTAL=-1 \
            $cmd yarn workspace @packages/<<parameters.package>> cypress:run:<<parameters.type>> --browser <<parameters.browser>> --record --parallel --group <<parameters.package>>-<<parameters.type>>
      - store_test_results:
          path: /tmp/cypress
      - store_artifacts:
          path: ./packages/<<parameters.package>>/cypress/videos
      - store-npm-logs

  run-system-tests:
    parameters:
      browser:
        description: browser shortname to target
        type: string
    steps:
      - restore_cached_workspace
      - restore_cached_system_tests_deps
      - run:
          name: Run system tests
          command: |
            ALL_SPECS=`circleci tests glob "/root/cypress/system-tests/test/*spec*"`
            SPECS=
            for file in $ALL_SPECS; do
              # filter out non_root tests, they have their own stage
              if [[ "$file" == *"non_root"* ]]; then
                echo "Skipping $file"
                continue
              fi
              SPECS="$SPECS $file"
            done
            SPECS=`echo $SPECS | xargs -n 1 | circleci tests split --split-by=timings`
            echo SPECS=$SPECS
            yarn workspace @tooling/system-tests test:ci $SPECS --browser <<parameters.browser>>
      - verify-mocha-results
      - store_test_results:
          path: /tmp/cypress
      - store_artifacts:
          path: /tmp/artifacts
      - store-npm-logs

  store-npm-logs:
    description: Saves any NPM debug logs as artifacts in case there is a problem
    steps:
      - store_artifacts:
          path: ~/.npm/_logs

  post-install-comment:
    description: Post GitHub comment with a blurb on how to install pre-release version
    steps:
      - run:
          name: Post pre-release install comment
          command: |
            node scripts/add-install-comment.js \
              --npm npm-package-url.json \
              --binary binary-url.json

  verify-mocha-results:
    description: Double-check that Mocha tests ran as expected.
    parameters:
      expectedResultCount:
        description: The number of result files to expect, ie, the number of Mocha test suites that ran.
        type: integer
        ## by default, assert that at least 1 test ran
        default: 0
    steps:
      - run: yarn verify:mocha:results <<parameters.expectedResultCount>>

  clone-repo-and-checkout-branch:
    description: |
      Clones an external repo and then checks out the branch that matches the next version otherwise uses 'master' branch.
    parameters:
      repo:
        description: "Name of the github repo to clone like: cypress-example-kitchensink"
        type: string
      pull_request_id:
        description: Pull request number to check out before installing and testing
        type: integer
        default: 0
    steps:
      - restore_cached_binary
      - run:
          name: "Cloning test project: <<parameters.repo>>"
          command: |
            git clone --depth 1 --no-single-branch https://github.com/cypress-io/<<parameters.repo>>.git /tmp/<<parameters.repo>>
            cd /tmp/<<parameters.repo>> && (git checkout $(node ./scripts/get-next-version.js) || true)
      - when:
            condition: <<parameters.pull_request_id>>
            steps:
              - run:
                  name: Check out PR <<parameters.pull_request_id>>
                  working_directory: /tmp/<<parameters.repo>>
                  command: |
                    git fetch origin pull/<<parameters.pull_request_id>>/head:pr-<<parameters.pull_request_id>>
                    git checkout pr-<<parameters.pull_request_id>>

  test-binary-against-rwa:
    description: |
      Takes the built binary and NPM package, clones the RWA repo
      and runs the new version of Cypress against it.
    parameters:
      repo:
        description: "Name of the github repo to clone like"
        type: string
        default: "cypress-realworld-app"
      browser:
        description: Name of the browser to use, like "electron", "chrome", "firefox"
        type: enum
        enum: ["", "electron", "chrome", "firefox"]
        default: ""
      command:
        description: Test command to run to start Cypress tests
        type: string
        default: "yarn cypress:run"
      # if the repo to clone and test is a monorepo, you can
      # run tests inside a specific subfolder
      folder:
        description: Subfolder to test in
        type: string
        default: ""
      # you can test new features in the test runner against recipes or other repos
      # by opening a pull request in those repos and running this test job
      # against a pull request number in the example repo
      pull_request_id:
        description: Pull request number to check out before installing and testing
        type: integer
        default: 0
      wait-on:
        description: Whether to use wait-on to wait on a server to be booted
        type: string
        default: ""
      server-start-command:
        description: Server start command for repo
        type: string
        default: "CI=true yarn start"
    steps:
      - clone-repo-and-checkout-branch:
          repo: <<parameters.repo>>
      - when:
          condition: <<parameters.pull_request_id>>
          steps:
            - run:
                name: Check out PR <<parameters.pull_request_id>>
                working_directory: /tmp/<<parameters.repo>>
                command: |
                  git fetch origin pull/<<parameters.pull_request_id>>/head:pr-<<parameters.pull_request_id>>
                  git checkout pr-<<parameters.pull_request_id>>
                  git log -n 2
      - run:
          command: yarn
          working_directory: /tmp/<<parameters.repo>>
      - run:
          name: Install Cypress
          working_directory: /tmp/<<parameters.repo>>
          # force installing the freshly built binary
          command: |
            CYPRESS_INSTALL_BINARY=~/cypress/cypress.zip npm i --legacy-peer-deps ~/cypress/cypress.tgz && [[ -f yarn.lock ]] && yarn
      - run:
          name: Print Cypress version
          working_directory: /tmp/<<parameters.repo>>
          command: npx cypress version
      - run:
          name: Types check 🧩 (maybe)
          working_directory: /tmp/<<parameters.repo>>
          command: yarn types
      - run:
          working_directory: /tmp/<<parameters.repo>>
          command: <<parameters.server-start-command>>
          background: true
      - run:
          condition: <<parameters.wait-on>>
          name: "Waiting on server to boot: <<parameters.wait-on>>"
          command: "npx wait-on <<parameters.wait-on>>"
      - when:
          condition: <<parameters.folder>>
          steps:
            - when:
                condition: <<parameters.browser>>
                steps:
                  - run:
                      name: Run tests using browser "<<parameters.browser>>"
                      working_directory: /tmp/<<parameters.repo>>/<<parameters.folder>>
                      command: |
                        <<parameters.command>> -- --browser <<parameters.browser>>
            - unless:
                condition: <<parameters.browser>>
                steps:
                  - run:
                      name: Run tests using command
                      working_directory: /tmp/<<parameters.repo>>/<<parameters.folder>>
                      command: <<parameters.command>>

            - store_artifacts:
                name: screenshots
                path: /tmp/<<parameters.repo>>/<<parameters.folder>>/cypress/screenshots
            - store_artifacts:
                name: videos
                path: /tmp/<<parameters.repo>>/<<parameters.folder>>/cypress/videos
      - unless:
          condition: <<parameters.folder>>
          steps:
            - when:
                condition: <<parameters.browser>>
                steps:
                  - run:
                      name: Run tests using browser "<<parameters.browser>>"
                      working_directory: /tmp/<<parameters.repo>>
                      command: <<parameters.command>> -- --browser <<parameters.browser>>
            - unless:
                condition: <<parameters.browser>>
                steps:
                  - run:
                      name: Run tests using command
                      working_directory: /tmp/<<parameters.repo>>
                      command: <<parameters.command>>
            - store_artifacts:
                name: screenshots
                path: /tmp/<<parameters.repo>>/cypress/screenshots
            - store_artifacts:
                name: videos
                path: /tmp/<<parameters.repo>>/cypress/videos
      - store-npm-logs

  test-binary-against-repo:
    description: |
      Takes the built binary and NPM package, clones given example repo
      and runs the new version of Cypress against it.
    parameters:
      repo:
        description: "Name of the github repo to clone like: cypress-example-kitchensink"
        type: string
      browser:
        description: Name of the browser to use, like "electron", "chrome", "firefox"
        type: enum
        enum: ["", "electron", "chrome", "firefox"]
        default: ""
      command:
        description: Test command to run to start Cypress tests
        type: string
        default: "npm run e2e"
      build-project:
        description: Should the project build script be executed
        type: boolean
        default: true
      # if the repo to clone and test is a monorepo, you can
      # run tests inside a specific subfolder
      folder:
        description: Subfolder to test in
        type: string
        default: ""
      # you can test new features in the test runner against recipes or other repos
      # by opening a pull request in those repos and running this test job
      # against a pull request number in the example repo
      pull_request_id:
        description: Pull request number to check out before installing and testing
        type: integer
        default: 0
      wait-on:
        description: Whether to use wait-on to wait on a server to be booted
        type: string
        default: ""
      server-start-command:
        description: Server start command for repo
        type: string
        default: "npm start --if-present"
    steps:
      - clone-repo-and-checkout-branch:
          repo: <<parameters.repo>>
          pull_request_id: <<parameters.pull_request_id>>
      - run:
          # Install deps + Cypress binary with yarn if yarn.lock present
          command: |
            if [[ -f yarn.lock ]]; then
              yarn --frozen-lockfile
              CYPRESS_INSTALL_BINARY=~/cypress/cypress.zip yarn add -D ~/cypress/cypress.tgz
            else
              npm install
              CYPRESS_INSTALL_BINARY=~/cypress/cypress.zip npm install --legacy-peer-deps ~/cypress/cypress.tgz
            fi
          working_directory: /tmp/<<parameters.repo>>
      - run:
          name: Scaffold new config file
          working_directory: /tmp/<<parameters.repo>>
          environment:
            CYPRESS_INTERNAL_FORCE_SCAFFOLD: "1"
          command: |
            if [[ -f cypress.json ]]; then
              rm -rf cypress.json
              echo 'module.exports = {}' > cypress.config.js
            fi
      - run:
          name: Rename support file
          working_directory: /tmp/<<parameters.repo>>
          command: |
            if [[ -f cypress/support/index.js ]]; then
              mv cypress/support/index.js cypress/support/e2e.js
            fi
      - run:
          name: Print Cypress version
          working_directory: /tmp/<<parameters.repo>>
          command: npx cypress version
      - run:
          name: Types check 🧩 (maybe)
          working_directory: /tmp/<<parameters.repo>>
          command: |
            [[ -f yarn.lock ]] && yarn types || npm run types --if-present
      - when:
          condition: <<parameters.build-project>>
          steps:
          - run:
              name: Build 🏗 (maybe)
              working_directory: /tmp/<<parameters.repo>>
              command: |
                [[ -f yarn.lock ]] && yarn build || npm run build --if-present
      - run:
          working_directory: /tmp/<<parameters.repo>>
          command: <<parameters.server-start-command>>
          background: true
      - run:
          condition: <<parameters.wait-on>>
          name: "Waiting on server to boot: <<parameters.wait-on>>"
          command: "npx wait-on <<parameters.wait-on>> --timeout 120000"
      - when:
          condition: <<parameters.folder>>
          steps:
            - when:
                condition: <<parameters.browser>>
                steps:
                  - run:
                      name: Run tests using browser "<<parameters.browser>>"
                      working_directory: /tmp/<<parameters.repo>>/<<parameters.folder>>
                      command: |
                        <<parameters.command>> -- --browser <<parameters.browser>>
            - unless:
                condition: <<parameters.browser>>
                steps:
                  - run:
                      name: Run tests using command
                      working_directory: /tmp/<<parameters.repo>>/<<parameters.folder>>
                      command: <<parameters.command>>

            - store_artifacts:
                name: screenshots
                path: /tmp/<<parameters.repo>>/<<parameters.folder>>/cypress/screenshots
            - store_artifacts:
                name: videos
                path: /tmp/<<parameters.repo>>/<<parameters.folder>>/cypress/videos
      - unless:
          condition: <<parameters.folder>>
          steps:
            - when:
                condition: <<parameters.browser>>
                steps:
                  - run:
                      name: Run tests using browser "<<parameters.browser>>"
                      working_directory: /tmp/<<parameters.repo>>
                      command: <<parameters.command>> -- --browser <<parameters.browser>>
            - unless:
                condition: <<parameters.browser>>
                steps:
                  - run:
                      name: Run tests using command
                      working_directory: /tmp/<<parameters.repo>>
                      command: <<parameters.command>>
            - store_artifacts:
                name: screenshots
                path: /tmp/<<parameters.repo>>/cypress/screenshots
            - store_artifacts:
                name: videos
                path: /tmp/<<parameters.repo>>/cypress/videos
      - store-npm-logs

  build-binary:
    steps:
      - run:
          name: Check environment variables before code sign (if on Mac/Windows)
          # NOTE
          # our code sign works via electron-builder
          # by default, electron-builder will NOT sign app built in a pull request
          # even our internal one (!)
          # Usually this is not a problem, since we only build and test binary
          # built on "develop" and "master" branches
          # but if you need to really build and sign a binary in a PR
          # set variable CSC_FOR_PULL_REQUEST=true
          command: |
            set -e
            NEEDS_CODE_SIGNING=`node -p 'process.platform === "win32" || process.platform === "darwin"'`
            if [[ "$NEEDS_CODE_SIGNING" == "true" ]]; then
              echo "Checking for required environment variables..."
              if [ -z "$CSC_LINK" ]; then
                echo "Need to provide environment variable CSC_LINK"
                echo "with base64 encoded certificate .p12 file"
                exit 1
              fi
              if [ -z "$CSC_KEY_PASSWORD" ]; then
                echo "Need to provide environment variable CSC_KEY_PASSWORD"
                echo "with password for unlocking certificate .p12 file"
                exit 1
              fi
              echo "Succeeded."
            else
              echo "Not code signing for this platform"
            fi
      - run:
          name: Build the Cypress binary
          environment:
            DEBUG: electron-builder,electron-osx-sign*
          # notarization on Mac can take a while
          no_output_timeout: "45m"
          command: |
            node --version
            yarn binary-build --platform $PLATFORM --version $(node ./scripts/get-next-version.js)
      - run:
          name: Zip the binary
          command: yarn binary-zip --platform $PLATFORM
      - store-npm-logs
      - persist_to_workspace:
          root: ~/
          paths:
            - cypress/cypress.zip

  build-cypress-npm-package:
    parameters:
      executor:
        type: executor
        default: cy-doc
    steps:
      - run:
          name: Bump NPM version
          command: yarn get-next-version --npm
      - run:
          name: Build NPM package
          command: yarn build --scope cypress
      - run:
          command: ls -la types
          working_directory: cli/build
      - unless:
          condition:
            equal: [ *windows-executor, << parameters.executor >> ]
          steps:
            - run:
                name: list NPM package contents
                command: yarn workspace cypress size
      - run:
          name: pack NPM package
          working_directory: cli/build
          command: yarn pack --filename ../../cypress.tgz
      - run:
          name: list created NPM package
          command: ls -l
      - store-npm-logs
      - persist_to_workspace:
          root: ~/
          paths:
            - cypress/cypress.tgz

  upload-build-artifacts:
    steps:
      - run: ls -l
      - run:
          name: Upload unique binary to S3
          command: |
            node scripts/binary.js upload-build-artifact \
              --type binary \
              --file cypress.zip \
              --version $(node -p "require('./package.json').version")
      - run:
          name: Upload NPM package to S3
          command: |
            node scripts/binary.js upload-build-artifact \
              --type npm-package \
              --file cypress.tgz \
              --version $(node -p "require('./package.json').version")
      - store-npm-logs
      - run: ls -l
      - run: cat binary-url.json
      - run: cat npm-package-url.json
      - persist_to_workspace:
          root: ~/
          paths:
            - cypress/binary-url.json
            - cypress/npm-package-url.json

jobs:
  ## Checks if we already have a valid cache for the node_modules_install and if it has,
  ## skips ahead to the build step, otherwise installs and caches the node_modules
  node_modules_install:
    <<: *defaults
    parameters:
      <<: *defaultsParameters
      resource_class:
        type: string
        default: medium
    resource_class: << parameters.resource_class >>
    steps:
      - checkout
      - install-required-node
      - verify-build-setup:
          executor: << parameters.executor >>
      - persist_to_workspace:
          root: ~/
          paths:
            - cypress
            - .nvm # mac / linux
            - ProgramData/nvm # windows
      - caching-dependency-installer:
          only-cache-for-root-user: <<parameters.only-cache-for-root-user>>
      - store-npm-logs

  ## restores node_modules from previous step & builds if first step skipped
  build:
    <<: *defaults
    parameters:
      <<: *defaultsParameters
      resource_class:
        type: string
        default: medium+
    resource_class: << parameters.resource_class >>
    steps:
      - restore_cached_workspace
      - run:
          name: Top level packages
          command: yarn list --depth=0 || true
      - build-and-persist
      - store-npm-logs

  lint:
    <<: *defaults
    steps:
      - restore_cached_workspace
      - run:
          name: Linting 🧹
          command: |
            yarn clean
            git clean -df
            yarn lint
      - run:
          name: cypress info (dev)
          command: node cli/bin/cypress info --dev
      - store-npm-logs

  check-ts:
    <<: *defaults
    steps:
      - restore_cached_workspace
      - install-required-node
      - run:
          name: Check TS Types
          command: NODE_OPTIONS=--max_old_space_size=4096 yarn gulp checkTs


  # a special job that keeps polling Circle and when all
  # individual jobs are finished, it closes the Percy build
  percy-finalize:
    <<: *defaults
    parameters:
      <<: *defaultsParameters
      required_env_var:
        type: env_var_name
    steps:
      - restore_cached_workspace
      - run:
          # if this is an external pull request, the environment variables
          # are NOT set for security reasons, thus no need to poll -
          # and no need to finalize Percy, since there will be no visual tests
          name: Check if <<parameters.required_env_var>> is set
          command: |
            if [[ -v <<parameters.required_env_var>> ]]; then
              echo "Internal PR, good to go"
            else
              echo "This is an external PR, cannot access other services"
              circleci-agent step halt
            fi
      - run: PERCY_PARALLEL_NONCE=$PLATFORM-$CIRCLE_SHA1 yarn percy build:finalize

  cli-visual-tests:
    <<: *defaults
    parallelism: 8
    steps:
      - restore_cached_workspace
      - run: mkdir -p cli/visual-snapshots
      - run:
          command: node cli/bin/cypress info --dev | yarn --silent term-to-html | node scripts/sanitize --type cli-info > cli/visual-snapshots/cypress-info.html
          environment:
            FORCE_COLOR: 2
      - run:
          command: node cli/bin/cypress help | yarn --silent term-to-html > cli/visual-snapshots/cypress-help.html
          environment:
            FORCE_COLOR: 2
      - store_artifacts:
          path: cli/visual-snapshots
      - run:
          name: Upload CLI snapshots for diffing
          command: |
            PERCY_PARALLEL_NONCE=$PLATFORM-$CIRCLE_SHA1 \
            PERCY_ENABLE=${PERCY_TOKEN:-0} \
            PERCY_PARALLEL_TOTAL=-1 \
            yarn percy snapshot ./cli/visual-snapshots

  unit-tests:
    <<: *defaults
    parameters:
      <<: *defaultsParameters
      resource_class:
        type: string
        default: medium
    resource_class: << parameters.resource_class >>
    parallelism: 1
    steps:
      - restore_cached_workspace
      # make sure mocha runs
      - run: yarn test-mocha
      - when:
          condition:
            # several snapshots fails for windows due to paths.
            # until these are fixed, run the tests that are working.
            equal: [ *windows-executor, << parameters.executor >> ]
          steps:
            - run: yarn test-scripts scripts/**/*spec.js
            # make sure our snapshots are compared correctly
            - run: yarn test-mocha-snapshot
      - unless:
          condition:
            equal: [ *windows-executor, << parameters.executor >> ]
          steps:
            - run: yarn test-scripts
            # make sure our snapshots are compared correctly
            - run: yarn test-mocha-snapshot
            # make sure packages with TypeScript can be transpiled to JS
            - run: yarn lerna run build-prod --stream
            # run unit tests from each individual package
            - run: yarn test
            # run type checking for each individual package
            - run: yarn lerna run types
            - verify-mocha-results:
                expectedResultCount: 10
      - store_test_results:
          path: /tmp/cypress
      # CLI tests generate HTML files with sample CLI command output
      - store_artifacts:
          path: cli/test/html
      - store_artifacts:
          path: packages/errors/__snapshot-images__
      - store-npm-logs

  unit-tests-release:
    <<: *defaults
    resource_class: medium
    parallelism: 1
    steps:
      - restore_cached_workspace
      - run: yarn test-npm-package-release-script

  lint-types:
    <<: *defaults
    parallelism: 1
    resource_class: medium
    steps:
      - restore_cached_workspace
      - run:
          command: ls -la types
          working_directory: cli
      - run:
          command: ls -la chai
          working_directory: cli/types
      - run:
          name: "Lint types 🧹"
          command: yarn workspace cypress dtslint
  # todo(lachlan): do we need this? yarn check-ts does something very similar
  #     - run:
  #         name: "TypeScript check 🧩"
  #         command: yarn type-check --ignore-progress
      - store-npm-logs

  server-unit-tests:
    <<: *defaults
    parallelism: 1
    steps:
      - restore_cached_workspace
      - run: yarn test-unit --scope @packages/server
      - verify-mocha-results:
          expectedResultCount: 1
      - store_test_results:
          path: /tmp/cypress
      - store-npm-logs

  server-integration-tests:
    <<: *defaults
    resource_class: medium
    parallelism: 1
    steps:
      - restore_cached_workspace
      - run: yarn test-integration --scope @packages/server
      - verify-mocha-results:
          expectedResultCount: 1
      - store_test_results:
          path: /tmp/cypress
      - store-npm-logs

  server-performance-tests:
    <<: *defaults
    steps:
      - restore_cached_workspace
      - run:
          command: yarn workspace @packages/server test-performance
      - verify-mocha-results:
          expectedResultCount: 1
      - store_test_results:
          path: /tmp/cypress
      - store_artifacts:
          path: /tmp/artifacts
      - store-npm-logs

  system-tests-node-modules-install:
    <<: *defaults
    steps:
      - restore_cached_workspace
      - update_cached_system_tests_deps

  system-tests-chrome:
    <<: *defaults
    resource_class: medium
    parallelism: 8
    steps:
      - run-system-tests:
          browser: chrome

  system-tests-electron:
    <<: *defaults
    resource_class: medium
    parallelism: 8
    steps:
      - run-system-tests:
          browser: electron

  system-tests-firefox:
    <<: *defaults
    resource_class: medium
    parallelism: 8
    steps:
      - run-system-tests:
          browser: firefox

  system-tests-non-root:
    <<: *defaults
    resource_class: medium
    steps:
      - restore_cached_workspace
      - run:
          command: yarn workspace @tooling/system-tests test:ci "test/non_root*spec*" --browser electron
      - verify-mocha-results
      - store_test_results:
          path: /tmp/cypress
      - store_artifacts:
          path: /tmp/artifacts
      - store-npm-logs

  run-frontend-shared-component-tests-chrome:
    <<: *defaults
    resource_class: medium
    parallelism: 1
    steps:
      - run-new-ui-tests:
          browser: chrome
          percy: true
          package: frontend-shared
          type: ct

  run-launchpad-component-tests-chrome:
    <<: *defaults
    resource_class: medium
    parallelism: 7
    steps:
      - run-new-ui-tests:
          browser: chrome
          percy: true
          package: launchpad
          type: ct
          # debug: cypress:*,engine:socket

  run-launchpad-integration-tests-chrome:
    <<: *defaults
    resource_class: medium
    parallelism: 2
    steps:
      - run-new-ui-tests:
          browser: chrome
          percy: true
          package: launchpad
          type: e2e

  run-app-component-tests-chrome:
    <<: *defaults
    resource_class: medium
    parallelism: 7
    steps:
      - run-new-ui-tests:
          browser: chrome
          percy: true
          package: app
          type: ct

  run-app-integration-tests-chrome:
    <<: *defaults
    parameters:
      <<: *defaultsParameters
      resource_class:
        type: string
        default: medium
    resource_class: << parameters.resource_class >>
    parallelism: 4
    steps:
      - run-new-ui-tests:
          browser: chrome
          percy: true
          package: app
          type: e2e

  driver-integration-tests-chrome:
    <<: *defaults
    resource_class: medium
    parallelism: 5
    steps:
      - run-driver-integration-tests:
          browser: chrome
          install-chrome-channel: stable

  driver-integration-tests-chrome-beta:
    <<: *defaults
    resource_class: medium
    parallelism: 5
    steps:
      - run-driver-integration-tests:
          browser: chrome:beta
          install-chrome-channel: beta

  driver-integration-tests-firefox:
    <<: *defaults
    resource_class: medium
    parallelism: 5
    steps:
      - run-driver-integration-tests:
          browser: firefox

  driver-integration-tests-electron:
    <<: *defaults
    resource_class: medium
    parallelism: 5
    steps:
      - run-driver-integration-tests:
          browser: electron

  reporter-integration-tests:
    <<: *defaults
    resource_class: medium
    steps:
      - restore_cached_workspace
      - run:
          command: yarn build-for-tests
          working_directory: packages/reporter
      - run:
          command: |
            CYPRESS_KONFIG_ENV=production \
            CYPRESS_RECORD_KEY=$PACKAGES_RECORD_KEY \
            PERCY_PARALLEL_NONCE=$PLATFORM-$CIRCLE_SHA1 \
            PERCY_ENABLE=${PERCY_TOKEN:-0} \
            PERCY_PARALLEL_TOTAL=-1 \
            yarn percy exec --parallel -- -- \
            yarn cypress:run --record --parallel --group reporter
          working_directory: packages/reporter
      - verify-mocha-results
      - store_test_results:
          path: /tmp/cypress
      - store_artifacts:
          path: /tmp/artifacts
      - store-npm-logs

  ui-components-integration-tests:
    <<: *defaults
    steps:
      - restore_cached_workspace
      - run:
          command: yarn build-for-tests
          working_directory: packages/ui-components
      - run:
          command: |
            CYPRESS_KONFIG_ENV=production \
            CYPRESS_RECORD_KEY=$PACKAGES_RECORD_KEY \
            yarn cypress:run --record --parallel --group ui-components
          working_directory: packages/ui-components
      - verify-mocha-results
      - store_test_results:
          path: /tmp/cypress
      - store_artifacts:
          path: /tmp/artifacts
      - store-npm-logs

  npm-webpack-preprocessor:
    <<: *defaults
    resource_class: medium
    steps:
      - restore_cached_workspace
      - run:
          name: Build
          command: yarn workspace @cypress/webpack-preprocessor build
      - run:
          name: Test babelrc
          command: yarn test
          working_directory: npm/webpack-preprocessor/examples/use-babelrc
      - run:
          name: Build ts-loader
          command: yarn install
          working_directory: npm/webpack-preprocessor/examples/use-ts-loader
      - run:
          name: Types ts-loader
          command: yarn types
          working_directory: npm/webpack-preprocessor/examples/use-ts-loader
      - run:
          name: Test ts-loader
          command: yarn test
          working_directory: npm/webpack-preprocessor/examples/use-ts-loader
      - run:
          name: Start React app
          command: yarn start
          background: true
          working_directory: npm/webpack-preprocessor/examples/react-app
      - run:
          name: Test React app
          command: yarn test
          working_directory: npm/webpack-preprocessor/examples/react-app
      - run:
          name: Run tests
          command: yarn workspace @cypress/webpack-preprocessor test
      - store-npm-logs

  npm-webpack-dev-server:
    <<: *defaults
    resource_class: medium
    steps:
      - restore_cached_workspace
      - run:
          name: Run tests
          command: yarn workspace @cypress/webpack-dev-server test

  npm-vite-dev-server:
    <<: *defaults
    steps:
      - restore_cached_workspace
      - run:
          name: Run tests
          command: yarn test --reporter mocha-multi-reporters --reporter-options configFile=../../mocha-reporter-config.json
          working_directory: npm/vite-dev-server
      - store_test_results:
          path: npm/vite-dev-server/test_results
      - store_artifacts:
          path: npm/vite-dev-server/cypress/videos
      - store-npm-logs

  npm-webpack-batteries-included-preprocessor:
    <<: *defaults
    steps:
      - restore_cached_workspace
      - run:
          name: Run tests
          command: yarn workspace @cypress/webpack-batteries-included-preprocessor test

  npm-vue:
    <<: *defaults
    resource_class: medium
    parallelism: 3
    steps:
      - restore_cached_workspace
      - run:
          name: Build
          command: yarn workspace @cypress/vue build
      - run:
          name: Type Check
          command: yarn typecheck
          working_directory: npm/vue
      - run:
          name: Run component tests
          command: yarn test:ci:ct
          working_directory: npm/vue
      - run:
          name: Run e2e tests
          command: yarn test:ci:e2e
          working_directory: npm/vue
      - store_test_results:
          path: npm/vue/test_results
      - store_artifacts:
          path: npm/vue/test_results
      - store-npm-logs

  npm-design-system:
    <<: *defaults
    resource_class: medium
    steps:
      - restore_cached_workspace
      - run:
          name: Build
          command: yarn workspace @cypress/design-system build
      - run:
          name: Run tests
          # will use PERCY_TOKEN environment variable if available
          command: |
            CYPRESS_KONFIG_ENV=production \
            PERCY_PARALLEL_NONCE=$PLATFORM-$CIRCLE_SHA1 \
            PERCY_ENABLE=${PERCY_TOKEN:-0} \
            PERCY_PARALLEL_TOTAL=-1 \
            yarn percy exec --parallel -- -- \
            yarn test --reporter mocha-multi-reporters --reporter-options configFile=../../mocha-reporter-config.json
          working_directory: npm/design-system
      - store_test_results:
          path: npm/design-system/test_results
      - store-npm-logs

  npm-angular:
    <<: *defaults
    steps:
      - restore_cached_workspace
      - run:
          name: Build
          command: yarn workspace @cypress/angular build
      - run:
          name: Run tests
          command: yarn test-ci
          working_directory: npm/angular
      - store_test_results:
          path: npm/angular/test_results
      - store_artifacts:
          path: npm/angular/test_results
      - store-npm-logs

  npm-react:
    <<: *defaults
    parallelism: 8
    resource_class: medium
    steps:
      - restore_cached_workspace
      - run:
          name: Build
          command: yarn workspace @cypress/react build
      - run:
          name: Run tests
          command: yarn test-ci
          working_directory: npm/react
      - store_test_results:
          path: npm/react/test_results
      - store_artifacts:
          path: npm/react/test_results
      - store-npm-logs

  npm-mount-utils:
    <<: *defaults
    steps:
      - restore_cached_workspace
      - run:
          name: Build
          command: yarn workspace @cypress/mount-utils build
      - store-npm-logs

  npm-create-cypress-tests:
    <<: *defaults
    steps:
      - restore_cached_workspace
      - run: yarn workspace create-cypress-tests build
      - run:
          name: Run unit test
          command: yarn workspace create-cypress-tests test

  npm-eslint-plugin-dev:
    <<: *defaults
    steps:
      - restore_cached_workspace
      - run:
          name: Run tests
          command: yarn workspace @cypress/eslint-plugin-dev test

  npm-cypress-schematic:
      <<: *defaults
      steps:
        - restore_cached_workspace
        - run:
            name: Build + Install
            command: |
              yarn workspace @cypress/schematic build:all
            working_directory: npm/cypress-schematic
        - run:
            name: Launch
            command: |
              yarn launch:test
            working_directory: npm/cypress-schematic
        - run:
            name: Run unit tests
            command: |
              yarn test
            working_directory: npm/cypress-schematic
        - store-npm-logs

  npm-release:
    <<: *defaults
    resource_class: medium+
    steps:
      - restore_cached_workspace
      - run:
          name: Release packages after all jobs pass
          command: yarn npm-release

  create-build-artifacts:
    <<: *defaults
    parameters:
      <<: *defaultsParameters
      resource_class:
        type: string
        default: medium+
    resource_class: << parameters.resource_class >>
    steps:
      - restore_cached_workspace
      - build-binary
      - build-cypress-npm-package:
          executor: << parameters.executor >>
      - run:
          name: Check current branch to persist artifacts
          command: |
            if [[ "$CIRCLE_BRANCH" != "develop" && "$CIRCLE_BRANCH" != "unify-1001-windows-app-e2e-tests" && "$CIRCLE_BRANCH" != "10.0-release" && "$CIRCLE_BRANCH" != "ryanm/fix/windows-builds" ]]; then
              echo "Not uploading artifacts or posting install comment for this branch."
              circleci-agent step halt
            fi
      - upload-build-artifacts
      - post-install-comment

  test-kitchensink:
    <<: *defaults
    resource_class: medium
    steps:
      - clone-repo-and-checkout-branch:
          repo: cypress-example-kitchensink
          pull_request_id: 524
      - install-required-node
      - run:
          name: Remove cypress.json
          description: Remove cypress.json in case it exists
          working_directory: /tmp/cypress-example-kitchensink
          environment:
            CYPRESS_INTERNAL_FORCE_SCAFFOLD: "1"
          command: rm -rf cypress.json
      - run:
          name: Install prod dependencies
          command: yarn --production
          working_directory: /tmp/cypress-example-kitchensink
      - run:
          name: Example server
          command: yarn start
          working_directory: /tmp/cypress-example-kitchensink
          background: true
      - run:
          name: Rename support file
          working_directory: /tmp/cypress-example-kitchensink
          command: |
            if [[ -f cypress/support/index.js ]]; then
              mv cypress/support/index.js cypress/support/e2e.js
            fi
      - run:
          name: Run Kitchensink example project
          command: |
            yarn cypress:run --project /tmp/cypress-example-kitchensink
      - store_artifacts:
          path: /tmp/cypress-example-kitchensink/cypress/screenshots
      - store_artifacts:
          path: /tmp/cypress-example-kitchensink/cypress/videos
      - store-npm-logs

  test-kitchensink-against-staging:
    <<: *defaults
    resource_class: medium
    steps:
      - clone-repo-and-checkout-branch:
          repo: cypress-example-kitchensink
      - install-required-node
      - run:
          name: Install prod dependencies
          command: yarn --production
          working_directory: /tmp/cypress-example-kitchensink
      - run:
          name: Example server
          command: yarn start
          working_directory: /tmp/cypress-example-kitchensink
          background: true
      - run:
          name: Run Kitchensink example project
          command: |
            CYPRESS_PROJECT_ID=$TEST_KITCHENSINK_PROJECT_ID \
            CYPRESS_RECORD_KEY=$TEST_KITCHENSINK_RECORD_KEY \
            CYPRESS_INTERNAL_ENV=staging \
            CYPRESS_video=false \
            yarn cypress:run --project /tmp/cypress-example-kitchensink --record
      - store-npm-logs

  test-against-staging:
    <<: *defaults
    resource_class: medium
    steps:
      - clone-repo-and-checkout-branch:
          repo: cypress-test-tiny
      - run:
          name: Run test project
          command: |
            CYPRESS_PROJECT_ID=$TEST_TINY_PROJECT_ID \
            CYPRESS_RECORD_KEY=$TEST_TINY_RECORD_KEY \
            CYPRESS_INTERNAL_ENV=staging \
            yarn cypress:run --project /tmp/cypress-test-tiny --record
      - store-npm-logs

  test-binary-and-npm-against-other-projects:
    <<: *defaults
    parameters:
      <<: *defaultsParameters
      resource_class:
        type: string
        default: medium
    resource_class: << parameters.resource_class >>
    steps:
      # needs uploaded NPM and test binary
      - restore_cached_workspace
      - run: ls -la
      # make sure JSON files with uploaded urls are present
      - run: ls -la binary-url.json npm-package-url.json
      - run: cat binary-url.json
      - run: cat npm-package-url.json
      - run:
          # install NPM from unique urls
          name: Install Cypress Binary in Dummy Package
          command: |
            node scripts/test-unique-npm-and-binary.js \
              --npm npm-package-url.json \
              --binary binary-url.json \
              --cwd /tmp/testing
      - run:
          name: Running other test projects with new NPM package and binary
          command: |
            node scripts/test-other-projects.js \
              --npm npm-package-url.json \
              --binary binary-url.json \
              --provider circle
      - store-npm-logs

  test-npm-module-and-verify-binary:
    <<: *defaults
    steps:
      - restore_cached_workspace
      # make sure we have cypress.zip received
      - run: ls -l
      - run: ls -l cypress.zip cypress.tgz
      - run: mkdir test-binary
      - run:
          name: Create new NPM package
          working_directory: test-binary
          command: npm init -y
      - run:
          # install NPM from built NPM package folder
          name: Install Cypress
          working_directory: test-binary
          # force installing the freshly built binary
          command: CYPRESS_INSTALL_BINARY=/root/cypress/cypress.zip npm i /root/cypress/cypress.tgz
      - run:
          name: Cypress version
          working_directory: test-binary
          command: $(yarn bin cypress) version
      - run:
          name: Verify Cypress binary
          working_directory: test-binary
          command: $(yarn bin cypress) verify
      - run:
          name: Cypress help
          working_directory: test-binary
          command: $(yarn bin cypress) help
      - run:
          name: Cypress info
          working_directory: test-binary
          command: $(yarn bin cypress) info
      - store-npm-logs

  test-npm-module-on-minimum-node-version:
    <<: *defaults
    docker:
      - image: cypress/base:12.0.0-libgbm
    steps:
      - restore_workspace_binaries
      - run: mkdir test-binary
      - run:
          name: Create new NPM package
          working_directory: test-binary
          command: npm init -y
      - run:
          name: Install Cypress
          working_directory: test-binary
          command: CYPRESS_INSTALL_BINARY=/root/cypress/cypress.zip npm install /root/cypress/cypress.tgz
      - run:
          name: Verify Cypress binary
          working_directory: test-binary
          command: $(npm bin)/cypress verify
      - run:
          name: Print Cypress version
          working_directory: test-binary
          command: $(npm bin)/cypress version
      - run:
          name: Cypress info
          working_directory: test-binary
          command: $(npm bin)/cypress info

  test-types-cypress-and-jest:
    parameters:
      executor:
        description: Executor name to use
        type: executor
        default: cy-doc
      wd:
        description: Working directory, should be OUTSIDE cypress monorepo folder
        type: string
        default: /root/test-cypress-and-jest
    <<: *defaults
    steps:
      - restore_workspace_binaries
      - run: mkdir <<parameters.wd>>
      - run:
          name: Create new NPM package ⚗️
          working_directory: <<parameters.wd>>
          command: npm init -y
      - run:
          name: Install dependencies 📦
          working_directory: <<parameters.wd>>
          environment:
            CYPRESS_INSTALL_BINARY: /root/cypress/cypress.zip
          # let's install Cypress, Jest and any other package that might conflict
          # https://github.com/cypress-io/cypress/issues/6690
          command: |
            npm install /root/cypress/cypress.tgz \
              typescript jest @types/jest enzyme @types/enzyme
      - run:
          name: Test types clash ⚔️
          working_directory: <<parameters.wd>>
          command: |
            echo "console.log('hello world')" > hello.ts
            npx tsc hello.ts --noEmit

  test-full-typescript-project:
    parameters:
      executor:
        description: Executor name to use
        type: executor
        default: cy-doc
      wd:
        description: Working directory, should be OUTSIDE cypress monorepo folder
        type: string
        default: /root/test-full-typescript
    <<: *defaults
    steps:
      - restore_workspace_binaries
      - run: mkdir <<parameters.wd>>
      - run:
          name: Create new NPM package ⚗️
          working_directory: <<parameters.wd>>
          command: npm init -y
      - run:
          name: Install dependencies 📦
          working_directory: <<parameters.wd>>
          environment:
            CYPRESS_INSTALL_BINARY: /root/cypress/cypress.zip
          command: |
            npm install /root/cypress/cypress.tgz typescript
      - run:
          name: Scaffold full TypeScript project 🏗
          working_directory: <<parameters.wd>>
          command: npx @bahmutov/cly@1 init --typescript
      # TODO: fork/update @bahmutov/cly@1 to scaffold `cypress/e2e/spec.cy.ts`
      # instead of `cypress/integration/spec.ts` when Cypress v10 is released.
      - run:
          name: Update example spec
          working_directory: <<parameters.wd>>
          command: |
            mkdir cypress/e2e
            mv cypress/integration/spec.ts cypress/e2e/spec.cy.ts
      - run:
          name: Scaffold new config file
          working_directory: <<parameters.wd>>
          environment:
            CYPRESS_INTERNAL_FORCE_SCAFFOLD: "1"
          command: |
            rm -rf cypress.json
            echo "export default {
                    e2e: {
                      setupNodeEvents (on, config) {
                        on('task', {
                          log (x) {
                            console.log(x)

                            return null
                          },
                        })

                        return config
                      },
                    },
                  }" > cypress.config.ts
      - run:
          name: Rename support file
          working_directory: <<parameters.wd>>
          command: mv cypress/support/index.ts cypress/support/e2e.js
      - run:
          name: Run project tests 🗳
          working_directory: <<parameters.wd>>
          command: npx cypress run

  # install NPM + binary zip and run against staging API
  test-binary-against-staging:
    <<: *defaults
    steps:
      - restore_workspace_binaries
      - clone-repo-and-checkout-branch:
          repo: cypress-test-tiny
      - run:
          name: Install Cypress
          working_directory: /tmp/cypress-test-tiny
          # force installing the freshly built binary
          command: CYPRESS_INSTALL_BINARY=~/cypress/cypress.zip npm i --legacy-peer-deps ~/cypress/cypress.tgz
      - run:
          name: Run test project
          working_directory: /tmp/cypress-test-tiny
          command: |
            CYPRESS_PROJECT_ID=$TEST_TINY_PROJECT_ID \
            CYPRESS_RECORD_KEY=$TEST_TINY_RECORD_KEY \
            CYPRESS_INTERNAL_ENV=staging \
            $(yarn bin cypress) run --record
      - store-npm-logs

  test-binary-against-recipes-firefox:
    <<: *defaults
    steps:
      - test-binary-against-repo:
          repo: cypress-example-recipes
          command: npm run test:ci:firefox

  "test-binary-against-recipes-chrome":
    <<: *defaults
    steps:
      - test-binary-against-repo:
          repo: cypress-example-recipes
          browser: chrome
          command: npm run test:ci:chrome

  # This is a special job. It allows you to test the current
  # built test runner against a pull request in the repo
  # cypress-example-recipes.
  # Imagine you are working on a feature and want to show / test a recipe
  # You would need to run the built test runner before release
  # against a PR that cannot be merged until the new version
  # of the test runner is released.
  # Use:
  #   specify pull request number
  #   and the recipe folder

  # test-binary-against-recipe-pull-request:
  #   <<: *defaults
  #   steps:
  #     # test a specific pull request by number from cypress-example-recipes
  #     - test-binary-against-repo:
  #         repo: cypress-example-recipes
  #         command: npm run test:ci
  #         pull_request_id: 515
  #         folder: examples/fundamentals__typescript

  test-binary-against-kitchensink:
    <<: *defaults
    resource_class: medium
    steps:
      - test-binary-against-repo:
          repo: cypress-example-kitchensink
          browser: "electron"
          pull_request_id: 524

<<<<<<< HEAD
  test-binary-against-awesome-typescript-loader:
    <<: *defaults
    steps:
      - test-binary-against-repo:
          repo: cypress-test-awesome-typescript-loader
          browser: "electron"
          pull_request_id: 8

=======
>>>>>>> 4b50f9ee
  test-binary-against-kitchensink-firefox:
    <<: *defaults
    resource_class: medium
    steps:
      - test-binary-against-repo:
          repo: cypress-example-kitchensink
          browser: firefox
          pull_request_id: 524

  test-binary-against-kitchensink-chrome:
    <<: *defaults
    resource_class: medium
    steps:
      - test-binary-against-repo:
          repo: cypress-example-kitchensink
          browser: chrome
          pull_request_id: 524

  test-binary-against-todomvc-firefox:
    <<: *defaults
    resource_class: medium
    steps:
      - test-binary-against-repo:
          repo: cypress-example-todomvc
          browser: firefox

  test-binary-against-conduit-chrome:
    <<: *defaults
    resource_class: medium
    steps:
      - test-binary-against-repo:
          repo: cypress-example-conduit-app
          browser: chrome
          command: "npm run cypress:run"
          wait-on: http://localhost:3000

  test-binary-against-api-testing-firefox:
    <<: *defaults
    steps:
      - test-binary-against-repo:
          repo: cypress-example-api-testing
          browser: firefox
          command: "npm run cy:run"

  test-binary-against-piechopper-firefox:
    <<: *defaults
    resource_class: medium
    steps:
      - test-binary-against-repo:
          repo: cypress-example-piechopper
          browser: firefox
          command: "npm run cypress:run"

  test-binary-against-cypress-realworld-app:
    <<: *defaults
    resource_class: medium+
    steps:
      - test-binary-against-rwa:
          repo: cypress-realworld-app
          browser: chrome
          wait-on: http://localhost:3000

  test-binary-as-specific-user:
    <<: *defaults
    resource_class: medium
    steps:
      - restore_workspace_binaries
      # the user should be "node"
      - run: whoami
      - run: pwd
      # prints the current user's effective user id
      # for root it is 0
      # for other users it is a positive integer
      - run: node -e 'console.log(process.geteuid())'
      # make sure the binary and NPM package files are present
      - run: ls -l
      - run: ls -l cypress.zip cypress.tgz
      - run: mkdir test-binary
      - run:
          name: Create new NPM package
          working_directory: test-binary
          command: npm init -y
      - run:
          # install NPM from built NPM package folder
          name: Install Cypress
          working_directory: test-binary
          # force installing the freshly built binary
          command: CYPRESS_INSTALL_BINARY=~/cypress/cypress.zip npm i ~/cypress/cypress.tgz
      - run:
          name: Cypress help
          working_directory: test-binary
          command: $(yarn bin cypress) help
      - run:
          name: Cypress info
          working_directory: test-binary
          command: $(yarn bin cypress) info
      - run:
          name: Add Cypress demo
          working_directory: test-binary
          command: npx @bahmutov/cly init
      # TODO: fork/update @bahmutov/cly@1 to scaffold `cypress/e2e/spec.cy.ts`
      # instead of `cypress/integration/spec.js` when Cypress v10 is released.
      - run:
          name: Update example spec
          working_directory: test-binary
          command: |
            mkdir cypress/e2e
            mv cypress/integration/spec.js cypress/e2e/spec.cy.js
      - run:
          name: Scaffold new config file
          working_directory: test-binary
          environment:
            CYPRESS_INTERNAL_FORCE_SCAFFOLD: "1"
          command: |
            rm -rf cypress.json
            echo 'module.exports = {}' > cypress.config.js
      - run:
          name: Rename support file
          working_directory: test-binary
          command: mv cypress/support/index.js cypress/support/e2e.js
      - run:
          name: Verify Cypress binary
          working_directory: test-binary
          command: DEBUG=cypress:cli $(yarn bin cypress) verify
      - run:
          name: Run Cypress binary
          working_directory: test-binary
          command: DEBUG=cypress:cli $(yarn bin cypress) run
      - store-npm-logs

linux-workflow: &linux-workflow
  jobs:
    - node_modules_install
    - build:
        requires:
          - node_modules_install
    - check-ts:
        requires:
          - build
    - lint:
        name: linux-lint
        requires:
          - build
    - percy-finalize:
        context: test-runner:poll-circle-workflow
        required_env_var: PERCY_TOKEN # skips job if not defined (external PR)
        requires:
          - cli-visual-tests
          - reporter-integration-tests
          - npm-design-system
          - run-app-component-tests-chrome
          - run-app-integration-tests-chrome
          - run-frontend-shared-component-tests-chrome
          - run-launchpad-component-tests-chrome
          - run-launchpad-integration-tests-chrome
    - lint-types:
        requires:
          - build
    # unit, integration and e2e tests
    - cli-visual-tests:
        requires:
          - build
    - unit-tests:
        requires:
          - build
    - unit-tests-release:
        context: test-runner:npm-release
        requires:
          - build
    - server-unit-tests:
        requires:
          - build
    - server-integration-tests:
        requires:
          - build
    - server-performance-tests:
        requires:
          - build
    - system-tests-node-modules-install:
        requires:
          - build
    - system-tests-chrome:
        context: test-runner:performance-tracking
        requires:
          - system-tests-node-modules-install
    - system-tests-electron:
        context: test-runner:performance-tracking
        requires:
          - system-tests-node-modules-install
    - system-tests-firefox:
        context: test-runner:performance-tracking
        requires:
          - system-tests-node-modules-install
    - system-tests-non-root:
        context: test-runner:performance-tracking
        executor: non-root-docker-user
        requires:
          - system-tests-node-modules-install
    - driver-integration-tests-chrome:
        requires:
          - build
    - driver-integration-tests-chrome-beta:
        requires:
          - build
    - driver-integration-tests-firefox:
        requires:
          - build
    - driver-integration-tests-electron:
        requires:
          - build
    - run-frontend-shared-component-tests-chrome:
        context: test-runner:launchpad-tests
        requires:
          - build
    - run-launchpad-integration-tests-chrome:
        context: test-runner:launchpad-tests
        requires:
          - build
    - run-launchpad-component-tests-chrome:
        context: test-runner:launchpad-tests
        requires:
          - build
    - run-app-integration-tests-chrome:
        context: test-runner:launchpad-tests
        requires:
          - build
    - run-app-component-tests-chrome:
        context: test-runner:launchpad-tests
        requires:
          - build
    - reporter-integration-tests:
        requires:
          - build
    - ui-components-integration-tests:
        requires:
          - build
    - npm-webpack-dev-server:
        requires:
          - build
    - npm-vite-dev-server:
        requires:
          - build
    - npm-webpack-preprocessor:
        requires:
          - build
    - npm-webpack-batteries-included-preprocessor:
        requires:
          - build
    - npm-design-system:
        requires:
          - build
    - npm-vue:
        requires:
          - build
    - npm-react:
        requires:
          - build
    - npm-angular:
        requires:
          - build
    - npm-mount-utils:
        requires:
          - build
    - npm-create-cypress-tests:
        requires:
          - build
    - npm-eslint-plugin-dev:
        requires:
          - build
    - npm-cypress-schematic:
        requires:
          - build
    # This release definition must be updated with any new jobs
    # Any attempts to automate this are welcome
    # If CircleCI provided an "after all" hook, then this wouldn't be necessary
    - npm-release:
        context: test-runner:npm-release
        requires:
          - build
          - check-ts
          - npm-angular
          - npm-eslint-plugin-dev
          - npm-create-cypress-tests
          - npm-react
          - npm-mount-utils
          - npm-vue
          - npm-webpack-batteries-included-preprocessor
          - npm-webpack-preprocessor
          - npm-vite-dev-server
          - npm-webpack-dev-server
          - npm-cypress-schematic
          - lint-types
          - linux-lint
          - percy-finalize
          - driver-integration-tests-firefox
          - driver-integration-tests-chrome
          - driver-integration-tests-chrome-beta
          - driver-integration-tests-electron
          - system-tests-non-root
          - system-tests-firefox
          - system-tests-electron
          - system-tests-chrome
          - server-performance-tests
          - server-integration-tests
          - server-unit-tests
          - test-kitchensink
          - ui-components-integration-tests
          - unit-tests
          - unit-tests-release

    # various testing scenarios, like building full binary
    # and testing it on a real project
    - test-against-staging:
        context: test-runner:record-tests
        <<: *mainBuildFilters
        requires:
          - build
    - test-kitchensink:
        requires:
          - build
    - test-kitchensink-against-staging:
        context: test-runner:record-tests
        <<: *mainBuildFilters
        requires:
          - build
    - create-build-artifacts:
        context:
          - test-runner:upload
          - test-runner:commit-status-checks
        requires:
          - build
    - test-npm-module-on-minimum-node-version:
        requires:
          - create-build-artifacts
    - test-types-cypress-and-jest:
        requires:
          - create-build-artifacts
    - test-full-typescript-project:
        requires:
          - create-build-artifacts
    - test-binary-against-kitchensink:
        requires:
          - create-build-artifacts
    - test-binary-and-npm-against-other-projects:
        context: test-runner:trigger-test-jobs
        <<: *mainBuildFilters
        requires:
          - create-build-artifacts
    - test-npm-module-and-verify-binary:
        <<: *mainBuildFilters
        requires:
          - create-build-artifacts
    - test-binary-against-staging:
        context: test-runner:record-tests
        <<: *mainBuildFilters
        requires:
          - create-build-artifacts

    - test-binary-against-kitchensink-chrome:
        <<: *mainBuildFilters
        requires:
          - create-build-artifacts
    # Re-enable when the cypress-example-conduit-app project is fixed.
    # https://github.com/cypress-io/cypress-example-conduit-app/issues/346
    # - test-binary-against-conduit-chrome:
    #     <<: *mainBuildFilters
    #     requires:
    #       - create-build-artifacts
    - test-binary-against-recipes-firefox:
        <<: *mainBuildFilters
        requires:
          - create-build-artifacts
    - test-binary-against-recipes-chrome:
        <<: *mainBuildFilters
        requires:
          - create-build-artifacts
    - test-binary-against-kitchensink-firefox:
        <<: *mainBuildFilters
        requires:
          - create-build-artifacts
    - test-binary-against-todomvc-firefox:
        <<: *mainBuildFilters
        requires:
          - create-build-artifacts
    - test-binary-against-api-testing-firefox:
        <<: *mainBuildFilters
        requires:
          - create-build-artifacts
    - test-binary-against-piechopper-firefox:
        <<: *mainBuildFilters
        requires:
          - create-build-artifacts
    - test-binary-against-cypress-realworld-app:
        <<: *mainBuildFilters
        requires:
          - create-build-artifacts

    - test-binary-as-specific-user:
        name: "test binary as a non-root user"
        executor: non-root-docker-user
        requires:
          - create-build-artifacts

    - test-binary-as-specific-user:
        name: "test binary as a root user"
        requires:
          - create-build-artifacts

mac-workflow: &mac-workflow
  jobs:
    - node_modules_install:
        name: darwin-node-modules-install
        executor: mac
        only-cache-for-root-user: true

    - build:
        name: darwin-build
        executor: mac
        resource_class: medium
        requires:
          - darwin-node-modules-install

    - lint:
        name: darwin-lint
        executor: mac
        requires:
          - darwin-build

    # maybe run all unit tests?

    - create-build-artifacts:
        name: darwin-create-build-artifacts
        context:
          - test-runner:sign-mac-binary
          - test-runner:upload
          - test-runner:commit-status-checks
        executor: mac
        resource_class: medium
        requires:
          - darwin-build

    - test-kitchensink:
        name: darwin-test-kitchensink
        executor: mac
        requires:
          - darwin-build

    - test-binary-against-kitchensink:
        name: darwin-test-binary-against-kitchensink
        executor: mac
        requires:
          - darwin-create-build-artifacts

    - test-binary-against-staging:
        context: test-runner:record-tests
        name: darwin-test-binary-against-staging
        executor: mac
        requires:
          - darwin-create-build-artifacts

    - test-binary-and-npm-against-other-projects:
        context: test-runner:trigger-test-jobs
        name: darwin-test-binary-and-npm-against-other-projects
        executor: mac
        requires:
          - darwin-create-build-artifacts

windows-workflow: &windows-workflow
  jobs:
    - node_modules_install:
        name: windows-node-modules-install
        executor: windows
        resource_class: windows.medium
        only-cache-for-root-user: true

    - build:
        name: windows-build
        executor: windows
        resource_class: windows.medium
        requires:
          - windows-node-modules-install

    - run-app-integration-tests-chrome:
        name: windows-run-app-integration-tests-chrome
        executor: windows
        resource_class: windows.medium
        context: test-runner:launchpad-tests
        requires:
          - windows-build

    - lint:
        name: windows-lint
        executor: windows
        requires:
          - windows-build

    - unit-tests:
        name: windows-unit-tests
        executor: windows
        resource_class: windows.medium
        requires:
          - windows-build

    - create-build-artifacts:
        name: windows-create-build-artifacts
        executor: windows
        resource_class: windows.medium
        context:
          - test-runner:sign-windows-binary
          - test-runner:upload
          - test-runner:commit-status-checks
        requires:
          - windows-build

    - test-binary-and-npm-against-other-projects:
        context: test-runner:trigger-test-jobs
        name: windows-test-binary-and-npm-against-other-projects
        executor: windows
        resource_class: windows.medium
        requires:
          - windows-create-build-artifacts

workflows:
  linux:
    <<: *linux-workflow
  mac:
    <<: *mac-workflow
    <<: *mac-workflow-filters
  windows:
    <<: *windows-workflow
    <<: *windows-workflow-filters<|MERGE_RESOLUTION|>--- conflicted
+++ resolved
@@ -1944,17 +1944,6 @@
           browser: "electron"
           pull_request_id: 524
 
-<<<<<<< HEAD
-  test-binary-against-awesome-typescript-loader:
-    <<: *defaults
-    steps:
-      - test-binary-against-repo:
-          repo: cypress-test-awesome-typescript-loader
-          browser: "electron"
-          pull_request_id: 8
-
-=======
->>>>>>> 4b50f9ee
   test-binary-against-kitchensink-firefox:
     <<: *defaults
     resource_class: medium
