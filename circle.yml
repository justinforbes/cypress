--- conflicted
+++ resolved
@@ -157,27 +157,9 @@
       # make sure our snapshots are compared correctly
       - run: yarn test-mocha-snapshot
       # make sure packages with TypeScript can be transpiled to JS
-<<<<<<< HEAD
       - run: yarn lerna run build-js --parallel --stream
       # run unit tests from each individual package (10 total)
       - run: yarn test
-=======
-      - run: npm run all build-js
-      # test codemods
-      - run: npm run test-jscodeshift
-      # run unit tests from individual packages
-      - run: npm run all test -- --package cli
-      - run: npm run all test -- --package electron
-      - run: npm run all test -- --package extension
-      - run: npm run all test -- --package https-proxy
-      - run: npm run all test -- --package launcher
-      - run: npm run all test -- --package network
-      - run: npm run all test -- --package proxy
-      - run: npm run all test -- --package reporter
-      - run: npm run all test -- --package runner
-      - run: npm run all test -- --package socket
-      - run: npm run all test -- --package static
->>>>>>> f5ac7b66
       - store_test_results:
           path: /tmp/cypress
       - store-npm-logs
