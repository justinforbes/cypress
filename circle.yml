--- conflicted
+++ resolved
@@ -29,10 +29,7 @@
       only:
         - develop
         - 10.0-release
-<<<<<<< HEAD
         - unify-1001-windows-app-e2e-tests
-=======
->>>>>>> b16eb65e
 
 # usually we don't build Mac app - it takes a long time
 # but sometimes we want to really confirm we are doing the right thing
@@ -42,11 +39,7 @@
     or:
     - equal: [ develop, << pipeline.git.branch >> ]
     - equal: [ '10.0-release', << pipeline.git.branch >> ]
-<<<<<<< HEAD
     - equal: [ unify-1001-windows-app-e2e-tests, << pipeline.git.branch >> ]
-=======
-    - equal: [ renovate/cypress-request-2.x, << pipeline.git.branch >> ]
->>>>>>> b16eb65e
     - matches:
           pattern: "-release$"
           value: << pipeline.git.branch >>
@@ -56,12 +49,7 @@
     or:
     - equal: [ develop, << pipeline.git.branch >> ]
     - equal: [ '10.0-release', << pipeline.git.branch >> ]
-<<<<<<< HEAD
     - equal: [ unify-1001-windows-app-e2e-tests, << pipeline.git.branch >> ]
-=======
-    - equal: [ test-binary-downstream-windows, << pipeline.git.branch >> ]
-    - equal: [ unify-890-ebusy-eperm, << pipeline.git.branch >> ]
->>>>>>> b16eb65e
     - matches:
           pattern: "-release$"
           value: << pipeline.git.branch >>
@@ -1596,11 +1584,7 @@
       - run:
           name: Check current branch to persist artifacts
           command: |
-<<<<<<< HEAD
             if [[ "$CIRCLE_BRANCH" != "develop" && "$CIRCLE_BRANCH" != "unify-1001-windows-app-e2e-tests" && "$CIRCLE_BRANCH" != "10.0-release" ]]; then
-=======
-            if [[ "$CIRCLE_BRANCH" != "develop" && "$CIRCLE_BRANCH" != "test-binary-downstream-windows" && "$CIRCLE_BRANCH" != "10.0-release" && "$CIRCLE_BRANCH" != "renovate/cypress-request-2.x" ]]; then
->>>>>>> b16eb65e
               echo "Not uploading artifacts or posting install comment for this branch."
               circleci-agent step halt
             fi
