--- conflicted
+++ resolved
@@ -137,11 +137,7 @@
     ```shell
     yarn dist-tag add cypress@3.4.0
     ```
-<<<<<<< HEAD
 8. Run `binary-release` to update the download server's manifest, set the next CI version, and create an empty version commit:
-=======
-9. Run `binary-release` to update the download the server's manifest, set the next CI version, and create an empty version commit:
->>>>>>> f5ac7b66
     ```shell
     yarn binary-release --version 3.4.0 --commit`
     ```
