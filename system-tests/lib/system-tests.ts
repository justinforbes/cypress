--- conflicted
+++ resolved
@@ -690,15 +690,12 @@
       } else {
         this.servers = null
       }
-<<<<<<< HEAD
-
-      const s = options.settings
-
-      if (s) {
-        await settings.writeOnly(e2ePath, s)
-      }
-=======
->>>>>>> 71d92e0e
+
+      // const s = options.settings
+
+      // if (s) {
+      //   await settings.writeOnly(e2ePath, s)
+      // }
     })
 
     afterEach(async function () {
@@ -779,12 +776,8 @@
     const args = [
       // hides a user warning to go through NPM module
       `--cwd=${serverPath}`,
-<<<<<<< HEAD
-      `--run-project=${options.project}`,
-=======
       `--run-project=${Fixtures.projectPath(options.project)}`,
       `--testingType=${options.testingType || 'e2e'}`,
->>>>>>> 71d92e0e
     ]
 
     if (options.testingType) {
