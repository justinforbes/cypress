import Fixtures from './fixtures'
import _ from 'lodash'
import os from 'os'

export const e2ePath = Fixtures.projectPath('e2e')

export const DEFAULT_BROWSERS = ['electron', 'chrome', 'firefox', 'webkit']

export const pathUpToProjectName = Fixtures.projectPath('')

export const browserNameVersionRe = /(Browser\:\s+)(Custom |)(Electron|Chrome|Canary|Chromium|Firefox|WebKit)(\s\d+)(\s\(\w+\))?(\s+)/

const availableBrowsersRe = /(Available browsers found on your system are:)([\s\S]+)/g
const crossOriginErrorRe = /(Blocked a frame .* from accessing a cross-origin frame.*|Permission denied.*cross-origin object.*)/gm
const whiteSpaceBetweenNewlines = /\n\s+\n/
const retryDuration = /Timed out retrying after (\d+)ms/g
const escapedRetryDuration = /TORA(\d+)/g

export const STDOUT_DURATION_IN_TABLES_RE = /(\s+?)(\d+ms|\d+:\d+:?\d+)/g

const replaceBrowserName = function (str: string, key: string, customBrowserPath: string, browserName: string, version: string, headless: boolean, whitespace: string) {
  // get the padding for the existing browser string
  const lengthOfExistingBrowserString = _.sum([browserName.length, version.length, _.get(headless, 'length', 0), whitespace.length])

  // this ensures we add whitespace so the border is not shifted
  return key + customBrowserPath + _.padEnd('FooBrowser 88', lengthOfExistingBrowserString)
}

const replaceDurationSeconds = function (str: string, p1: string, p2: string, p3: string, p4: string) {
  // get the padding for the existing duration
  const lengthOfExistingDuration = _.sum([(p2 != null ? p2.length : undefined) || 0, p3.length, p4.length])

  return p1 + _.padEnd('X seconds', lengthOfExistingDuration)
}

// duration='1589'
const replaceDurationFromReporter = (str: string, p1: string, p2: string, p3: string) => {
  return p1 + _.padEnd('X', p2.length, 'X') + p3
}

const replaceShortDuration = (str: string, prefix: string, p2: string, p3: string, p4: string, count: string): string => {
  return `${prefix} Xm, Ys ZZ.ZZms ${count}`
}

const replaceNodeVersion = (str: string, p1: string, p2: string, p3: string) => {
  // Accounts for paths that break across lines
  const p3Length = p3.includes('\n') ? p3.split('\n')[0].length - 1 : p3.length

  return _.padEnd(`${p1}X (/foo/bar/node)`, (p1.length + p2.length + p3Length))
}

const replaceCypressVersion = (str: string, p1: string, p2: string) => {
  // Cypress: 12.10.10 -> Cypress: 1.2.3 (handling padding)
  return _.padEnd(`${p1}1.2.3`, (p1.length + p2.length))
}

// when swapping out the duration, ensure we pad the
// full length of the duration so it doesn't shift content
const replaceDurationInTables = (str: string, p1: string, p2: string) => {
  return _.padStart('XX:XX', p1.length + p2.length)
}

// since time lives on it's own line
// we can replace the time with 'X second(s)' and pad the length of the expected string.
// This accounts for the test taking 1 second, X seconds, or XX seconds, and so on.
const replaceTime = (str: string, p1: string) => {
  return _.padEnd('X second(s)', p1.length)
}

const replaceScreenshotDims = (str: string, p1: string) => _.padStart('(YxX)', p1.length)

const replaceUploadActivityIndicator = function (str: string, preamble: string, activity: string, ..._) {
  return `${preamble}. . . . .`
}

// this captures an entire stack trace and replaces it with [stack trace lines]
// so that the stdout can contain stack traces of different lengths
export const replaceStackTraceLines = (str: string, browserName: 'electron' | 'firefox' | 'chrome' | 'webkit') => {
  // matches the newline preceding the stack and any leading whitespace
  const leadingNewLinesAndWhitespace = `(?:\\n?[^\\S\\n\\r]*)`
  // matches against the potential file location patterns, including:
  // foo.js:1:2 - file locations including line/column numbers
  // <unknown> - rendered when location cannot be determined
  // [native code] - rendered in some cases by WebKit browser
  const location = `(?:.*:\\d+:\\d+|<unknown>|\\[native code\\])`
  // matches stack lines with Chrome-style rendering:
  // '  at foobar (foo.js:1:2)'
  // '  at foo.js:1:2'
  const verboseStyleLine = `at\\s.*(?::\\d+:\\d+|\\s\\(${location}\\))`
  // matches stack lines with Firefox/WebKit style rendering:
  // '  foobar@foo.js:1:2'
  const condensedStyleLine = `.*@${location}`
  // matches against remainder of stack trace until blank lines found.
  // includes group to normalize whitespace between newlines in Firefox
  const remainderOfStack = `[\\n\\S\\s]*?(\\n\\s*?\\n|$)`

  const stackTraceRegex = new RegExp(`${leadingNewLinesAndWhitespace}(?:${verboseStyleLine}|${condensedStyleLine})${remainderOfStack}`, 'g')

  return str.replace(stackTraceRegex, (match: string, ...parts: string[]) => {
    let post = parts[0]

    console.log('POST:')
    console.log(`"${post}"`)
    console.log('/POST')

    if (browserName === 'firefox') {
      post = post.replace(whiteSpaceBetweenNewlines, '\n')
    }

    return `\n      [stack trace lines]${post}`
  })
}

export const normalizeStdout = function (str: string, options: any = {}) {
  const { normalizeStdoutAvailableBrowsers } = options

  // remove all of the dynamic parts of stdout
  // to normalize against what we expected
  str = str
  // /Users/jane/........../ -> //foo/bar/.projects/
  // (Required when paths are printed outside of our own formatting)
  .split(pathUpToProjectName).join('/foo/bar/.projects')
  // temp dir may change from run to run, normalize it to a fake dir
  .split(os.tmpdir()).join('/os/tmpdir')

  // unless normalization is explicitly turned off then
  // always normalize the stdout replacing the browser text
  if (normalizeStdoutAvailableBrowsers !== false) {
    // usually we are not interested in the browsers detected on this particular system
    // but some tests might filter / change the list of browsers
    // in that case the test should pass "normalizeStdoutAvailableBrowsers: false" as options
    str = str.replace(availableBrowsersRe, '$1\n- browser1\n- browser2\n- browser3')
  }

  str = str
  .replace(browserNameVersionRe, replaceBrowserName)
  // numbers in parenths
  .replace(/\s\(\d+([ms]|ms)\)/g, '')
  // escape "Timed out retrying" messages
  .replace(retryDuration, 'TORA$1')
  // 12:35 -> XX:XX
  .replace(STDOUT_DURATION_IN_TABLES_RE, replaceDurationInTables)
  // restore "Timed out retrying" messages
  .replace(escapedRetryDuration, 'Timed out retrying after $1ms')
  .replace(/(coffee|js)-\d{3}/g, '$1-456')
  // Cypress: 2.1.0 -> Cypress: 1.2.3
  .replace(/(Cypress\:\s+)(\d+\.\d+\.\d+)/g, replaceCypressVersion)
  // Node Version: 10.2.3 (Users/jane/node) -> Node Version: X (foo/bar/node)
  .replace(/(Node Version\:\s+v)(\d+\.\d+\.\d+)( \((?:.|\n)*?\)\s+)/g, replaceNodeVersion)
  // 15 seconds -> X second
  .replace(/(Duration\:\s+)(\d+\sminutes?,\s+)?(\d+\sseconds?)(\s+)/g, replaceDurationSeconds)
  // duration='1589' -> duration='XXXX'
  .replace(/(duration\=\')(\d+)(\')/g, replaceDurationFromReporter)
  // (in|after) (1m)|(1m, 10s)|(10s)|(10.12ms) 1/1 => '(in|after) XXm, YYs, ZZ.ZZms 1/1
  .replace(/((in)|(after)) ((?:\d+m)|(?:\d+m, \d+s)|(?:\d+s)|(?:\d+\.\d+ms)) (\d+\/\d+)/g, replaceShortDuration)
  // 15 seconds -> XX seconds
  .replace(/((\d+ minutes?,\s+)?\d+ seconds? *)/g, replaceTime)
  .replace(/\r/g, '')
  // normalizes upload indicator to a consistent number of dots
  .replace(/(Uploading Cloud Artifacts\: )([\. ]*)/g, replaceUploadActivityIndicator)
  // fix "Require stacks" for CI
  .replace(/^(\- )(\/.*\/packages\/server\/)(.*)$/gm, '$1$3')
  // Different browsers have different cross-origin error messages
  .replace(crossOriginErrorRe, '[Cross origin error message]')
  // Replaces connection warning since Chrome or Firefox sometimes take longer to connect
  .replace(/Still waiting to connect to .+, retrying in 1 second \(attempt .+\/.+\)\n/g, '')
  // Replaces CDP connection error message in Firefox since Cypress will retry
  .replace(/Failed to spawn CDP with Firefox. Retrying.*\.\.\./, '')

  if (options.browser === 'webkit') {
    // WebKit throws for lookups on undefined refs with "Can't find variable: <var>"
    // This message is replaced with Chrome/Firefox's exception text for consistent diffs
    str = str.replace(/(ReferenceError:|>) Can\'t find variable: (\S+)/g, '$1 $2 is not defined')
  }

  // avoid race condition when webpack prints this at a non-deterministic timing
  const wdsFailedMsg = 'ℹ ｢wdm｣: Failed to compile.'

  if (str.includes(wdsFailedMsg)) {
    str = str.split('\n').filter((line) => !line.includes(wdsFailedMsg)).join('\n')
  }

<<<<<<< HEAD
  // in Firefox 133, height dimensions are off by 43/44 pixels (677px local and 676px CI), so we need to fix the offset to match common snapshots
  if (options.browser === 'firefox') {
    const dimensionRegex = new RegExp(/(\((?<width>\d+)x(?<height>\d+)\))/g)

    const matches = dimensionRegex.exec(str)

    if (matches?.groups?.height && matches?.groups?.width) {
      const height = parseInt(matches?.groups?.height)

      let expectedHeight = height
      const expectedWidth = matches?.groups?.width

      if (height === 676) { // only happens on default height for whatever reason in firefox 133...
        expectedHeight = height + 44
      } else if (height === 677) { // only happens on default height for whatever reason in firefox 133...
        expectedHeight = height + 43
      }

      str = str.replaceAll(`(${expectedWidth}x${height})`, `(${expectedWidth}x${expectedHeight})`)
    }
  }

=======
>>>>>>> dcd0e92c
  if (options.sanitizeScreenshotDimensions) {
    // screenshot dimensions
    str = str.replace(/(\(\d+x\d+\))/g, replaceScreenshotDims)
  }

  return replaceStackTraceLines(str, options.browser)
}<|MERGE_RESOLUTION|>--- conflicted
+++ resolved
@@ -180,31 +180,6 @@
     str = str.split('\n').filter((line) => !line.includes(wdsFailedMsg)).join('\n')
   }
 
-<<<<<<< HEAD
-  // in Firefox 133, height dimensions are off by 43/44 pixels (677px local and 676px CI), so we need to fix the offset to match common snapshots
-  if (options.browser === 'firefox') {
-    const dimensionRegex = new RegExp(/(\((?<width>\d+)x(?<height>\d+)\))/g)
-
-    const matches = dimensionRegex.exec(str)
-
-    if (matches?.groups?.height && matches?.groups?.width) {
-      const height = parseInt(matches?.groups?.height)
-
-      let expectedHeight = height
-      const expectedWidth = matches?.groups?.width
-
-      if (height === 676) { // only happens on default height for whatever reason in firefox 133...
-        expectedHeight = height + 44
-      } else if (height === 677) { // only happens on default height for whatever reason in firefox 133...
-        expectedHeight = height + 43
-      }
-
-      str = str.replaceAll(`(${expectedWidth}x${height})`, `(${expectedWidth}x${expectedHeight})`)
-    }
-  }
-
-=======
->>>>>>> dcd0e92c
   if (options.sanitizeScreenshotDimensions) {
     // screenshot dimensions
     str = str.replace(/(\(\d+x\d+\))/g, replaceScreenshotDims)
