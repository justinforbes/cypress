--- conflicted
+++ resolved
@@ -217,17 +217,9 @@
       socket.on "fixture", (fixturePath, cb) =>
         @onFixture(config, fixturePath, cb)
 
-<<<<<<< HEAD
       socket.on "exec", (options, cb) =>
         @onExec(config.projectRoot, options, cb)
 
-      _.each "load:spec:iframe url:changed page:loading command:add command:attrs:changed runner:start runner:end before:run before:add after:add suite:add suite:start suite:stop test test:add test:start test:end after:run test:results:ready exclusive:test".split(" "), (event) =>
-        socket.on event, (args...) =>
-          args = _.chain(args).reject(_.isUndefined).reject(_.isFunction).value()
-          @io.emit event, args...
-
-=======
->>>>>>> f9b57a30
       socket.on "app:connect", (socketId) ->
         options.onConnect(socketId, socket)
 
