--- conflicted
+++ resolved
@@ -107,21 +107,13 @@
     files.readFile(config.projectRoot, file, options)
     .then(cb)
     .catch (err) ->
-<<<<<<< HEAD
-      cb({__error: { message: err.message, code: err.code }})
-=======
       cb({__error: { message: err.message, code: err.code, filePath: err.filePath }})
->>>>>>> 24f7427c
 
   onWriteFile: (config, file, contents, options, cb) ->
     files.writeFile(config.projectRoot, file, contents, options)
     .then(cb)
     .catch (err) ->
-<<<<<<< HEAD
-      cb({__error: { message: err.message, code: err.code }})
-=======
       cb({__error: { message: err.message, code: err.code, filePath: err.filePath }})
->>>>>>> 24f7427c
 
   onExec: (projectRoot, options, cb) ->
     exec.run(projectRoot, options)
