_          = require("lodash")
os         = require("os")
getos      = require("getos")
request    = require("request-promise")
errors     = require("request-promise/errors")
Promise    = require("bluebird")
Routes     = require("./util/routes")
pkg        = require("../package.json")

getos = Promise.promisify(getos)

rp = request.defaults (params = {}, callback) ->
  headers = params.headers ?= {}

  _.defaults(headers, {
    "x-platform":        os.platform()
    "x-cypress-version": pkg.version
  })

  method = params.method.toLowerCase()

  request[method](params, callback)

formatResponseBody = (err) ->
  ## if the body is JSON object
  if _.isObject(err.error)
    ## transform the error message to include the
    ## stringified body (represented as the 'error' property)
    body = JSON.stringify(err.error, null, 2)
    err.message = [err.statusCode, body].join("\n\n")

  throw err

osVersion = (platform) ->
  Promise.try ->
    if platform is "linux"
      getos()
      .then (obj) ->
        [obj.dist, obj.release].join(" - ")
      .catch (err) ->
        os.release()
    else
      os.release()

module.exports = {
  ping: ->
    rp.get(Routes.ping())

  getOrgs: (session) ->
    rp.get({
      url: Routes.orgs()
      json: true
      headers: {
        "x-session": session
      }
    })

  getProjects: (session) ->
    rp.get({
      url: Routes.projects()
      json: true
      headers: {
        "x-session": session
      }
    })

  getProject: (projectId, session) ->
    rp.get({
      url: Routes.project(projectId)
      json: true
      headers: {
        "x-session": session
        "x-route-version": "2"
      }
    })

  getProjectBuilds: (projectId, session, options = {}) ->
    options.page ?= 1
    rp.get({
      url: Routes.projectBuilds(projectId)
      json: true
      timeout: options.timeout ? 10000
      headers: {
        "x-session": session
      }
    })
    .catch(errors.StatusCodeError, formatResponseBody)

  createBuild: (options = {}) ->
    rp.post({
      url: Routes.builds()
      json: true
      timeout: options.timeout ? 10000
      headers: {
        "x-route-version": "2"
      }
      body: _.pick(options, [
        "projectId"
        "projectToken"
        "commitSha"
        "commitBranch"
        "commitAuthorName"
        "commitAuthorEmail"
        "commitMessage"
        "remoteOrigin"
        "ciParams"
        "ciProvider"
        "ciBuildNum"
      ])
    })
    .promise()
    .get("buildId")
    .catch(errors.StatusCodeError, formatResponseBody)

  createInstance: (options = {}) ->
    platform = os.platform()

    osVersion(platform)
    .then (v) ->
      rp.post({
        url: Routes.instances(options.buildId)
        json: true
        timeout: options.timeout ? 10000
        headers: {
          "x-route-version": "3"
        }
        body: {
          spec:           options.spec
          browserName:    "Electron"
          browserVersion: process.versions.chrome
          osName:         platform
          osVersion:      v
          osCpus:         os.cpus()
          osMemory:       {
            free:         os.freemem()
            total:        os.totalmem()
          }
        }
      })
      .promise()
      .get("instanceId")
      .catch(errors.StatusCodeError, formatResponseBody)

  updateInstanceStdout: (options = {}) ->
    rp.put({
      url: Routes.instanceStdout(options.instanceId)
      json: true
      timeout: options.timeout ? 10000
      body: {
        stdout: options.stdout
      }
    })
    .catch(errors.StatusCodeError, formatResponseBody)

  updateInstance: (options = {}) ->
    rp.put({
      url: Routes.instance(options.instanceId)
      json: true
      timeout: options.timeout ? 10000
      body: _.pick(options, [
        "tests"
        "duration"
        "passes"
        "failures"
        "pending"
        "error"
        "video"
        "screenshots"
        "failingTests"
        "ciProvider"
        "cypressConfig"
        "stdout"
      ])
    })
    .catch(errors.StatusCodeError, formatResponseBody)

  createRaygunException: (body, session, timeout = 3000) ->
    rp.post({
      url: Routes.exceptions()
      json: true
      body: body
      headers: {
        "x-session": session
      }
    })
    .promise()
    .timeout(timeout)

  createSignin: (code) ->
    rp.post({
      url: Routes.signin({code: code})
      json: true
      headers: {
        "x-route-version": "2"
      }
    })
    .catch errors.StatusCodeError, (err) ->
      ## slice out the status code since RP automatically
      ## adds this before the message
      err.message = err.message.split(" - ").slice(1).join("")
      throw err

  createSignout: (session) ->
    rp.post({
      url: Routes.signout()
      json: true
      headers: {
        "x-session": session
      }
    })
    .catch (err) ->
      return if err.statusCode is 401

      throw err

<<<<<<< HEAD
  createProject: (projectDetails, session) ->
=======
  createProject: (projectName, remoteOrigin, session) ->
>>>>>>> 66c6a9f3
    rp.post({
      url: Routes.projects()
      json: true
      headers: {
        "x-session": session
        "x-route-version": "2"
      }
      body: {
<<<<<<< HEAD
        name: projectDetails.projectName
        orgId: projectDetails.orgId
        public: projectDetails.public
=======
        "x-project-name": projectName
        "x-remote-origin": remoteOrigin
>>>>>>> 66c6a9f3
      }
    })
    .catch(errors.StatusCodeError, formatResponseBody)

  getProjectCiKeys: (projectId, session) ->
    rp.get({
      url: Routes.projectCiKeys(projectId)
      json: true
      headers: {
        "x-session": session
      }
    })

  requestAccess: (orgId, session) ->
    rp.post({
      url: Routes.membershipRequests(orgId)
      json: true
      headers: {
        "x-session": session
      }
    })
    .catch(errors.StatusCodeError, formatResponseBody)

  sendUsage: (numRuns, exampleSpec, allSpecs, projectName, session) ->
    rp.post({
      url: Routes.usage()
      json: true
      headers: {
        "x-session": session
      }
      body: {
        "x-runs": numRuns
        "x-example": exampleSpec
        "x-all": allSpecs
        "x-project-name": projectName
      }
    })

  getLoginUrl: ->
    rp.get({
      url: Routes.auth(),
      json: true
    })
    .promise()
    .get("url")

  _projectToken: (method, projectId, session) ->
    rp({
      method: method
      url: Routes.projectToken(projectId)
      json: true
      headers: {
        "x-session": session
        "x-route-version": "2"
      }
    })
    .promise()
    .get("apiToken")

  getProjectToken: (projectId, session) ->
    @_projectToken("get", projectId, session)

  updateProjectToken: (projectId, session) ->
    @_projectToken("put", projectId, session)

}<|MERGE_RESOLUTION|>--- conflicted
+++ resolved
@@ -213,11 +213,7 @@
 
       throw err
 
-<<<<<<< HEAD
-  createProject: (projectDetails, session) ->
-=======
-  createProject: (projectName, remoteOrigin, session) ->
->>>>>>> 66c6a9f3
+  createProject: (projectDetails, remoteOrigin, session) ->
     rp.post({
       url: Routes.projects()
       json: true
@@ -226,14 +222,10 @@
         "x-route-version": "2"
       }
       body: {
-<<<<<<< HEAD
         name: projectDetails.projectName
         orgId: projectDetails.orgId
         public: projectDetails.public
-=======
-        "x-project-name": projectName
-        "x-remote-origin": remoteOrigin
->>>>>>> 66c6a9f3
+        origin: remoteOrigin
       }
     })
     .catch(errors.StatusCodeError, formatResponseBody)
