# Bump this version to force CI to re-create the cache from scratch.

<<<<<<< HEAD
10-02-24
=======
09-30-24-windows-patch-server-2022
>>>>>>> 02be8e5d
<|MERGE_RESOLUTION|>--- conflicted
+++ resolved
@@ -1,7 +1,3 @@
 # Bump this version to force CI to re-create the cache from scratch.
 
-<<<<<<< HEAD
-10-02-24
-=======
-09-30-24-windows-patch-server-2022
->>>>>>> 02be8e5d
+09-30-24-windows-patch-server-2022