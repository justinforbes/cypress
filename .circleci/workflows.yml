--- conflicted
+++ resolved
@@ -30,13 +30,8 @@
         - /^release\/\d+\.\d+\.\d+$/
         # use the following branch as well to ensure that v8 snapshot cache updates are fully tested
         - 'update-v8-snapshot-cache-on-develop'
-<<<<<<< HEAD
         - 'feat/protocol'
         - 'tgriesser/feat/protocol-delivery'
-=======
-        - 'matth/feat/chrome-headless'
-        - 'lmiller/fix-windows-regressions'
->>>>>>> 398fe4d3
 
 # usually we don't build Mac app - it takes a long time
 # but sometimes we want to really confirm we are doing the right thing
@@ -47,12 +42,8 @@
     - equal: [ develop, << pipeline.git.branch >> ]
     # use the following branch as well to ensure that v8 snapshot cache updates are fully tested
     - equal: [ 'update-v8-snapshot-cache-on-develop', << pipeline.git.branch >> ]
-<<<<<<< HEAD
     - equal: [ 'feat/protocol', << pipeline.git.branch >> ]
     - equal: [ 'tgriesser/feat/protocol-delivery', << pipeline.git.branch >> ]
-=======
-    - equal: [ 'matth/feat/chrome-headless', << pipeline.git.branch >> ]
->>>>>>> 398fe4d3
     - matches:
         pattern: /^release\/\d+\.\d+\.\d+$/
         value: << pipeline.git.branch >>
@@ -63,12 +54,8 @@
     - equal: [ develop, << pipeline.git.branch >> ]
     # use the following branch as well to ensure that v8 snapshot cache updates are fully tested
     - equal: [ 'update-v8-snapshot-cache-on-develop', << pipeline.git.branch >> ]
-<<<<<<< HEAD
     - equal: [ 'feat/protocol', << pipeline.git.branch >> ]
     - equal: [ 'tgriesser/feat/protocol-delivery', << pipeline.git.branch >> ]
-=======
-    - equal: [ 'matth/feat/chrome-headless', << pipeline.git.branch >> ]
->>>>>>> 398fe4d3
     - matches:
         pattern: /^release\/\d+\.\d+\.\d+$/
         value: << pipeline.git.branch >>
@@ -88,13 +75,8 @@
     - equal: [ develop, << pipeline.git.branch >> ]
     # use the following branch as well to ensure that v8 snapshot cache updates are fully tested
     - equal: [ 'update-v8-snapshot-cache-on-develop', << pipeline.git.branch >> ]
-<<<<<<< HEAD
     - equal: [ 'feat/protocol', << pipeline.git.branch >> ]
     - equal: [ 'tgriesser/feat/protocol-delivery', << pipeline.git.branch >> ]
-=======
-    - equal: [ 'matth/feat/chrome-headless', << pipeline.git.branch >> ]
-    - equal: [ 'lmiller/fix-windows-regressions', << pipeline.git.branch >> ]
->>>>>>> 398fe4d3
     - matches:
         pattern: /^release\/\d+\.\d+\.\d+$/
         value: << pipeline.git.branch >>
@@ -161,11 +143,7 @@
       - run:
           name: Check current branch to persist artifacts
           command: |
-<<<<<<< HEAD
             if [[ "$CIRCLE_BRANCH" != "develop" && "$CIRCLE_BRANCH" != "release/"* && "$CIRCLE_BRANCH" != "update-v8-snapshot-cache-on-develop" && "$CIRCLE_BRANCH" != "feat/protocol" && "$CIRCLE_BRANCH" != "tgriesser/feat/protocol-delivery" ]]; then
-=======
-            if [[ "$CIRCLE_BRANCH" != "develop" && "$CIRCLE_BRANCH" != "release/"* && "$CIRCLE_BRANCH" != "update-v8-snapshot-cache-on-develop" && "$CIRCLE_BRANCH" != "lmiller/fix-windows-regressions" ]]; then
->>>>>>> 398fe4d3
               echo "Not uploading artifacts or posting install comment for this branch."
               circleci-agent step halt
             fi
