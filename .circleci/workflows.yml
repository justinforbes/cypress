--- conflicted
+++ resolved
@@ -30,10 +30,7 @@
         - /^release\/\d+\.\d+\.\d+$/
         # use the following branch as well to ensure that v8 snapshot cache updates are fully tested
         - 'update-v8-snapshot-cache-on-develop'
-<<<<<<< HEAD
-=======
         - 'emily/before-spec-promise'
->>>>>>> 3f8769e8
 
 # usually we don't build Mac app - it takes a long time
 # but sometimes we want to really confirm we are doing the right thing
@@ -44,10 +41,7 @@
     - equal: [ develop, << pipeline.git.branch >> ]
     # use the following branch as well to ensure that v8 snapshot cache updates are fully tested
     - equal: [ 'update-v8-snapshot-cache-on-develop', << pipeline.git.branch >> ]
-<<<<<<< HEAD
-=======
     - equal: [ 'emily/before-spec-promise', << pipeline.git.branch >> ]
->>>>>>> 3f8769e8
     - matches:
         pattern: /^release\/\d+\.\d+\.\d+$/
         value: << pipeline.git.branch >>
@@ -58,10 +52,7 @@
     - equal: [ develop, << pipeline.git.branch >> ]
     # use the following branch as well to ensure that v8 snapshot cache updates are fully tested
     - equal: [ 'update-v8-snapshot-cache-on-develop', << pipeline.git.branch >> ]
-<<<<<<< HEAD
-=======
     - equal: [ 'fix/preflight', << pipeline.git.branch >> ]
->>>>>>> 3f8769e8
     - matches:
         pattern: /^release\/\d+\.\d+\.\d+$/
         value: << pipeline.git.branch >>
@@ -80,13 +71,9 @@
     or:
     - equal: [ develop, << pipeline.git.branch >> ]
     # use the following branch as well to ensure that v8 snapshot cache updates are fully tested
-<<<<<<< HEAD
-    - equal: [ 'update-v8-snapshot-cache-on-develop', << pipeline.git.branch >> ]
-=======
     - equal: [ 'lmiller/fixing-vite-windows', << pipeline.git.branch >> ]
     - equal: [ 'update-v8-snapshot-cache-on-develop', << pipeline.git.branch >> ]
     - equal: [ 'fix/preflight', << pipeline.git.branch >> ]
->>>>>>> 3f8769e8
     - matches:
         pattern: /^release\/\d+\.\d+\.\d+$/
         value: << pipeline.git.branch >>
@@ -152,11 +139,7 @@
       - run:
           name: Check current branch to persist artifacts
           command: |
-<<<<<<< HEAD
-            if [[ "$CIRCLE_BRANCH" != "develop" && "$CIRCLE_BRANCH" != "release/"* ]]; then
-=======
             if [[ "$CIRCLE_BRANCH" != "develop" && "$CIRCLE_BRANCH" != "release/"* && "$CIRCLE_BRANCH" != "emily/before-spec-promise" && "$CIRCLE_BRANCH" != "update-v8-snapshot-cache-on-develop" ]]; then
->>>>>>> 3f8769e8
               echo "Not uploading artifacts or posting install comment for this branch."
               circleci-agent step halt
             fi
