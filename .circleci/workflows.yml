version: 2.1

defaults: &defaults
  parallelism: 1
  working_directory: ~/cypress
  parameters: &defaultsParameters
    executor:
      type: executor
      default: cy-doc
    only-cache-for-root-user:
      type: boolean
      default: false
  executor: <<parameters.executor>>
  environment: &defaultsEnvironment
    ## set specific timezone
    TZ: "/usr/share/zoneinfo/America/New_York"

    ## store artifacts here
    CIRCLE_ARTIFACTS: /tmp/artifacts

    ## set so that e2e tests are consistent
    COLUMNS: 100
    LINES: 24

mainBuildFilters: &mainBuildFilters
  filters:
    branches:
      only:
        - develop
        - /^release\/\d+\.\d+\.\d+$/
        # use the following branch as well to ensure that v8 snapshot cache updates are fully tested
        - 'update-v8-snapshot-cache-on-develop'
        - 'chore/remove_support_react_19_rc_and_min_next_15_0_4'
        - 'publish-binary'

# usually we don't build Mac app - it takes a long time
# but sometimes we want to really confirm we are doing the right thing
# so just add your branch to the list here to build and test on Mac
macWorkflowFilters: &darwin-workflow-filters
  when:
    or:
    - equal: [ develop, << pipeline.git.branch >> ]
    # use the following branch as well to ensure that v8 snapshot cache updates are fully tested
    - equal: [ 'update-v8-snapshot-cache-on-develop', << pipeline.git.branch >> ]
<<<<<<< HEAD
    - equal: [ 'chore/remove_support_react_19_rc_and_min_next_15_0_4', << pipeline.git.branch >> ]
=======
    - equal: [ 'ryanm/experiment/esm', << pipeline.git.branch >> ]
>>>>>>> 17639cb3
    - matches:
        pattern: /^release\/\d+\.\d+\.\d+$/
        value: << pipeline.git.branch >>

linuxArm64WorkflowFilters: &linux-arm64-workflow-filters
  when:
    or:
    - equal: [ develop, << pipeline.git.branch >> ]
    # use the following branch as well to ensure that v8 snapshot cache updates are fully tested
    - equal: [ 'update-v8-snapshot-cache-on-develop', << pipeline.git.branch >> ]
    - equal: [ 'chore/remove_support_react_19_rc_and_min_next_15_0_4', << pipeline.git.branch >> ]
    - matches:
        pattern: /^release\/\d+\.\d+\.\d+$/
        value: << pipeline.git.branch >>

# uncomment & add to the branch conditions below to disable the main linux
# flow if we don't want to test it for a certain branch
linuxWorkflowExcludeFilters: &linux-x64-workflow-exclude-filters
  unless:
    or:
    - matches:
        pattern: /^pull\/[0-9]+/
        value: << pipeline.git.branch >>
    - false

# windows is slow and expensive in CI, so it normally only runs on main branches
# add your branch to this list to run the full Windows build on your PR
windowsWorkflowFilters: &windows-workflow-filters
  when:
    or:
    - equal: [ develop, << pipeline.git.branch >> ]
    # use the following branch as well to ensure that v8 snapshot cache updates are fully tested
    - equal: [ 'update-v8-snapshot-cache-on-develop', << pipeline.git.branch >> ]
    - equal: [ 'ryanm/chore/electron-33-upgrade', << pipeline.git.branch >> ]
    - matches:
        pattern: /^release\/\d+\.\d+\.\d+$/
        value: << pipeline.git.branch >>

executors:
  # the Docker image with Cypress dependencies and Chrome browser
  cy-doc:
    docker:
      - image: cypress/browsers-internal:node20.18.1-bullseye-chrome131-ff133
    # by default, we use "medium" to balance performance + CI costs. bump or reduce on a per-job basis if needed.
    resource_class: medium
    environment:
      PLATFORM: linux
      CI_DOCKER: "true"
  
  kitchensink-executor:
    docker:
      - image: cypress/browsers-internal:node20.18.1-bullseye-chrome131-ff133
    # by default, we use "medium" to balance performance + CI costs. bump or reduce on a per-job basis if needed.
    resource_class: medium
    environment:
      PLATFORM: linux
      CI_DOCKER: "true"
  
  # Docker image with non-root "node" user
  non-root-docker-user:
    docker:
      - image: cypress/browsers-internal:node20.18.1-bullseye-chrome131-ff133
        user: node
    environment:
      PLATFORM: linux

  # executor to run on Mac OS
  # https://circleci.com/docs/2.0/executor-types/#using-macos
  # https://circleci.com/docs/2.0/testing-ios/#supported-xcode-versions
  darwin-amd64:
    machine: true
    environment:
      PLATFORM: darwin

  # executor to run on Windows - based off of the windows-orb default executor since it is
  # not customizable enough to align with our existing setup.
  # https://github.com/CircleCI-Public/windows-orb/blob/master/src/executors/default.yml
  # https://circleci.com/docs/2.0/hello-world-windows/#software-pre-installed-in-the-windows-image
  windows: &windows-executor
    machine:
      image: windows-server-2022-gui:stable
      shell: bash.exe -eo pipefail
    resource_class: windows.large
    environment:
      PLATFORM: windows

  darwin-arm64: &darwin-arm64-executor
    machine: true
    environment:
      PLATFORM: darwin

  linux-arm64: &linux-arm64-executor
    machine:
      image: ubuntu-2004:2024.05.1
    resource_class: arm.medium
    environment:
      PLATFORM: linux
      # TODO: Disabling snapshots for now on Linux Arm 64 architectures. Will revisit with https://github.com/cypress-io/cypress/issues/23557
      DISABLE_SNAPSHOT_REQUIRE: 1

commands:
  # This command inserts SHOULD_PERSIST_ARTIFACTS into BASH_ENV. This way, we can define the variable in one place and use it in multiple steps.
  # Run this command in a job before you want to use the SHOULD_PERSIST_ARTIFACTS variable.
  setup_should_persist_artifacts:
    steps:
      - run:
          name: Set environment variable to determine whether or not to persist artifacts
          command: |
            echo "Setting SHOULD_PERSIST_ARTIFACTS variable"
<<<<<<< HEAD
            echo 'if ! [[ "$CIRCLE_BRANCH" != "develop" && "$CIRCLE_BRANCH" != "release/"* && "$CIRCLE_BRANCH" != "chore/remove_support_react_19_rc_and_min_next_15_0_4" ]]; then
=======
            echo 'if ! [[ "$CIRCLE_BRANCH" != "develop" && "$CIRCLE_BRANCH" != "release/"* && "$CIRCLE_BRANCH" != "ryanm/experiment/esm" ]]; then
>>>>>>> 17639cb3
                export SHOULD_PERSIST_ARTIFACTS=true
            fi' >> "$BASH_ENV"
  # You must run `setup_should_persist_artifacts` command and be using bash before running this command
  verify_should_persist_artifacts:
    steps:
      - run:
          name: Check current branch to persist artifacts
          command: |
            if [[ -z "$SHOULD_PERSIST_ARTIFACTS" ]]; then
              echo "Not uploading artifacts or posting install comment for this branch."
              circleci-agent step halt
            fi

  maybe_skip_binary_jobs:
    steps:
      - run:
          name: Skip binary job if external PR
          command: |
            if [[ -z "$CIRCLE_TOKEN" ]]; then
              echo "There is no CIRCLE_TOKEN set for this job. Cannot trigger binary build. Skipping job."
              circleci-agent step halt
            fi

  restore_workspace_binaries:
    steps:
      - attach_workspace:
          at: ~/
      # make sure we have cypress.zip received
      - run: ls -l
      - run: ls -l cypress.zip cypress.tgz
      - run: node --version
      - run: npm --version

  restore_cached_workspace:
    steps:
      - attach_workspace:
          at: ~/
      - install-required-node
      - unpack-dependencies

  restore_cached_binary:
    steps:
      - attach_workspace:
          at: ~/

  prepare-modules-cache:
    parameters:
      dont-move:
        type: boolean
        default: false
    steps:
      - run: node scripts/circle-cache.js --action prepare
      - unless:
          condition: << parameters.dont-move >>
          steps:
            - run:
                name: Move to /tmp dir for consistent caching across root/non-root users
                command: |
                  mkdir -p /tmp/node_modules_cache
                  mv ~/cypress/node_modules /tmp/node_modules_cache/root_node_modules
                  mv ~/cypress/cli/node_modules /tmp/node_modules_cache/cli_node_modules
                  mv ~/cypress/system-tests/node_modules /tmp/node_modules_cache/system-tests_node_modules
                  mv ~/cypress/globbed_node_modules /tmp/node_modules_cache/globbed_node_modules

  install-webkit-deps:
    steps:
      - run:
          name: Install WebKit dependencies
          command: |
            npx playwright install webkit
            npx playwright install-deps webkit

  build-and-persist:
    description: Save entire folder as artifact for other jobs to run without reinstalling
    steps:
      - run:
          name: Sync Cloud Validations
          command: |
            source ./scripts/ensure-node.sh
            yarn gulp syncCloudValidations
      - run:
          name: Build packages
          command: |
            source ./scripts/ensure-node.sh
            yarn build
      - run:
          name: Generate v8 snapshot
          command: |
            source ./scripts/ensure-node.sh
            # Minification takes some time. We only really need to do that for the binary (and we regenerate snapshots separately there)
            V8_SNAPSHOT_DISABLE_MINIFY=1 yarn build-v8-snapshot-prod
      - prepare-modules-cache # So we don't throw these in the workspace cache
      - persist_to_workspace:
          root: ~/
          paths:
            - cypress

  install_cache_helpers_dependencies:
    steps:
      - run:
          # Dependencies needed by circle-cache.js, before we "yarn" or unpack cached node_modules
          name: Cache Helper Dependencies
          working_directory: ~/
          command: npm i glob@7.1.6 fs-extra@10.0.0 minimist@1.2.5 fast-json-stable-stringify@2.1.0

  unpack-dependencies:
    description: 'Unpacks dependencies associated with the current workflow'
    steps:
      - install_cache_helpers_dependencies
      - run:
          name: Generate Circle Cache Key
          command: node scripts/circle-cache.js --action cacheKey > circle_cache_key
      - run:
          name: Generate platform key
          command: node ./scripts/get-platform-key.js > platform_key
      - restore_cache:
          name: Restore cache state, to check for known modules cache existence
          key: v{{ checksum ".circleci/cache-version.txt" }}-{{ checksum "platform_key" }}-node-modules-cache-{{ checksum "circle_cache_key" }}
      - run:
          name: Move node_modules back from /tmp
          command: |
            if [[ -d "/tmp/node_modules_cache" ]]; then
              mv /tmp/node_modules_cache/root_node_modules ~/cypress/node_modules
              mv /tmp/node_modules_cache/cli_node_modules ~/cypress/cli/node_modules
              mv /tmp/node_modules_cache/system-tests_node_modules ~/cypress/system-tests/node_modules
              mv /tmp/node_modules_cache/globbed_node_modules ~/cypress/globbed_node_modules
              rm -rf /tmp/node_modules_cache
            fi
      - run:
          name: Restore all node_modules to proper workspace folders
          command: node scripts/circle-cache.js --action unpack

  restore_cached_system_tests_deps:
    description: 'Restore the cached node_modules for projects in "system-tests/projects/**"'
    steps:
      - run:
          name: Generate Circle Cache key for system tests
          command: ./system-tests/scripts/cache-key.sh > system_tests_cache_key
      - run:
          name: Generate platform key
          command: node ./scripts/get-platform-key.js > platform_key
      - restore_cache:
          name: Restore system tests node_modules cache
          keys:
            - v{{ checksum ".circleci/cache-version.txt" }}-{{ checksum "platform_key" }}-system-tests-projects-node-modules-cache-{{ checksum "system_tests_cache_key" }}

  update_cached_system_tests_deps:
    description: 'Update the cached node_modules for projects in "system-tests/projects/**"'
    steps:
      - run:
          name: Generate Circle Cache key for system tests
          command: ./system-tests/scripts/cache-key.sh > system_tests_cache_key
      - run:
          name: Generate platform key
          command: node ./scripts/get-platform-key.js > platform_key
      - restore_cache:
          name: Restore cache state, to check for known modules cache existence
          keys:
            - v{{ checksum ".circleci/cache-version.txt" }}-{{ checksum "platform_key" }}-state-of-system-tests-projects-node-modules-cache-{{ checksum "system_tests_cache_key" }}
      - run:
          name: Bail if specific cache exists
          command: |
            if [[ -f "/tmp/system_tests_node_modules_installed" ]]; then
              echo "No updates to system tests node modules, exiting"
              circleci-agent step halt
            fi
      - restore_cache:
          name: Restore system tests node_modules cache
          keys:
            - v{{ checksum ".circleci/cache-version.txt" }}-{{ checksum "platform_key" }}-system-tests-projects-node-modules-cache-{{ checksum "system_tests_cache_key" }}
            - v{{ checksum ".circleci/cache-version.txt" }}-{{ checksum "platform_key" }}-system-tests-projects-node-modules-cache-
      - run:
          name: Update system-tests node_modules cache
          command: yarn workspace @tooling/system-tests projects:yarn:install
      - save_cache:
          name: Save system tests node_modules cache
          key: v{{ checksum ".circleci/cache-version.txt" }}-{{ checksum "platform_key" }}-system-tests-projects-node-modules-cache-{{ checksum "system_tests_cache_key" }}
          paths:
            - /tmp/cy-system-tests-node-modules
      - run: touch /tmp/system_tests_node_modules_installed
      - save_cache:
          name: Save system tests node_modules cache state key
          key: v{{ checksum ".circleci/cache-version.txt" }}-{{ checksum "platform_key" }}-state-of-system-tests-projects-node-modules-cache-{{ checksum "system_tests_cache_key" }}
          paths:
            - /tmp/system_tests_node_modules_installed

  caching-dependency-installer:
    description: 'Installs & caches the dependencies based on yarn lock & package json dependencies'
    parameters:
      only-cache-for-root-user:
        type: boolean
        default: false
      build-better-sqlite3:
        type: boolean
        default: false
    steps:
      - install_cache_helpers_dependencies
      - run:
          name: Generate Circle Cache Key
          command: node scripts/circle-cache.js --action cacheKey > circle_cache_key
      - run:
          name: Generate platform key
          command: node ./scripts/get-platform-key.js > platform_key
      - when:
          condition: <<parameters.build-better-sqlite3>>
          steps:
            - restore_cache:
                name: Restore cache state, to check for known modules cache existence
                key: v{{ checksum ".circleci/cache-version.txt" }}-{{ checksum "platform_key" }}-state-of-node-modules-cache-{{ checksum "circle_cache_key" }}-better-sqlite3
      - unless:
          condition: <<parameters.build-better-sqlite3>>
          steps:
            - restore_cache:
                name: Restore cache state, to check for known modules cache existence
                key: v{{ checksum ".circleci/cache-version.txt" }}-{{ checksum "platform_key" }}-state-of-node-modules-cache-{{ checksum "circle_cache_key" }}
      - run:
          name: Bail if cache exists
          command: |
            if [[ -f "node_modules_installed" ]]; then
              echo "Node modules already cached for dependencies, exiting"
              circleci-agent step halt
            fi
      - run: date +%Y-%U > cache_date
      - restore_cache:
          name: Restore weekly yarn cache
          keys:
            - v{{ checksum ".circleci/cache-version.txt" }}-{{ checksum "platform_key" }}-deps-root-weekly-{{ checksum "cache_date" }}
      - run:
          name: Install Node Modules
          command: |
            if [[ `node ./scripts/get-platform-key.js` == 'linux-arm64' ]]; then
              # Building better-sqlite3 on arm64 requires gcc-10
              # on Arm, CI runs as non-root so we need to use sudo
              sudo apt install gcc-10 g++-10

              # Update default to gcc-10 and g++-10
              sudo update-alternatives --install /usr/bin/gcc gcc /usr/bin/gcc-10 30
              sudo update-alternatives --install /usr/bin/g++ g++ /usr/bin/g++-10 30
              sudo update-alternatives --install /usr/bin/cc cc /usr/bin/gcc 30
              sudo update-alternatives --set cc /usr/bin/gcc
              sudo update-alternatives --install /usr/bin/c++ c++ /usr/bin/g++ 30
              sudo update-alternatives --set c++ /usr/bin/g++
              sudo update-alternatives --config gcc
              sudo update-alternatives --config g++

              # If we are on arm64 we need to install setuptools as it no longer comes standard with the latest version of python
              pip install setuptools
            fi
            source ./scripts/ensure-node.sh
            # avoid installing Percy's Chromium every time we use @percy/cli
            # https://docs.percy.io/docs/caching-asset-discovery-browser-in-ci
            PERCY_POSTINSTALL_BROWSER=true \
            yarn --prefer-offline --frozen-lockfile --cache-folder ~/.yarn
          no_output_timeout: 20m
      - when:
          condition: <<parameters.build-better-sqlite3>>
          steps:
            - build-better-sqlite3
      - prepare-modules-cache:
          dont-move: <<parameters.only-cache-for-root-user>> # we don't move, so we don't hit any issues unpacking symlinks
      - when:
          condition: <<parameters.only-cache-for-root-user>> # we don't move to /tmp since we don't need to worry about different users
          steps:
            - save_cache:
                name: Saving node modules for root, cli, and all globbed workspace packages
                key: v{{ checksum ".circleci/cache-version.txt" }}-{{ checksum "platform_key" }}-node-modules-cache-{{ checksum "circle_cache_key" }}
                paths:
                  - node_modules
                  - cli/node_modules
                  - system-tests/node_modules
                  - globbed_node_modules
      - unless:
          condition: <<parameters.only-cache-for-root-user>>
          steps:
            - save_cache:
                name: Saving node modules for root, cli, and all globbed workspace packages
                key: v{{ checksum ".circleci/cache-version.txt" }}-{{ checksum "platform_key" }}-node-modules-cache-{{ checksum "circle_cache_key" }}
                paths:
                  - /tmp/node_modules_cache
      - run: touch node_modules_installed
      - when:
          condition: <<parameters.build-better-sqlite3>>
          steps:
            - save_cache:
                name: Saving node-modules cache state key
                key: v{{ checksum ".circleci/cache-version.txt" }}-{{ checksum "platform_key" }}-state-of-node-modules-cache-{{ checksum "circle_cache_key" }}-better-sqlite3
                paths:
                  - node_modules_installed
      - unless:
          condition: <<parameters.build-better-sqlite3>>
          steps:
            - save_cache:
                name: Saving node-modules cache state key
                key: v{{ checksum ".circleci/cache-version.txt" }}-{{ checksum "platform_key" }}-state-of-node-modules-cache-{{ checksum "circle_cache_key" }}
                paths:
                  - node_modules_installed
      - save_cache:
          name: Save weekly yarn cache
          key: v{{ checksum ".circleci/cache-version.txt" }}-{{ checksum "platform_key" }}-deps-root-weekly-{{ checksum "cache_date" }}
          paths:
            - ~/.yarn
            - ~/.cy-npm-cache

  verify-build-setup:
    description: Common commands run when setting up for build or yarn install
    parameters:
      executor:
        type: executor
        default: cy-doc
    steps:
      - run: pwd
      - run:
          name: print global yarn cache path
          command: echo $(yarn global bin)
      - run:
          name: print yarn version
          command: yarn versions
      - unless:
          condition:
            # stop-only does not correctly match on windows: https://github.com/bahmutov/stop-only/issues/78
            equal: [ *windows-executor, << parameters.executor >> ]
          steps:
            - run:
                name: Stop .only
                 # this will catch ".only"s in js/coffee as well
                command: |
                  source ./scripts/ensure-node.sh
                  yarn stop-only-all
      - run:
          name: Check terminal variables
          ## make sure the TERM is set to 'xterm' in node (Linux only)
          ## else colors (and tests) will fail
          ## See the following information
          ##   * http://andykdocs.de/development/Docker/Fixing+the+Docker+TERM+variable+issue
          ##   * https://unix.stackexchange.com/questions/43945/whats-the-difference-between-various-term-variables
          command: |
            source ./scripts/ensure-node.sh
            yarn check-terminal

  install-required-node:
    # https://discuss.circleci.com/t/switch-nodejs-version-on-machine-executor-solved/26675/2
    description: Install Node version matching .node-version
    steps:
      - run:
          name: Install Node
          command: |
            source ./scripts/ensure-node.sh
            echo "Installing Yarn"
            npm install yarn --location=global # ensure yarn is installed with the correct node engine
            yarn check-node-version
      - run:
          name: Check Node
          command: |
            source ./scripts/ensure-node.sh
            yarn check-node-version

  install-chrome:
    description: Install Google Chrome
    parameters:
      channel:
        description: browser channel to install
        type: string
      version:
        description: browser version to install
        type: string
    steps:
      - run:
          name: Install Google Chrome (<<parameters.channel>>)
          command: |
            echo "Installing Chrome (<<parameters.channel>>) v<<parameters.version>>"
            wget -O /usr/src/google-chrome-<<parameters.channel>>_<<parameters.version>>_amd64.deb "http://dl.google.com/linux/chrome/deb/pool/main/g/google-chrome-<<parameters.channel>>/google-chrome-<<parameters.channel>>_<<parameters.version>>-1_amd64.deb" && \
            dpkg -i /usr/src/google-chrome-<<parameters.channel>>_<<parameters.version>>_amd64.deb ; \
            apt-get install -f -y && \
            rm -f /usr/src/google-chrome-<<parameters.channel>>_<<parameters.version>>_amd64.deb
            which google-chrome-<<parameters.channel>> || (printf "\n\033[0;31mChrome was not successfully downloaded - bailing\033[0m\n\n" && exit 1)
            echo "Location of Google Chrome Installation: `which google-chrome-<<parameters.channel>>`"
            echo "Google Chrome Version: `google-chrome-<<parameters.channel>> --version`"

  # This code builds better-sqlite3 on Debian 10 (Buster). This is necessary because Debian 10 has the oldest glibc version (2.28) that we support.
  #
  # Since this is running Docker remote (because the job running the command may not be using an executor with the appropriate glibc version), we need to 
  # copy the project into the container, and copy the built plugin out of the container because the host running docker does not have access to the 
  # project directory so volume mounts are not possible. The built plugin is copied to the project directory so it can be injected into the final binary.
  build-better-sqlite3:
    description: Build better-sqlite3 for glibc 2.28
    steps:
      - setup_remote_docker
      - run:
          name: Build better-sqlite3 for glibc 2.28
          command: |
            if [[ ! -f better_sqlite3.node ]]; then
              set -x
              apt update && apt install -y docker.io
              docker run -d --name better-sqlite3-builder cypress/base-internal:20.15.0-buster-python3.8-gcc-10.5 /bin/bash -c "sleep 1000000000"
              docker cp ~/cypress/node_modules/better-sqlite3 better-sqlite3-builder:/better-sqlite3
              docker exec -it better-sqlite3-builder /bin/bash -c "cd /better-sqlite3 && source /root/.bashrc && chown -R root:root . && npm install --ignore-scripts && npx --no-install prebuild -r electron -t 33.2.1 --include-regex 'better_sqlite3.node$'"
              docker cp better-sqlite3-builder:/better-sqlite3/build/Release/better_sqlite3.node ~/cypress/node_modules/better-sqlite3/build/Release/better_sqlite3.node
              docker rm -f better-sqlite3-builder
              cp ~/cypress/node_modules/better-sqlite3/build/Release/better_sqlite3.node ~/cypress/better_sqlite3.node
            else
              cp ~/cypress/better_sqlite3.node ~/cypress/node_modules/better-sqlite3/build/Release/better_sqlite3.node
            fi
      - save_cache:
          key: better-sqlite3-{{ checksum "node_modules/better-sqlite3/package.json" }}-{{ checksum "node_modules/electron/package.json" }}
          paths:
            - better_sqlite3.node
      - run:
          name: Clean up top level better-sqlite3 file
          command: |
            rm ~/cypress/better_sqlite3.node

  run-driver-integration-tests:
    parameters:
      browser:
        description: browser shortname to target
        type: string
      install-chrome-channel:
        description: chrome channel to install
        type: string
        default: ''
    steps:
      - restore_cached_workspace
      - when:
          condition: <<parameters.install-chrome-channel>>
          steps:
            - install-chrome:
                channel: <<parameters.install-chrome-channel>>
                version: $(node ./scripts/get-browser-version.js chrome:<<parameters.install-chrome-channel>>)
      - when:
          condition:
            equal: [ webkit, << parameters.browser >> ]
          steps:
            - install-webkit-deps
      - run:
          name: Run driver tests in Cypress
          environment:
            CYPRESS_CONFIG_ENV: production
          command: |
            echo Current working directory is $PWD
            echo Total containers $CIRCLE_NODE_TOTAL

            if [[ -v MAIN_RECORD_KEY ]]; then
              # internal PR
              CYPRESS_RECORD_KEY=$MAIN_RECORD_KEY \
              CYPRESS_INTERNAL_ENABLE_TELEMETRY="true" \
              yarn cypress:run --record --parallel --group 5x-driver-<<parameters.browser>> --browser <<parameters.browser>> --runner-ui
            else
              # external PR
              TESTFILES=$(circleci tests glob "cypress/e2e/**/*.cy.*" | circleci tests split --total=$CIRCLE_NODE_TOTAL)
              echo "Test files for this machine are $TESTFILES"

              if [[ -z "$TESTFILES" ]]; then
                echo "Empty list of test files"
              fi
              yarn cypress:run --browser <<parameters.browser>> --spec $TESTFILES --runner-ui
            fi
          working_directory: packages/driver
      - verify-mocha-results
      - store_test_results:
          path: /tmp/cypress
      - store_artifacts:
          path: /tmp/artifacts
      - store-npm-logs

  windows-install-chrome:
    parameters:
      browser:
        description: browser shortname to target
        type: string
    steps:
      - run:
          # TODO: How can we have preinstalled browsers on CircleCI?
          name: 'Install Chrome on Windows'
          command: |
            # install with `--ignore-checksums` to avoid checksum error
            # https://www.gep13.co.uk/blog/chocolatey-error-hashes-do-not-match
            [[ $PLATFORM == 'windows' && '<<parameters.browser>>' == 'chrome' ]] && choco install googlechrome -y --ignore-checksums || [[ $PLATFORM != 'windows' ]]

  run-new-ui-tests:
    parameters:
      package:
        description: package to target
        type: enum
        enum: ['frontend-shared', 'launchpad', 'app', 'reporter']
      browser:
        description: browser shortname to target
        type: string
      executor:
        description: the executor in use. Only used if Windows for workaround purposes
        type: executor
      percy:
        description: enable percy
        type: boolean
        default: false
      type:
        description: ct or e2e
        type: enum
        enum: ['ct', 'e2e']
      debug:
        description: debug option
        type: string
        default: ''
    steps:
      - restore_cached_workspace
      # this is a temporary work around while we wait for circle to resolve issues with packages
      # with an @ character in windows during save_cache.
      # @see https://github.com/cypress-io/cypress/issues/30343 for more details.
      - when:
          condition:
            equal: [ *windows-executor, << parameters.executor >> ]
          steps:
            - run:
                name: reinstall dependencies to work around cache issue (Windows only)
                command: rm -rf node_modules && yarn
      - windows-install-chrome:
          browser: <<parameters.browser>>
      - run:
          command: |
            echo Current working directory is $PWD
            echo Total containers $CIRCLE_NODE_TOTAL

            if [[ -v MAIN_RECORD_KEY ]]; then
              # internal PR
              cmd=$([[ <<parameters.percy>> == 'true' ]] && echo 'yarn percy exec --parallel -- --') || true

              DEBUG=<<parameters.debug>> \
              CYPRESS_CONFIG_ENV=production \
              CYPRESS_RECORD_KEY=$MAIN_RECORD_KEY \
              PERCY_PARALLEL_NONCE=$CIRCLE_WORKFLOW_WORKSPACE_ID \
              PERCY_ENABLE=${PERCY_TOKEN:-0} \
              PERCY_PARALLEL_TOTAL=-1 \
              CYPRESS_INTERNAL_ENABLE_TELEMETRY="true" \
              $cmd yarn workspace @packages/<<parameters.package>> cypress:run:<<parameters.type>> --browser <<parameters.browser>> --record --parallel --group <<parameters.package>>-<<parameters.type>>
            else
              # external PR

              # To make `circleci tests` work correctly, we need to step into the package folder.
              cd packages/<<parameters.package>>

              if [[ <<parameters.type>> == 'ct' ]]; then
                # component tests are located side by side with the source codes.
                # for the app component tests, ignore specs that are known to cause failures on contributor PRs (see https://discuss.circleci.com/t/how-to-exclude-certain-files-from-circleci-test-globbing/41028)
                TESTFILES=$(find src -regextype posix-extended -name '*.cy.*' -not -regex '.*(FileMatch|PromoAction|SelectorPlayground|useDurationFormat|useTestingType|SpecPatterns).cy.*' | circleci tests split --total=$CIRCLE_NODE_TOTAL)
              else
                GLOB="cypress/e2e/**/*cy.*"
                TESTFILES=$(circleci tests glob "$GLOB" | circleci tests split --total=$CIRCLE_NODE_TOTAL)
              fi

              echo "Test files for this machine are $TESTFILES"

              # To run the `yarn` command, we need to walk out of the package folder.
              cd ../..

              DEBUG=<<parameters.debug>> \
              CYPRESS_CONFIG_ENV=production \
              PERCY_PARALLEL_NONCE=$CIRCLE_WORKFLOW_WORKSPACE_ID \
              PERCY_ENABLE=${PERCY_TOKEN:-0} \
              PERCY_PARALLEL_TOTAL=-1 \
              yarn workspace @packages/<<parameters.package>> cypress:run:<<parameters.type>> --browser <<parameters.browser>> --spec $TESTFILES
            fi
      - run:
          command: |
            if [[ <<parameters.package>> == 'app' && <<parameters.percy>> == 'true' && -d "packages/app/cypress/screenshots/runner/screenshot/screenshot.cy.tsx/percy" ]]; then
              PERCY_PARALLEL_NONCE=$CIRCLE_WORKFLOW_WORKSPACE_ID \
              PERCY_ENABLE=${PERCY_TOKEN:-0} \
              PERCY_PARALLEL_TOTAL=-1 \
              yarn percy upload packages/app/cypress/screenshots/runner/screenshot/screenshot.cy.tsx/percy
            else
              echo "skipping percy screenshots uploading"
            fi
      - store_test_results:
          path: /tmp/cypress
      - store-npm-logs

  run-system-tests:
    parameters:
      browser:
        description: browser shortname to target
        type: string
    steps:
      - restore_cached_workspace
      - restore_cached_system_tests_deps
      - when:
          condition:
            equal: [ webkit, << parameters.browser >> ]
          steps:
            - install-webkit-deps
      - run:
          name: Run system tests
          environment:
            CYPRESS_COMMERCIAL_RECOMMENDATIONS: '0'
          command: |
            ALL_SPECS=`circleci tests glob "/root/cypress/system-tests/test/*spec*"`
            SPECS=
            for file in $ALL_SPECS; do
              # filter out non_root tests, they have their own stage
              if [[ "$file" == *"non_root"* ]]; then
                echo "Skipping $file"
                continue
              fi
              SPECS="$SPECS $file"
            done
            SPECS=`echo $SPECS | xargs -n 1 | circleci tests split --split-by=timings`
            echo SPECS=$SPECS
            yarn workspace @tooling/system-tests test:ci $SPECS --browser <<parameters.browser>>
      - verify-mocha-results
      - store_test_results:
          path: /tmp/cypress
      - store_artifacts:
          path: /tmp/artifacts
      - store-npm-logs

  run-binary-system-tests:
    steps:
      - restore_cached_workspace
      - restore_cached_system_tests_deps
      - run:
          name: Run system tests
          environment:
            CYPRESS_COMMERCIAL_RECOMMENDATIONS: '0'
          command: |
            ALL_SPECS=`circleci tests glob "$HOME/cypress/system-tests/test-binary/*spec*"`
            SPECS=`echo $ALL_SPECS | xargs -n 1 | circleci tests split --split-by=timings`
            echo SPECS=$SPECS
            yarn workspace @tooling/system-tests test:ci $SPECS
      - verify-mocha-results
      - store_test_results:
          path: /tmp/cypress
      - store_artifacts:
          path: /tmp/artifacts
      - store-npm-logs

  store-npm-logs:
    description: Saves any NPM debug logs as artifacts in case there is a problem
    steps:
      - store_artifacts:
          path: ~/.npm/_logs

  post-install-comment:
    parameters:
      package_url_path:
        type: string
        default: npm-package-url.json
      binary_url_path:
        type: string
        default: binary-url.json
    description: Post GitHub comment with a blurb on how to install pre-release version
    steps:
      - run:
          name: Post pre-release install comment
          command: |
            node scripts/add-install-comment.js \
              --npm << parameters.package_url_path >> \
              --binary << parameters.binary_url_path >>

  verify-mocha-results:
    description: Double-check that Mocha tests ran as expected.
    parameters:
      expectedResultCount:
        description: The number of result files to expect, ie, the number of Mocha test suites that ran.
        type: integer
        ## by default, assert that at least 1 test ran
        default: 0
    steps:
      - run:
          name: 'Verify Mocha Results'
          command: |
            source ./scripts/ensure-node.sh
            yarn verify:mocha:results <<parameters.expectedResultCount>>

  clone-repo-and-checkout-branch:
    description: |
      Clones an external repo and then checks out the branch that matches the next version otherwise uses 'master' branch.
    parameters:
      repo:
        description: "Name of the github repo to clone like: cypress-example-kitchensink"
        type: string
      pull_request_id:
        description: Pull request number to check out before installing and testing
        type: integer
        default: 0
    steps:
      - restore_cached_binary
      - run:
          name: "Cloning test project and checking out release branch: <<parameters.repo>>"
          working_directory: /tmp/<<parameters.repo>>
          command: |
            git clone --depth 1 --no-single-branch https://github.com/cypress-io/<<parameters.repo>>.git .

            cd ~/cypress/..
            # install some deps for get-next-version
            npm i semver@7.3.2 conventional-recommended-bump@6.1.0 conventional-changelog-angular@5.0.12 minimist@1.2.5
            NEXT_VERSION=$(node ./cypress/scripts/get-next-version.js)
            cd -

            git checkout $NEXT_VERSION || true
      - when:
          condition: <<parameters.pull_request_id>>
          steps:
            - run:
                name: Check out PR <<parameters.pull_request_id>>
                working_directory: /tmp/<<parameters.repo>>
                command: |
                  git fetch origin pull/<<parameters.pull_request_id>>/head:pr-<<parameters.pull_request_id>>
                  git checkout pr-<<parameters.pull_request_id>>

  test-binary-against-rwa:
    description: |
      Takes the built binary and NPM package, clones the RWA repo
      and runs the new version of Cypress against it.
    parameters:
      repo:
        description: "Name of the github repo to clone like"
        type: string
        default: "cypress-realworld-app"
      browser:
        description: Name of the browser to use, like "electron", "chrome", "firefox"
        type: enum
        enum: ["", "electron", "chrome", "firefox"]
        default: ""
      command:
        description: Test command to run to start Cypress tests
        type: string
        default: "CYPRESS_INTERNAL_ENABLE_TELEMETRY=1 CYPRESS_RECORD_KEY=$MAIN_RECORD_KEY CYPRESS_PROJECT_ID=ypt4pf yarn cypress:run"
      # if the repo to clone and test is a monorepo, you can
      # run tests inside a specific subfolder
      folder:
        description: Subfolder to test in
        type: string
        default: ""
      # you can test new features in the test runner against recipes or other repos
      # by opening a pull request in those repos and running this test job
      # against a pull request number in the example repo
      pull_request_id:
        description: Pull request number to check out before installing and testing
        type: integer
        default: 0
      wait-on:
        description: Whether to use wait-on to wait on a server to be booted
        type: string
        default: ""
      server-start-command:
        description: Server start command for repo
        type: string
        default: "CI=true yarn start"
    steps:
      - clone-repo-and-checkout-branch:
          repo: <<parameters.repo>>
      - when:
          condition: <<parameters.pull_request_id>>
          steps:
            - run:
                name: Check out PR <<parameters.pull_request_id>>
                working_directory: /tmp/<<parameters.repo>>
                command: |
                  git fetch origin pull/<<parameters.pull_request_id>>/head:pr-<<parameters.pull_request_id>>
                  git checkout pr-<<parameters.pull_request_id>>
                  git log -n 2
      - run:
          command: yarn
          working_directory: /tmp/<<parameters.repo>>
      - run:
          name: Install Cypress
          working_directory: /tmp/<<parameters.repo>>
          # force installing the freshly built binary
          command: |
            CYPRESS_INSTALL_BINARY=~/cypress/cypress.zip npm i --legacy-peer-deps ~/cypress/cypress.tgz && [[ -f yarn.lock ]] && yarn
      - run:
          name: Print Cypress version
          working_directory: /tmp/<<parameters.repo>>
          command: npx cypress version
      - run:
          name: Types check 🧩 (maybe)
          working_directory: /tmp/<<parameters.repo>>
          command: yarn types
      - run:
          # NOTE: we do not need to wait for the vite dev server to start
          working_directory: /tmp/<<parameters.repo>>
          command: <<parameters.server-start-command>>
          background: true
      - when:
          condition: <<parameters.folder>>
          steps:
            - when:
                condition: <<parameters.browser>>
                steps:
                  - run:
                      name: Run tests using browser "<<parameters.browser>>"
                      working_directory: /tmp/<<parameters.repo>>/<<parameters.folder>>
                      command: |
                        <<parameters.command>> --browser <<parameters.browser>> --record false
            - unless:
                condition: <<parameters.browser>>
                steps:
                  - run:
                      name: Run tests using command
                      working_directory: /tmp/<<parameters.repo>>/<<parameters.folder>>
                      command: <<parameters.command>>
      - unless:
          condition: <<parameters.folder>>
          steps:
            - when:
                condition: <<parameters.browser>>
                steps:
                  - run:
                      name: Run tests using browser "<<parameters.browser>>"
                      working_directory: /tmp/<<parameters.repo>>
                      command: <<parameters.command>> --browser <<parameters.browser>> --record false
            - unless:
                condition: <<parameters.browser>>
                steps:
                  - run:
                      name: Run tests using command
                      working_directory: /tmp/<<parameters.repo>>
                      command: <<parameters.command>>
      - store-npm-logs

  test-binary-against-repo:
    description: |
      Takes the built binary and NPM package, clones given example repo
      and runs the new version of Cypress against it.
    parameters:
      repo:
        description: "Name of the github repo to clone like: cypress-example-kitchensink"
        type: string
      browser:
        description: Name of the browser to use, like "electron", "chrome", "firefox"
        type: enum
        enum: ["", "electron", "chrome", "firefox"]
        default: ""
      command:
        description: Test command to run to start Cypress tests
        type: string
        default: "npm run e2e"
      build-project:
        description: Should the project build script be executed
        type: boolean
        default: true
      # if the repo to clone and test is a monorepo, you can
      # run tests inside a specific subfolder
      folder:
        description: Subfolder to test in
        type: string
        default: ""
      # you can test new features in the test runner against recipes or other repos
      # by opening a pull request in those repos and running this test job
      # against a pull request number in the example repo
      pull_request_id:
        description: Pull request number to check out before installing and testing
        type: integer
        default: 0
      wait-on:
        description: Whether to use wait-on to wait on a server to be booted
        type: string
        default: ""
      server-start-command:
        description: Server start command for repo
        type: string
        default: "npm start --if-present"
    steps:
      - run:
          name: Install yarn if not already installed
          command: |
            yarn --version || npm i -g yarn
      - clone-repo-and-checkout-branch:
          repo: <<parameters.repo>>
          pull_request_id: <<parameters.pull_request_id>>
      - run:
          # Ensure we're installing the node-version for the cloned repo
          command: |
            if [[ -f .node-version ]]; then
              branch="<< pipeline.git.branch >>"

              externalBranchPattern='^pull\/[0-9]+'
              if [[ $branch =~ $externalBranchPattern ]]; then
                # We are unable to curl from the external PR branch location
                # so we fall back to develop
                branch="develop"
              fi

              curl -L https://raw.githubusercontent.com/cypress-io/cypress/$branch/scripts/ensure-node.sh --output ci-ensure-node.sh
            else
              # if no .node-version file exists, we no-op the node script and use the global yarn
              echo '' > ci-ensure-node.sh
            fi
          working_directory: /tmp/<<parameters.repo>>
      - run:
          # Install deps + Cypress binary with yarn if yarn.lock present
          command: |
            source ./ci-ensure-node.sh
            if [[ -f yarn.lock ]]; then
              yarn --frozen-lockfile
              CYPRESS_INSTALL_BINARY=~/cypress/cypress.zip yarn add -D ~/cypress/cypress.tgz
            else
              npm install
              CYPRESS_INSTALL_BINARY=~/cypress/cypress.zip npm install --legacy-peer-deps ~/cypress/cypress.tgz
            fi
          working_directory: /tmp/<<parameters.repo>>
      - run:
          name: Scaffold new config file
          working_directory: /tmp/<<parameters.repo>>
          environment:
            CYPRESS_INTERNAL_FORCE_SCAFFOLD: "1"
          command: |
            if [[ -f cypress.json ]]; then
              rm -rf cypress.json
              echo 'module.exports = { e2e: {} }' > cypress.config.js
            fi
      - run:
          name: Rename support file
          working_directory: /tmp/<<parameters.repo>>
          command: |
            if [[ -f cypress/support/index.js ]]; then
              mv cypress/support/index.js cypress/support/e2e.js
            fi
      - run:
          name: Print Cypress version
          working_directory: /tmp/<<parameters.repo>>
          command: |
            source ./ci-ensure-node.sh
            npx cypress version
      - run:
          name: Types check 🧩 (maybe)
          working_directory: /tmp/<<parameters.repo>>
          command: |
            source ./ci-ensure-node.sh
            [[ -f yarn.lock ]] && yarn types || npm run types --if-present
      - when:
          condition: <<parameters.build-project>>
          steps:
          - run:
              name: Build 🏗 (maybe)
              working_directory: /tmp/<<parameters.repo>>
              command: |
                source ./ci-ensure-node.sh
                [[ -f yarn.lock ]] && yarn build || npm run build --if-present
      - run:
          working_directory: /tmp/<<parameters.repo>>
          command: |
            source ./ci-ensure-node.sh
            <<parameters.server-start-command>>
          background: true
      - run:
          condition: <<parameters.wait-on>>
          name: "Waiting on server to boot: <<parameters.wait-on>>"
          command: |
            npx wait-on <<parameters.wait-on>> --timeout 120000
      - windows-install-chrome:
          browser: <<parameters.browser>>
      - when:
          condition: <<parameters.folder>>
          steps:
            - when:
                condition: <<parameters.browser>>
                steps:
                  - run:
                      name: Run tests using browser "<<parameters.browser>>"
                      working_directory: /tmp/<<parameters.repo>>/<<parameters.folder>>
                      command: |
                        <<parameters.command>> -- --browser <<parameters.browser>>
            - unless:
                condition: <<parameters.browser>>
                steps:
                  - run:
                      name: Run tests using command
                      working_directory: /tmp/<<parameters.repo>>/<<parameters.folder>>
                      command: <<parameters.command>>
      - unless:
          condition: <<parameters.folder>>
          steps:
            - when:
                condition: <<parameters.browser>>
                steps:
                  - run:
                      name: Run tests using browser "<<parameters.browser>>"
                      working_directory: /tmp/<<parameters.repo>>
                      command: |
                        source ./ci-ensure-node.sh
                        <<parameters.command>> -- --browser <<parameters.browser>>
            - unless:
                condition: <<parameters.browser>>
                steps:
                  - run:
                      name: Run tests using command
                      working_directory: /tmp/<<parameters.repo>>
                      command: |
                        source ./ci-ensure-node.sh
                        <<parameters.command>>
      - store-npm-logs

  check-if-binary-exists:
    steps:
      - run:
          name: Check if binary exists, exit if it does
          command: |
            source ./scripts/ensure-node.sh
            yarn gulp e2eTestScaffold
            yarn check-binary-on-cdn --version $(node ./scripts/get-next-version.js) --type binary --file cypress.zip

  build-and-package-binary:
    steps:
      - run:
          name: Check environment variables before code sign (if on Mac/Windows)
          # NOTE
          # our code sign works via electron-builder
          # by default, electron-builder will NOT sign app built in a pull request
          # even our internal one (!)
          # Usually this is not a problem, since we only build and test binary
          # built on the "develop" branch
          # but if you need to really build and sign a binary in a PR
          # set variable CSC_FOR_PULL_REQUEST=true
          command: |
            set -e
            NEEDS_CODE_SIGNING_WINDOWS=`node -p 'process.platform === "win32"'`
            NEEDS_CODE_SIGNING_MAC=`node -p 'process.platform === "darwin"'`

            if [[ "$NEEDS_CODE_SIGNING_MAC" == "true" ]]; then
              echo "Checking for required environment variables..."
              if [ -z "$CSC_LINK" ]; then
                echo "Need to provide environment variable CSC_LINK"
                echo "with base64 encoded certificate .p12 file"
                exit 1
              fi
              if [ -z "$CSC_KEY_PASSWORD" ]; then
                echo "Need to provide environment variable CSC_KEY_PASSWORD"
                echo "with password for unlocking certificate .p12 file"
                exit 1
              fi
              echo "Succeeded."
            elif [[ "$NEEDS_CODE_SIGNING_WINDOWS" == "true" ]]; then
              echo "Checking for required environment variables..."
              if [ -z "$WINDOWS_SIGN_USER_NAME" ]; then
                echo "Need to provide environment variable WINDOWS_SIGN_USER_NAME"
                echo "with password for fetching and signing certificate"
                exit 1
              fi
              if [ -z "$WINDOWS_SIGN_USER_PASSWORD" ]; then
                echo "Need to provide environment variable WINDOWS_SIGN_USER_PASSWORD"
                echo "for fetching and signing certificate"
                exit 1
              fi
              if [ -z "$WINDOWS_SIGN_CREDENTIAL_ID" ]; then
                echo "Need to provide environment variable WINDOWS_SIGN_CREDENTIAL_ID"
                echo "for identifying certificate"
                exit 1
              fi
              if [ -z "$WINDOWS_SIGN_USER_TOTP" ]; then
                echo "Need to provide environment variable WINDOWS_SIGN_USER_TOTP"
                echo "for signing certificate"
                exit 1
              fi
              echo "Succeeded."
            else
              echo "Not code signing for this platform"
            fi
      - run:
          name: Build the Cypress binary
          no_output_timeout: "45m"
          command: |
            source ./scripts/ensure-node.sh
            node --version
            if [[ `node ./scripts/get-platform-key.js` == 'linux-arm64' ]]; then
              # these are missing on Circle and there is no way to pre-install them on Arm
              sudo apt-get update
              sudo apt-get install -y libgtk2.0-0 libgtk-3-0 libgbm-dev libnotify-dev libgconf-2-4 libnss3 libxss1 libasound2 libxtst6 xauth xvfb
              DISABLE_SNAPSHOT_REQUIRE=1 yarn binary-build --version $(node ./scripts/get-next-version.js)
            else
              yarn binary-build --version $(node ./scripts/get-next-version.js)
            fi
      - run:
          name: Package the Cypress binary
          environment:
            DEBUG: electron-builder,electron-osx-sign*,electron-notarize*
          # notarization on Mac can take a while
          no_output_timeout: "45m"
          command: |
            source ./scripts/ensure-node.sh
            node --version
            if [[ `node ./scripts/get-platform-key.js` == 'linux-arm64' ]]; then
              # these are missing on Circle and there is no way to pre-install them on Arm
              sudo apt-get update
              sudo apt-get install -y libgtk2.0-0 libgtk-3-0 libgbm-dev libnotify-dev libgconf-2-4 libnss3 libxss1 libasound2 libxtst6 xauth xvfb
              DISABLE_SNAPSHOT_REQUIRE=1 yarn binary-package --version $(node ./scripts/get-next-version.js)
            else
              yarn binary-package --version $(node ./scripts/get-next-version.js)
            fi
      - run:
          name: Smoke Test the Cypress binary
          command: |
            source ./scripts/ensure-node.sh
            node --version
            yarn binary-smoke-test --version $(node ./scripts/get-next-version.js)
      - run:
          name: Zip the binary
          command: |
            if [[ $PLATFORM == 'linux' ]]; then
              # on Arm, CI runs as non-root, on x64 CI runs as root but there is no sudo binary
              if [[ `whoami` == 'root' ]]; then
                apt-get update && apt-get install -y zip
              else
                sudo apt-get update && sudo apt-get install -y zip
              fi
            fi
            source ./scripts/ensure-node.sh
            yarn binary-zip
      - store-npm-logs
      - persist_to_workspace:
          root: ~/
          paths:
            - cypress/cypress.zip

  trigger-publish-binary-pipeline:
    steps:
      - run:
          name: "Trigger publish-binary pipeline"
          command: |
            source ./scripts/ensure-node.sh
            echo $SHOULD_PERSIST_ARTIFACTS
            node ./scripts/binary/trigger-publish-binary-pipeline.js
      - persist_to_workspace:
          root: ~/
          paths:
            - triggered_pipeline.json

  build-cypress-npm-package:
    parameters:
      executor:
        type: executor
        default: cy-doc
    steps:
      - run:
          name: Bump NPM version
          command: |
            source ./scripts/ensure-node.sh
            yarn get-next-version --npm
      - run:
          name: Build NPM package
          command: |
            source ./scripts/ensure-node.sh
            yarn lerna run build-cli
      - run:
          command: ls -la types
          working_directory: cli/build
      - run:
          command: ls -la vue mount-utils react
          working_directory: cli/build
      - unless:
          condition:
            equal: [ *windows-executor, << parameters.executor >> ]
          steps:
            - run:
                name: list NPM package contents
                command: |
                  source ./scripts/ensure-node.sh
                  yarn workspace cypress size
      - run:
          name: pack NPM package
          working_directory: cli/build
          command: yarn pack --filename ../../cypress.tgz
      - run:
          name: list created NPM package
          command: ls -l
      - store-npm-logs
      - persist_to_workspace:
          root: ~/
          paths:
            - cypress/cypress.tgz

  upload-build-artifacts:
    steps:
      - run: ls -l
      - run:
          name: Upload unique binary to S3
          command: |
            node scripts/binary.js upload-build-artifact \
              --type binary \
              --file cypress.zip \
              --version $(node -p "require('./package.json').version")
      - run:
          name: Upload NPM package to S3
          command: |
            node scripts/binary.js upload-build-artifact \
              --type npm-package \
              --file cypress.tgz \
              --version $(node -p "require('./package.json').version")
      - store-npm-logs
      - run: ls -l
      - run: cat binary-url.json
      - run: cat npm-package-url.json
      - persist_to_workspace:
          root: ~/
          paths:
            - cypress/binary-url.json
            - cypress/npm-package-url.json

  update_known_hosts:
    description: Ensures that we have the latest Git public keys to prevent git+ssh from failing.
    steps:
    - run:
        name: Update known_hosts with github.com keys
        command: |
          mkdir -p ~/.ssh
          ssh-keyscan github.com >> ~/.ssh/known_hosts

jobs:
  ## Checks if we already have a valid cache for the node_modules_install and if it has,
  ## skips ahead to the build step, otherwise installs and caches the node_modules
  node_modules_install:
    <<: *defaults
    parameters:
      <<: *defaultsParameters
      resource_class:
        type: string
        default: medium
      build-better-sqlite3:
        type: boolean
        default: false
    resource_class: << parameters.resource_class >>
    steps:
      - update_known_hosts
      - checkout
      - install-required-node
      - verify-build-setup:
          executor: << parameters.executor >>
      - persist_to_workspace:
          root: ~/
          paths:
            - cypress
            - .ssh
            - .nvm # mac / linux
            - ProgramData/nvm # windows
      - caching-dependency-installer:
          only-cache-for-root-user: <<parameters.only-cache-for-root-user>>
          build-better-sqlite3: <<parameters.build-better-sqlite3>>
      - store-npm-logs

  ## restores node_modules from previous step & builds if first step skipped
  build:
    <<: *defaults
    parameters:
      <<: *defaultsParameters
      resource_class:
        type: string
        default: large
    resource_class: << parameters.resource_class >>
    steps:
      - restore_cached_workspace
      # this is a temporary work around while we wait for circle to resolve issues with packages
      # with an @ character in windows during save_cache.
      # @see https://github.com/cypress-io/cypress/issues/30343 for more details.
      - when:
          condition:
            equal: [ *windows-executor, << parameters.executor >> ]
          steps:
            - run:
                name: reinstall dependencies to work around cache issue (Windows only)
                command: rm -rf node_modules && yarn
      - run:
          name: Top level packages
          command: yarn list --depth=0 || true
      - run:
          name: Check env canaries on Linux
          command: |
            # only Docker has the required env data for this
            if [[ $CI_DOCKER == 'true' ]]; then
              node ./scripts/circle-env.js --check-canaries
            fi
      - build-and-persist
      - store-npm-logs

  lint:
    <<: *defaults
    steps:
      - restore_cached_workspace
      - run:
          name: Linting 🧹
          command: |
            yarn clean
            git clean -df
            yarn lint
      - run:
          name: cypress info (dev)
          command: node cli/bin/cypress info --dev
      - store-npm-logs

  check-ts:
    <<: *defaults
    steps:
      - restore_cached_workspace
      - install-required-node
      - run:
          name: Check TS Types
          command: NODE_OPTIONS=--max_old_space_size=4096 yarn check-ts --concurrency=1

  # a special job that closes the Percy build started by the required jobs
  percy-finalize:
    <<: *defaults
    resource_class: small
    parameters:
      <<: *defaultsParameters
      required_env_var:
        type: env_var_name
    steps:
      - restore_cached_workspace
      - run:
          # if this is an external pull request, the environment variables
          # are NOT set for security reasons, thus no need to to finalize Percy,
          # since there will be no visual tests
          name: Check if <<parameters.required_env_var>> is set
          command: |
            if [[ -v <<parameters.required_env_var>> ]]; then
              echo "Internal PR, good to go"
            else
              echo "This is an external PR, cannot access other services"
              circleci-agent step halt
            fi
      - run:
          # Sometimes, even though all the circle jobs have finished, Percy times out during `build:finalize`
          # If all other jobs finish but `build:finalize` fails, we retry it once
          name: Finalize percy build - allows single retry
          command: |
            PERCY_PARALLEL_NONCE=$CIRCLE_WORKFLOW_WORKSPACE_ID \
            yarn percy build:finalize || yarn percy build:finalize

  # verify accessibility scores from Cypress
  verify-accessibility-results:
    <<: *defaults
    resource_class: small
    steps:
      - run: |
          if [[ -z "$MAIN_RECORD_KEY" ]]; then
            echo "skipping for contributor PRs since we don't record to the cloud"
            circleci-agent step halt
          fi
      - update_known_hosts
      - run:
          name: checkout
          command: git clone -b "$CIRCLE_BRANCH" "$CIRCLE_REPOSITORY_URL" --depth 1
      - run:
          name: Install extract-cloud-results package
          command: |
            npm install https://cdn.cypress.io/extract-cloud-results/v1/extract-cloud-results.tgz
      - run:
          name: Verify Accessibility Results
          command: |
            cp ./cypress/scripts/verify-accessibility-results.js verify-accessibility-results.js
            CYPRESS_RECORD_KEY=$MAIN_RECORD_KEY node verify-accessibility-results.js

  ready-to-release:
    <<: *defaults
    resource_class: small
    parameters:
      <<: *defaultsParameters
    steps:
      - run:
          name: Ready to release
          command: echo 'Ready to release'

  cli-visual-tests:
    <<: *defaults
    resource_class: small
    steps:
      - restore_cached_workspace
      - run: mkdir -p cli/visual-snapshots
      - run:
          command: node cli/bin/cypress info --dev | yarn --silent term-to-html | node scripts/sanitize --type cli-info > cli/visual-snapshots/cypress-info.html
          environment:
            FORCE_COLOR: 2
      - run:
          command: node cli/bin/cypress help | yarn --silent term-to-html > cli/visual-snapshots/cypress-help.html
          environment:
            FORCE_COLOR: 2
      - store_artifacts:
          path: cli/visual-snapshots
      - run:
          name: Upload CLI snapshots for diffing
          command: |
            PERCY_PARALLEL_NONCE=$CIRCLE_WORKFLOW_WORKSPACE_ID \
            PERCY_ENABLE=${PERCY_TOKEN:-0} \
            PERCY_PARALLEL_TOTAL=-1 \
            yarn percy snapshot ./cli/visual-snapshots

  v8-integration-tests:
    <<: *defaults
    parameters:
      <<: *defaultsParameters
      resource_class:
        type: string
        default: medium
    resource_class: << parameters.resource_class >>
    parallelism: 1
    steps:
      - restore_cached_workspace
      - restore_cached_system_tests_deps
      # this is a temporary work around while we wait for circle to resolve issues with packages
      # with an @ character in windows during save_cache.
      # @see https://github.com/cypress-io/cypress/issues/30343 for more details.
      - when:
          condition:
            equal: [ *windows-executor, << parameters.executor >> ]
          steps:
            - run:
                name: reinstall dependencies to work around cache issue (Windows only)
                command: rm -rf node_modules && yarn
      # TODO: Remove this once we switch off self-hosted M1 runners
      - when:
          condition:
            equal: [ *darwin-arm64-executor, << parameters.executor >> ]
          steps:
            - run: rm -f /tmp/cypress/junit/*
      - unless:
          condition:
            or:
              - equal: [ *linux-arm64-executor, << parameters.executor >> ] # TODO: Figure out how to support linux-arm64 when we get to linux arm64 build: https://github.com/cypress-io/cypress/issues/23557
          steps:
            - run:
                name: Run v8 integration tests
                command: |
                  source ./scripts/ensure-node.sh
                  yarn test-integration --scope=@tooling/{packherd,v8-snapshot,electron-mksnapshot}
            - verify-mocha-results:
                expectedResultCount: 3
      - when:
          condition:
            or:
              - equal: [ *linux-arm64-executor, << parameters.executor >> ]
          steps:
            - run:
                name: Run v8 integration tests
                command: |
                  source ./scripts/ensure-node.sh
                  yarn test-integration --scope=@tooling/packherd
            - verify-mocha-results:
                expectedResultCount: 1
      - store_test_results:
          path: /tmp/cypress
      - store-npm-logs

  driver-integration-memory-tests:
    <<: *defaults
    parameters:
      <<: *defaultsParameters
      resource_class:
        type: string
        default: medium
    resource_class: << parameters.resource_class >>
    parallelism: 1
    steps:
      - restore_cached_workspace
      # this is a temporary work around while we wait for circle to resolve issues with packages
      # with an @ character in windows during save_cache.
      # @see https://github.com/cypress-io/cypress/issues/30343 for more details.
      - when:
          condition:
            equal: [ *windows-executor, << parameters.executor >> ]
          steps:
            - run:
                name: reinstall dependencies to work around cache issue (Windows only)
                command: rm -rf node_modules && yarn
      - run:
          name: Driver memory tests in Electron
          environment:
            CYPRESS_CONFIG_ENV: production
          command: |
            echo Current working directory is $PWD
            node --version
            if [[ `node ../../scripts/get-platform-key.js` == 'linux-arm64' ]]; then
              # these are missing on Circle and there is no way to pre-install them on Arm
              sudo apt-get update
              sudo apt-get install -y libgbm-dev
            fi

            CYPRESS_INTERNAL_MEMORY_SAVE_STATS=true \
            DEBUG=cypress*memory \
            yarn cypress:run --browser electron --spec "cypress/e2e/memory/*.cy.*"
          working_directory: packages/driver
      - store_test_results:
          path: /tmp/cypress
      - store-npm-logs
      - store_artifacts:
          path: packages/driver/cypress/logs/memory

  unit-tests:
    <<: *defaults
    parameters:
      <<: *defaultsParameters
      resource_class:
        type: string
        default: medium
    resource_class: << parameters.resource_class >>
    parallelism: 1
    steps:
      - restore_cached_workspace
      - when:
          condition:
            # several snapshots fails for windows due to paths.
            # until these are fixed, run the tests that are working.
            equal: [ *windows-executor, << parameters.executor >> ]
          steps:
            - run: yarn test-scripts scripts/**/*spec.js
      - unless:
          condition:
            equal: [ *windows-executor, << parameters.executor >> ]
          steps:
            - run: yarn test-scripts
            # run unit tests from each individual package
            - run: yarn test
            # run type checking for each individual package
            - run: yarn lerna run types
            - verify-mocha-results:
                expectedResultCount: 19
      - store_test_results:
          path: /tmp/cypress
      # CLI tests generate HTML files with sample CLI command output
      - store_artifacts:
          path: cli/test/html
      - store_artifacts:
          path: packages/errors/__snapshot-images__
      - store-npm-logs

  verify-release-readiness:
    <<: *defaults
    resource_class: small
    parallelism: 1
    environment:
      GITHUB_TOKEN: $GH_TOKEN
    steps:
      - restore_cached_workspace
      - update_known_hosts
      - run: yarn test-npm-package-release-script
      - run: node ./scripts/semantic-commits/validate-binary-changelog.js
      - store_artifacts:
          path: /tmp/releaseData

  lint-types:
    <<: *defaults
    parallelism: 1
    steps:
      - restore_cached_workspace
      - run:
          command: ls -la types
          working_directory: cli
      - run:
          command: ls -la chai
          working_directory: cli/types
      - run:
          name: "Lint types 🧹"
          command: yarn workspace cypress dtslint
      - store-npm-logs

  server-unit-tests:
    <<: *defaults
    parallelism: 1
    steps:
      - restore_cached_workspace
      - run: yarn test-unit --scope=@packages/server
      - verify-mocha-results:
          expectedResultCount: 1
      - store_test_results:
          path: /tmp/cypress
      - store-npm-logs

  server-unit-tests-cloud-environment:
    <<: *defaults
    parameters:
      <<: *defaultsParameters
      resource_class:
        type: string
        default: medium
    resource_class: << parameters.resource_class >>
    parallelism: 1
    steps:
      - restore_cached_workspace
      # TODO: Remove this once we switch off self-hosted M1 runners
      - when:
          condition:
            equal: [ *darwin-arm64-executor, << parameters.executor >> ]
          steps:
            - run: rm -f /tmp/cypress/junit/*
      # this is a temporary work around while we wait for circle to resolve issues with packages
      # with an @ character in windows during save_cache.
      # @see https://github.com/cypress-io/cypress/issues/30343 for more details.
      - when:
          condition:
            equal: [ *windows-executor, << parameters.executor >> ]
          steps:
            - run:
                name: reinstall dependencies to work around cache issue (Windows only)
                command: rm -rf node_modules && yarn
      - run: yarn workspace @packages/server test-unit cloud/environment_spec.ts
      - verify-mocha-results:
          expectedResultCount: 1
      - store_test_results:
          path: /tmp/cypress
      - store-npm-logs

  server-integration-tests:
    <<: *defaults
    parallelism: 1
    steps:
      - restore_cached_workspace
      - run: yarn test-integration --scope=@packages/server
      - verify-mocha-results:
          expectedResultCount: 1
      - store_test_results:
          path: /tmp/cypress
      - store-npm-logs

  server-performance-tests:
    <<: *defaults
    steps:
      - restore_cached_workspace
      - run:
          command: yarn workspace @packages/server test-performance
      - verify-mocha-results:
          expectedResultCount: 1
      - store_test_results:
          path: /tmp/cypress
      - store_artifacts:
          path: /tmp/artifacts
      - store-npm-logs

  system-tests-node-modules-install:
    <<: *defaults
    steps:
      - restore_cached_workspace
      - update_cached_system_tests_deps

  binary-system-tests:
    parallelism: 2
    working_directory: ~/cypress
    environment:
      <<: *defaultsEnvironment
      PLATFORM: linux
    machine:
      # using `machine` gives us a Linux VM that can run Docker
      image: ubuntu-2004:2024.05.1
      docker_layer_caching: true
    resource_class: medium
    steps:
      - maybe_skip_binary_jobs
      - run-binary-system-tests
  yarn-pnp-preprocessor-system-test:
    parallelism: 1
    working_directory: ~/cypress
    docker:
      # we need an image with yarn 4 berry installed on it to run this test
      - image: cypress/base-internal:20.18.1-yarn-berry
    environment:
      # needed to inform the bootstrap-docker-container.sh script to link the binary in the system-test project directory
      REPO_DIR: /root/cypress
      TEST_PROJECT_DIR: ./system-tests/projects/yarn-v4.3.1-pnp-dep-resolution
      USE_YARN_TO_INSTALL_CYPRESS_BINARY: true
    steps:
      - maybe_skip_binary_jobs
      - attach_workspace:
          at: ~/
      # required node is set in the docker container already with yarn 4
      - run:
          name: Install monorepo dependencies with yarn v1.22.22
          command: |
            # we need to install the monorepo dependencies here in a fresh manner.
            # set to the expected version of yarn and install the dependencies
            yarn set version 1.22.22
            yarn install --ignore-scripts
      - run:
          name: install dependencies in yarn-v4.3.1-pnp-dep-resolution with yarn berry 4.3.1
          command: |
            yarn set version 4.3.1
            cd ./system-tests/projects/yarn-v4.3.1-pnp-dep-resolution && yarn
      - run:
          name: Bootstrap the Cypress binary and run binary system test
          command: |
            # we need to bootstrap the binary into our project directory and run the tests
            source ./system-tests/scripts/bootstrap-docker-container.sh 'yarn cypress run'
  # We can remove this job a once https://github.com/sveltejs/svelte-loader/issues/243 is resolved.
  svelte-webpack-system-test:
    parallelism: 1
    working_directory: ~/cypress
    docker:
      - image: cypress/browsers-internal:node20.18.1-bullseye-chrome131-ff133
    environment:
      # needed to inform the bootstrap-docker-container.sh script to link the binary in the system-test project directory
      REPO_DIR: /root/cypress
      TEST_PROJECT_DIR: ./system-tests/projects/svelte-webpack-configured
      USE_YARN_TO_INSTALL_CYPRESS_BINARY: true
    steps:
      - maybe_skip_binary_jobs
      - attach_workspace:
          at: ~/
      - run:
          name: Install monorepo dependencies
          command: yarn install --ignore-scripts
      - run:
          name: install dependencies
          command: cd ./system-tests/projects/svelte-webpack-configured && yarn
      - run:
          name: Bootstrap the Cypress binary and run binary system test
          command: |
            # we need to bootstrap the binary into our project directory and run the tests
            source ./system-tests/scripts/bootstrap-docker-container.sh 'yarn cypress run --component --spec src/mount.cy.ts src/App.cy.ts'

  system-tests-chrome:
    <<: *defaults
    resource_class: medium+
    parallelism: 8
    steps:
      - run-system-tests:
          browser: chrome

  system-tests-electron:
    <<: *defaults
    resource_class: medium+
    parallelism: 8
    steps:
      - run-system-tests:
          browser: electron

  system-tests-firefox:
    <<: *defaults
    resource_class: medium+
    parallelism: 8
    steps:
      - run-system-tests:
          browser: firefox

  system-tests-webkit:
    <<: *defaults
    resource_class: medium+
    parallelism: 8
    steps:
      - run-system-tests:
          browser: webkit

  system-tests-non-root:
    <<: *defaults
    steps:
      - restore_cached_workspace
      - run:
          environment:
            CYPRESS_COMMERCIAL_RECOMMENDATIONS: '0'
          command: yarn workspace @tooling/system-tests test:ci "test/non_root*spec*" --browser electron
      - verify-mocha-results
      - store_test_results:
          path: /tmp/cypress
      - store_artifacts:
          path: /tmp/artifacts
      - store-npm-logs

  run-frontend-shared-component-tests-chrome:
    <<: *defaults
    parameters:
      <<: *defaultsParameters
      percy:
        type: boolean
        default: false
    parallelism: 3
    steps:
      - run-new-ui-tests:
          browser: chrome
          executor: << parameters.executor >>
          percy: << parameters.percy >>
          package: frontend-shared
          type: ct

  run-launchpad-component-tests-chrome:
    <<: *defaults
    parameters:
      <<: *defaultsParameters
      percy:
        type: boolean
        default: false
    parallelism: 7
    steps:
      - run-new-ui-tests:
          browser: chrome
          executor: << parameters.executor >>
          percy: << parameters.percy >>
          package: launchpad
          type: ct
          # debug: cypress:*,engine:socket

  run-launchpad-integration-tests-chrome:
    <<: *defaults
    parameters:
      <<: *defaultsParameters
      resource_class:
        type: string
        default: large
      percy:
        type: boolean
        default: false
    resource_class: << parameters.resource_class >>
    parallelism: 3
    steps:
      - run-new-ui-tests:
          browser: chrome
          executor: << parameters.executor >>
          percy: << parameters.percy >>
          package: launchpad
          type: e2e

  run-app-component-tests-chrome:
    <<: *defaults
    parameters:
      <<: *defaultsParameters
      resource_class:
        type: string
        default: medium+
      percy:
        type: boolean
        default: false
    parallelism: 7
    steps:
      - run-new-ui-tests:
          browser: chrome
          executor: << parameters.executor >>
          percy: << parameters.percy >>
          package: app
          type: ct

  run-app-integration-tests-chrome:
    <<: *defaults
    parameters:
      <<: *defaultsParameters
      resource_class:
        type: string
        default: large
      percy:
        type: boolean
        default: false
    resource_class: << parameters.resource_class >>
    parallelism: 8
    steps:
      - run-new-ui-tests:
          browser: chrome
          executor: << parameters.executor >>
          percy: << parameters.percy >>
          package: app
          type: e2e

  driver-integration-tests-chrome:
    <<: *defaults
    parallelism: 5
    resource_class: medium+
    steps:
      - run-driver-integration-tests:
          browser: chrome
          install-chrome-channel: stable

  driver-integration-tests-chrome-beta:
    <<: *defaults
    resource_class: medium+
    parallelism: 5
    steps:
      - run-driver-integration-tests:
          browser: chrome:beta
          install-chrome-channel: beta

  driver-integration-tests-firefox:
    <<: *defaults
    resource_class: medium+
    parallelism: 5
    steps:
      - run-driver-integration-tests:
          browser: firefox

  driver-integration-tests-electron:
    <<: *defaults
    parallelism: 5
    steps:
      - run-driver-integration-tests:
          browser: electron

  driver-integration-tests-webkit:
    <<: *defaults
    resource_class: large
    parallelism: 5
    steps:
      - run-driver-integration-tests:
          browser: webkit

  run-reporter-component-tests-chrome:
    <<: *defaults
    parameters:
      <<: *defaultsParameters
      percy:
        type: boolean
        default: false
    parallelism: 2
    steps:
      - run-new-ui-tests:
          browser: chrome
          executor: << parameters.executor >>
          percy: << parameters.percy >>
          package: reporter
          type: ct

  reporter-integration-tests:
    <<: *defaults
    resource_class: medium+
    parallelism: 3
    steps:
      - restore_cached_workspace
      - run:
          command: yarn build-for-tests
          working_directory: packages/reporter
      - run:
          command: |
            CYPRESS_CONFIG_ENV=production \
            CYPRESS_RECORD_KEY=$MAIN_RECORD_KEY \
            PERCY_PARALLEL_NONCE=$CIRCLE_WORKFLOW_WORKSPACE_ID \
            PERCY_ENABLE=${PERCY_TOKEN:-0} \
            PERCY_PARALLEL_TOTAL=-1 \
            yarn percy exec --parallel -- -- \
            yarn cypress:run --record --parallel --group reporter --runner-ui
          working_directory: packages/reporter
      - verify-mocha-results
      - store_test_results:
          path: /tmp/cypress
      - store_artifacts:
          path: /tmp/artifacts
      - store-npm-logs

  run-webpack-dev-server-integration-tests:
    <<: *defaults
    resource_class: medium+
    parallelism: 2
    steps:
      - restore_cached_workspace
      - restore_cached_system_tests_deps
      - run:
          command: |
            CYPRESS_CONFIG_ENV=production \
            CYPRESS_RECORD_KEY=$MAIN_RECORD_KEY \
            PERCY_PARALLEL_NONCE=$CIRCLE_WORKFLOW_WORKSPACE_ID \
            PERCY_ENABLE=${PERCY_TOKEN:-0} \
            PERCY_PARALLEL_TOTAL=-1 \
            yarn percy exec --parallel -- -- \
            yarn cypress:run --record --parallel --group webpack-dev-server
          working_directory: npm/webpack-dev-server
      - store_test_results:
          path: /tmp/cypress
      - store_artifacts:
          path: /tmp/artifacts
      - store-npm-logs

  run-vite-dev-server-integration-tests:
    <<: *defaults
    # parallelism: 3 TODO: Add parallelism once we have more specs
    steps:
      - restore_cached_workspace
      - restore_cached_system_tests_deps
      - run:
          command: |
            CYPRESS_CONFIG_ENV=production \
            CYPRESS_RECORD_KEY=$MAIN_RECORD_KEY \
            PERCY_PARALLEL_NONCE=$CIRCLE_WORKFLOW_WORKSPACE_ID \
            PERCY_ENABLE=${PERCY_TOKEN:-0} \
            PERCY_PARALLEL_TOTAL=-1 \
            yarn percy exec --parallel -- -- \
            yarn cypress:run --record --parallel --group vite-dev-server
          working_directory: npm/vite-dev-server
      - store_test_results:
          path: /tmp/cypress
      - store_artifacts:
          path: /tmp/artifacts
      - store-npm-logs

  npm-webpack-preprocessor:
    <<: *defaults
    steps:
      - restore_cached_workspace
      - run:
          name: Build
          command: yarn lerna run build --scope=@cypress/webpack-preprocessor
      - run:
          name: Run tests
          command: yarn workspace @cypress/webpack-preprocessor test
      - store-npm-logs

  npm-webpack-dev-server:
    <<: *defaults
    steps:
      - restore_cached_workspace
      - restore_cached_system_tests_deps
      - run:
          name: Run tests
          command: yarn workspace @cypress/webpack-dev-server test
      - run:
          name: Run tests
          command: yarn workspace @cypress/webpack-dev-server test

  npm-vite-dev-server:
    <<: *defaults
    steps:
      - restore_cached_workspace
      - run:
          name: Run tests
          command: yarn test
          working_directory: npm/vite-dev-server
      - store_test_results:
          path: npm/vite-dev-server/test_results
      - store-npm-logs

  npm-webpack-batteries-included-preprocessor:
    <<: *defaults
    resource_class: small
    steps:
      - restore_cached_workspace
      - run:
          name: Run tests
          command: yarn workspace @cypress/webpack-batteries-included-preprocessor test

  npm-vue:
    <<: *defaults
    steps:
      - restore_cached_workspace
      - run:
          name: Build
          command: yarn lerna run build --scope=@cypress/vue
      - run:
          name: Run tests
          command: yarn test
          working_directory: npm/vue
      - store_test_results:
          path: npm/vue/test_results
      - store_artifacts:
          path: npm/vue/test_results
      - store-npm-logs

  npm-angular:
    <<: *defaults
    steps:
      - restore_cached_workspace
      - run:
          name: Build
          command: yarn lerna run build --scope=@cypress/angular
      - store-npm-logs

  npm-puppeteer-unit-tests:
    <<: *defaults
    steps:
      - restore_cached_workspace
      - run:
          name: Build
          command: yarn lerna run build --scope=@cypress/puppeteer
      - run:
          name: Run tests
          command: yarn test
          working_directory: npm/puppeteer
      - store_test_results:
          path: npm/puppeteer/test_results
      - store_artifacts:
          path: npm/puppeteer/test_results
      - store-npm-logs

  npm-puppeteer-cypress-tests:
    <<: *defaults
    resource_class: small
    steps:
      - restore_cached_workspace
      - restore_cached_system_tests_deps
      - run:
          command: yarn cypress:run
          working_directory: npm/puppeteer
      - store_test_results:
          path: /tmp/cypress
      - store_artifacts:
          path: /tmp/artifacts
      - store-npm-logs

  npm-react:
    <<: *defaults
    steps:
      - restore_cached_workspace
      - run:
          name: Build
          command: yarn lerna run build --scope=@cypress/react
      - run:
          name: Run tests
          command: yarn test
          working_directory: npm/react
      - store_test_results:
          path: npm/react/test_results
      - store_artifacts:
          path: npm/react/test_results
      - store-npm-logs

  npm-vite-plugin-cypress-esm:
    <<: *defaults
    steps:
      - restore_cached_workspace
      - run:
          name: Build
          command: yarn lerna run build --scope=@cypress/vite-plugin-cypress-esm
      - run:
          name: Run tests
          command: yarn test
          working_directory: npm/vite-plugin-cypress-esm
      - store_test_results:
          path: npm/vite-plugin-cypress-esm/test_results
      - store_artifacts:
          path: npm/vite-plugin-cypress-esm/test_results
      - store-npm-logs

  npm-mount-utils:
    <<: *defaults
    steps:
      - restore_cached_workspace
      - run:
          name: Build
          command: yarn lerna run build --scope=@cypress/mount-utils
      - store-npm-logs

  npm-grep:
    <<: *defaults
    resource_class: small
    steps:
      - restore_cached_workspace
      - run:
          name: Run tests
          command: yarn workspace @cypress/grep cy:run
      - store_test_results:
          path: npm/grep/test_results
      - store_artifacts:
          path: npm/grep/test_results
      - store-npm-logs

  npm-eslint-plugin-dev:
    <<: *defaults
    steps:
      - restore_cached_workspace
      - run:
          name: Run tests
          command: yarn workspace @cypress/eslint-plugin-dev test

  npm-cypress-schematic:
    <<: *defaults
    steps:
      - restore_cached_workspace
      - run:
          name: Build + Install
          command: |
            yarn lerna run build --scope=@cypress/schematic
      - run:
          name: Run unit tests
          command: |
            yarn test
          working_directory: npm/cypress-schematic
      - store-npm-logs

  npm-release:
    <<: *defaults
    resource_class: medium+
    steps:
      - restore_cached_workspace
      - run:
          name: Release packages after all jobs pass
          command: yarn npm-release

  create-build-artifacts:
    <<: *defaults
    parameters:
      <<: *defaultsParameters
      resource_class:
        type: string
        default: xlarge
    resource_class: << parameters.resource_class >>
    steps:
      - restore_cached_workspace
      # this is a temporary work around while we wait for circle to resolve issues with packages
      # with an @ character in windows during save_cache.
      # @see https://github.com/cypress-io/cypress/issues/30343 for more details.
      - when:
          condition:
            equal: [ *windows-executor, << parameters.executor >> ]
          steps:
            - run:
                name: reinstall dependencies to work around cache issue (Windows only)
                command: rm -rf node_modules && yarn
      - check-if-binary-exists
      - build-and-package-binary
      - build-cypress-npm-package:
          executor: << parameters.executor >>
      - setup_should_persist_artifacts
      - verify_should_persist_artifacts
      - upload-build-artifacts
      - post-install-comment

  create-and-trigger-packaging-artifacts:
    <<: *defaults
    parameters:
      <<: *defaultsParameters
      resource_class:
        type: string
        default: small
    resource_class: << parameters.resource_class >>
    steps:
      - maybe_skip_binary_jobs
      - restore_cached_workspace
      - check-if-binary-exists
      - setup_should_persist_artifacts
      - trigger-publish-binary-pipeline

  get-published-artifacts:
    <<: *defaults
    parameters:
      <<: *defaultsParameters
      resource_class:
        type: string
        default: medium
    resource_class: << parameters.resource_class >>
    steps:
      - maybe_skip_binary_jobs
      - restore_cached_workspace
      - run:
          name: Check pipeline info
          command: cat ~/triggered_pipeline.json
      - setup_should_persist_artifacts
      - run:
          name: Download binary artifacts
          command: |
            source ./scripts/ensure-node.sh
            node ./scripts/binary/get-published-artifacts.js --pipelineInfo ~/triggered_pipeline.json --platformKey $(node ./scripts/get-platform-key.js)
      - persist_to_workspace:
          root: ~/
          paths:
            - cypress/cypress.zip
            - cypress/cypress.tgz
      - verify_should_persist_artifacts
      - persist_to_workspace:
          root: ~/
          paths:
            - cypress/binary-url.json
            - cypress/npm-package-url.json
      - post-install-comment:
          package_url_path: ~/cypress/npm-package-url.json
          binary_url_path: ~/cypress/binary-url.json

  test-kitchensink:
    <<: *defaults
    parameters:
      <<: *defaultsParameters
      resource_class:
        type: string
        default: medium+
    resource_class: << parameters.resource_class >>
    steps:
      - restore_cached_workspace
      - clone-repo-and-checkout-branch:
          repo: cypress-example-kitchensink
      - install-required-node
      - run:
          name: Install prod dependencies
          command: yarn --production --ignore-engines
          working_directory: /tmp/cypress-example-kitchensink
      - run:
          name: Example server
          command: yarn start
          working_directory: /tmp/cypress-example-kitchensink
          background: true
      - run:
          name: Run Kitchensink example project
          command: |
            yarn cypress:run --project /tmp/cypress-example-kitchensink
      - store-npm-logs

  test-kitchensink-against-staging:
    <<: *defaults
    steps:
      - restore_cached_workspace
      - clone-repo-and-checkout-branch:
          repo: cypress-example-kitchensink
      - install-required-node
      - run:
          name: Install prod dependencies
          command: yarn --production
          working_directory: /tmp/cypress-example-kitchensink
      - run:
          name: Example server
          command: yarn start
          working_directory: /tmp/cypress-example-kitchensink
          background: true
      - run:
          name: Run Kitchensink example project
          command: |
            source ./scripts/ensure-node.sh
            CYPRESS_PROJECT_ID=$TEST_KITCHENSINK_PROJECT_ID \
            CYPRESS_RECORD_KEY=$TEST_KITCHENSINK_RECORD_KEY \
            CYPRESS_INTERNAL_ENV=staging \
            yarn cypress:run --project /tmp/cypress-example-kitchensink --record
      - store-npm-logs

  test-against-staging:
    <<: *defaults
    steps:
      - restore_cached_workspace
      - clone-repo-and-checkout-branch:
          repo: cypress-test-tiny
      - run:
          name: Run test project
          command: |
            CYPRESS_PROJECT_ID=$TEST_TINY_PROJECT_ID \
            CYPRESS_RECORD_KEY=$TEST_TINY_RECORD_KEY \
            CYPRESS_INTERNAL_ENV=staging \
            yarn cypress:run --project /tmp/cypress-test-tiny --record
      - store-npm-logs

  test-npm-module-and-verify-binary:
    <<: *defaults
    resource_class: small
    steps:
      - restore_cached_workspace
      # make sure we have cypress.zip received
      - run: ls -l
      - run: ls -l cypress.zip cypress.tgz
      - run: mkdir test-binary
      - run:
          name: Create new NPM package
          working_directory: test-binary
          command: npm init -y
      - run:
          # install NPM from built NPM package folder
          name: Install Cypress
          working_directory: test-binary
          # force installing the freshly built binary
          command: CYPRESS_INSTALL_BINARY=/root/cypress/cypress.zip npm i /root/cypress/cypress.tgz
      - run:
          name: Cypress version
          working_directory: test-binary
          command: $(yarn bin cypress) version
      - run:
          name: Verify Cypress binary
          working_directory: test-binary
          command: $(yarn bin cypress) verify
      - run:
          name: Cypress help
          working_directory: test-binary
          command: $(yarn bin cypress) help
      - run:
          name: Cypress info
          working_directory: test-binary
          command: $(yarn bin cypress) info
      - store-npm-logs

  test-npm-module-on-minimum-node-version:
    <<: *defaults
    resource_class: small
    docker:
      - image: cypress/base-internal:18.17.1
    steps:
      - maybe_skip_binary_jobs
      - restore_workspace_binaries
      - run: mkdir test-binary
      - run:
          name: Create new NPM package
          working_directory: test-binary
          command: npm init -y
      - run:
          name: Install Cypress
          working_directory: test-binary
          command: CYPRESS_INSTALL_BINARY=/root/cypress/cypress.zip npm install /root/cypress/cypress.tgz
      - run:
          name: Verify Cypress binary
          working_directory: test-binary
          command: npx cypress verify
      - run:
          name: Print Cypress version
          working_directory: test-binary
          command: npx cypress version
      - run:
          name: Cypress info
          working_directory: test-binary
          command: npx cypress info

  test-types-cypress-and-jest:
    parameters:
      executor:
        description: Executor name to use
        type: executor
        default: cy-doc
      wd:
        description: Working directory, should be OUTSIDE cypress monorepo folder
        type: string
        default: /root/test-cypress-and-jest
    <<: *defaults
    resource_class: small
    steps:
      - maybe_skip_binary_jobs
      - restore_workspace_binaries
      - run: mkdir <<parameters.wd>>
      - run:
          name: Create new NPM package ⚗️
          working_directory: <<parameters.wd>>
          command: npm init -y
      - run:
          name: Install dependencies 📦
          working_directory: <<parameters.wd>>
          environment:
            CYPRESS_INSTALL_BINARY: /root/cypress/cypress.zip
          # let's install Cypress, Jest and any other package that might conflict
          # https://github.com/cypress-io/cypress/issues/6690

          # Todo: Add `jest` back into the list once https://github.com/yargs/yargs-parser/issues/452
          # is resolved.
          command: |
            npm install /root/cypress/cypress.tgz \
              typescript @types/jest enzyme @types/enzyme
      - run:
          name: Test types clash ⚔️
          working_directory: <<parameters.wd>>
          command: |
            echo "console.log('hello world')" > hello.ts
            npx tsc hello.ts --noEmit

  test-full-typescript-project:
    parameters:
      executor:
        description: Executor name to use
        type: executor
        default: cy-doc
    <<: *defaults
    resource_class: small
    steps:
      - maybe_skip_binary_jobs
      - restore_workspace_binaries
      - clone-repo-and-checkout-branch:
          repo: cypress-test-tiny
      - run:
          name: Checkout Typescript Example
          working_directory: /tmp/cypress-test-tiny
          command: |
            git checkout full-typescript
      - run:
          name: Install dependencies 📦
          working_directory: /tmp/cypress-test-tiny
          environment:
            CYPRESS_INSTALL_BINARY: /root/cypress/cypress.zip
          command: |
            npm install /root/cypress/cypress.tgz typescript
      - run:
          name: Run project tests 🗳
          working_directory: /tmp/cypress-test-tiny
          command: npm run cypress:run

  # install NPM + binary zip and run against staging API
  test-binary-against-staging:
    <<: *defaults
    steps:
      - restore_workspace_binaries
      - clone-repo-and-checkout-branch:
          repo: cypress-test-tiny
      - run:
          name: Install Cypress
          working_directory: /tmp/cypress-test-tiny
          # force installing the freshly built binary
          command: CYPRESS_INSTALL_BINARY=~/cypress/cypress.zip npm i --legacy-peer-deps ~/cypress/cypress.tgz
      - run:
          name: Run test project
          working_directory: /tmp/cypress-test-tiny
          command: |
            CYPRESS_PROJECT_ID=$TEST_TINY_PROJECT_ID \
            CYPRESS_RECORD_KEY=$TEST_TINY_RECORD_KEY \
            CYPRESS_INTERNAL_ENV=staging \
            $(yarn bin cypress) run --record
      - store-npm-logs

  test-binary-against-recipes-firefox:
    <<: *defaults
    steps:
      - test-binary-against-repo:
          repo: cypress-example-recipes
          command: npm run test:ci:firefox
          browser: firefox

  test-binary-against-recipes-chrome:
    <<: *defaults
    steps:
      - test-binary-against-repo:
          repo: cypress-example-recipes
          command: npm run test:ci:chrome
          browser: chrome

  test-binary-against-recipes:
    <<: *defaults
    parallelism: 4
    steps:
      - test-binary-against-repo:
          repo: cypress-example-recipes
          # Split the specs up across 4 different machines to run in parallel
          command: npm run test:ci -- --chunk $CIRCLE_NODE_INDEX --total-chunks $CIRCLE_NODE_TOTAL
          browser: electron

  # This is a special job. It allows you to test the current
  # built test runner against a pull request in the repo
  # cypress-example-recipes.
  # Imagine you are working on a feature and want to show / test a recipe
  # You would need to run the built test runner before release
  # against a PR that cannot be merged until the new version
  # of the test runner is released.
  # Use:
  #   specify pull request number
  #   and the recipe folder

  # test-binary-against-recipe-pull-request:
  #   <<: *defaults
  #   steps:
  #     # test a specific pull request by number from cypress-example-recipes
  #     - test-binary-against-repo:
  #         repo: cypress-example-recipes
  #         command: npm run test:ci
  #         pull_request_id: 515
  #         folder: examples/fundamentals__typescript

  test-binary-against-kitchensink:
    <<: *defaults
    steps:
      - maybe_skip_binary_jobs
      - test-binary-against-repo:
          repo: cypress-example-kitchensink
          browser: electron

  test-binary-against-kitchensink-firefox:
    <<: *defaults
    steps:
      - test-binary-against-repo:
          repo: cypress-example-kitchensink
          browser: firefox

  test-binary-against-kitchensink-chrome:
    <<: *defaults
    steps:
      - test-binary-against-repo:
          repo: cypress-example-kitchensink
          browser: chrome

  test-binary-against-todomvc-firefox:
    <<: *defaults
    steps:
      - test-binary-against-repo:
          repo: cypress-example-todomvc
          browser: firefox

  test-binary-against-conduit-chrome:
    <<: *defaults
    steps:
      - test-binary-against-repo:
          repo: cypress-example-conduit-app
          browser: chrome
          command: "npm run cypress:run"
          wait-on: http://localhost:3000

  test-binary-against-api-testing-firefox:
    <<: *defaults
    steps:
      - test-binary-against-repo:
          repo: cypress-example-api-testing
          browser: firefox
          command: "npm run cy:run"

  test-binary-against-piechopper-firefox:
    <<: *defaults
    steps:
      - test-binary-against-repo:
          repo: cypress-example-piechopper
          browser: firefox
          command: "npm run cypress:run"

  test-binary-against-cypress-realworld-app:
    <<: *defaults
    resource_class: medium+
    steps:
      - test-binary-against-rwa:
          repo: cypress-realworld-app
          browser: chrome
          wait-on: http://localhost:3000

  test-binary-as-specific-user:
    <<: *defaults
    steps:
      - maybe_skip_binary_jobs
      - restore_workspace_binaries
      - clone-repo-and-checkout-branch:
          repo: cypress-test-tiny
      # the user should be "node"
      - run: whoami
      - run: pwd
      # prints the current user's effective user id
      # for root it is 0
      # for other users it is a positive integer
      - run: node -e 'console.log(process.geteuid())'
      # make sure the binary and NPM package files are present
      - run: ls -l
      - run: ls -l cypress.zip cypress.tgz
      - run:
          # install NPM from built NPM package folder
          name: Install Cypress
          working_directory: /tmp/cypress-test-tiny
          # force installing the freshly built binary
          command: CYPRESS_INSTALL_BINARY=~/cypress/cypress.zip npm i ~/cypress/cypress.tgz
      - run:
          name: Cypress help
          working_directory: /tmp/cypress-test-tiny
          command: $(yarn bin cypress) help
      - run:
          name: Cypress info
          working_directory: /tmp/cypress-test-tiny
          command: $(yarn bin cypress) info
      - run:
          name: Verify Cypress binary
          working_directory: /tmp/cypress-test-tiny
          command: DEBUG=cypress:cli $(yarn bin cypress) verify
      - run:
          name: Run Cypress binary
          working_directory: /tmp/cypress-test-tiny
          command: DEBUG=cypress:cli $(yarn bin cypress) run
      - store-npm-logs

linux-x64-workflow: &linux-x64-workflow
  jobs:
    - node_modules_install:
        build-better-sqlite3: true
    - build:
        context: test-runner:env-canary
        requires:
          - node_modules_install
    - check-ts:
        requires:
          - build
    - lint:
        name: linux-lint
        requires:
          - build
    - percy-finalize:
        context: test-runner:percy
        required_env_var: PERCY_TOKEN
        requires:
          - cli-visual-tests
          - reporter-integration-tests
          - run-app-component-tests-chrome
          - run-app-integration-tests-chrome
          - run-frontend-shared-component-tests-chrome
          - run-launchpad-component-tests-chrome
          - run-launchpad-integration-tests-chrome
          - run-reporter-component-tests-chrome
          - run-webpack-dev-server-integration-tests
          - run-vite-dev-server-integration-tests
    # Cypress run must be completed to fetch Accessibility report
    - verify-accessibility-results:
        context: test-runner:cypress-record-key
        requires:
          - reporter-integration-tests
          - run-app-component-tests-chrome
          - run-app-integration-tests-chrome
          - run-frontend-shared-component-tests-chrome
          - run-launchpad-component-tests-chrome
          - run-launchpad-integration-tests-chrome
          - run-reporter-component-tests-chrome
          - run-webpack-dev-server-integration-tests
          - run-vite-dev-server-integration-tests
          - driver-integration-tests-firefox
          - driver-integration-tests-chrome
          - driver-integration-tests-chrome-beta
          - driver-integration-tests-electron
          - driver-integration-tests-webkit
          - driver-integration-memory-tests
    - lint-types:
        requires:
          - build
    # unit, integration and e2e tests
    - cli-visual-tests:
        context: test-runner:percy
        requires:
          - build
    - unit-tests:
        requires:
          - build
    - verify-release-readiness:
        context: test-runner:npm-release
        requires:
          - build
    - server-unit-tests:
        requires:
          - build
    - server-integration-tests:
        requires:
          - build
    - server-performance-tests:
        requires:
          - build
    - system-tests-node-modules-install:
        context: test-runner:performance-tracking
        requires:
          - build
    - system-tests-chrome:
        context: test-runner:performance-tracking
        requires:
          - system-tests-node-modules-install
    - system-tests-electron:
        context: test-runner:performance-tracking
        requires:
          - system-tests-node-modules-install
    - system-tests-firefox:
        context: test-runner:performance-tracking
        requires:
          - system-tests-node-modules-install
    - system-tests-webkit:
        context: test-runner:performance-tracking
        requires:
          - system-tests-node-modules-install
    - system-tests-non-root:
        context: test-runner:performance-tracking
        executor: non-root-docker-user
        requires:
          - system-tests-node-modules-install
    - driver-integration-tests-chrome:
        context: test-runner:cypress-record-key
        requires:
          - build
    - driver-integration-tests-chrome-beta:
        context: test-runner:cypress-record-key
        requires:
          - build
    - driver-integration-tests-firefox:
        context: test-runner:cypress-record-key
        requires:
          - build
    - driver-integration-tests-electron:
        context: test-runner:cypress-record-key
        requires:
          - build
    - driver-integration-tests-webkit:
        context: test-runner:cypress-record-key
        requires:
          - build
    - driver-integration-memory-tests:
        requires:
          - build
    - run-frontend-shared-component-tests-chrome:
        context: [test-runner:cypress-record-key, test-runner:launchpad-tests, test-runner:percy]
        percy: true
        requires:
          - build
    - run-launchpad-integration-tests-chrome:
        context: [test-runner:cypress-record-key, test-runner:launchpad-tests, test-runner:percy]
        percy: true
        requires:
          - build
    - run-launchpad-component-tests-chrome:
        context: [test-runner:cypress-record-key, test-runner:launchpad-tests, test-runner:percy]
        percy: true
        requires:
          - build
    - run-app-integration-tests-chrome:
        context: [test-runner:cypress-record-key, test-runner:launchpad-tests, test-runner:percy]
        percy: true
        requires:
          - build
    - run-webpack-dev-server-integration-tests:
        context: [test-runner:cypress-record-key, test-runner:percy]
        requires:
          - system-tests-node-modules-install
    - run-vite-dev-server-integration-tests:
        context: [test-runner:cypress-record-key, test-runner:percy]
        requires:
          - system-tests-node-modules-install
    - run-app-component-tests-chrome:
        context: [test-runner:cypress-record-key, test-runner:launchpad-tests, test-runner:percy]
        percy: true
        requires:
          - build
    - run-reporter-component-tests-chrome:
        context: [test-runner:cypress-record-key, test-runner:percy]
        percy: true
        requires:
          - build
    - reporter-integration-tests:
        context: [test-runner:cypress-record-key, test-runner:percy]
        requires:
          - build
    - npm-webpack-dev-server:
        requires:
          - system-tests-node-modules-install
    - npm-vite-dev-server:
        requires:
          - build
    - npm-vite-plugin-cypress-esm:
        requires:
          - build
    - npm-webpack-preprocessor:
        requires:
          - build
    - npm-webpack-batteries-included-preprocessor:
        requires:
          - build
    - npm-vue:
        requires:
          - build
    - npm-puppeteer-unit-tests:
        requires:
          - build
    - npm-puppeteer-cypress-tests:
        requires:
          - build
    - npm-react:
        requires:
          - build
    - npm-angular:
        requires:
          - build
    - npm-mount-utils:
        requires:
          - build
    - npm-eslint-plugin-dev:
        requires:
          - build
    - npm-cypress-schematic:
        requires:
          - build
    - v8-integration-tests:
        requires:
          - system-tests-node-modules-install

    - ready-to-release:
        # <<: *mainBuildFilters
        requires:
          - check-ts
          - npm-angular
          - npm-eslint-plugin-dev
          - npm-puppeteer-unit-tests
          - npm-puppeteer-cypress-tests
          - npm-react
          - npm-mount-utils
          - npm-vue
          - npm-webpack-batteries-included-preprocessor
          - npm-webpack-preprocessor
          - npm-vite-dev-server
          - npm-vite-plugin-cypress-esm
          - npm-webpack-dev-server
          - npm-cypress-schematic
          - lint-types
          - linux-lint
          - percy-finalize
          - driver-integration-tests-firefox
          - driver-integration-tests-chrome
          - driver-integration-tests-chrome-beta
          - driver-integration-tests-electron
          - driver-integration-tests-webkit
          - driver-integration-memory-tests
          - system-tests-non-root
          - system-tests-firefox
          - system-tests-electron
          - system-tests-chrome
          - system-tests-webkit
          - server-performance-tests
          - server-integration-tests
          - server-unit-tests
          - "test binary as a non-root user"
          - "test binary as a root user"
          - test-types-cypress-and-jest
          - test-full-typescript-project
          - test-binary-against-kitchensink
          - test-npm-module-on-minimum-node-version
          - binary-system-tests
          - yarn-pnp-preprocessor-system-test
          - svelte-webpack-system-test
          - test-kitchensink
          - unit-tests
          - verify-release-readiness
          - v8-integration-tests

    - npm-release:
        <<: *mainBuildFilters
        context: test-runner:npm-release
        requires:
          - ready-to-release

    - create-and-trigger-packaging-artifacts:
        context:
          - test-runner:upload
          - test-runner:build-binary
          - publish-binary
        requires:
          - node_modules_install
    - wait-for-binary-publish:
        type: approval
        requires:
          - create-and-trigger-packaging-artifacts
    - get-published-artifacts:
        context:
          - publish-binary
          - test-runner:commit-status-checks
        requires:
          - wait-for-binary-publish
    # various testing scenarios, like building full binary
    # and testing it on a real project
    - test-against-staging:
        context: test-runner:record-tests
        <<: *mainBuildFilters
        requires:
          - build
    - test-kitchensink:
        requires:
          - build
    - test-kitchensink-against-staging:
        executor: kitchensink-executor
        context: test-runner:record-tests
        <<: *mainBuildFilters
        requires:
          - build
    - test-npm-module-on-minimum-node-version:
        context: publish-binary
        requires:
          - get-published-artifacts
    - test-types-cypress-and-jest:
        context: publish-binary
        requires:
          - get-published-artifacts
    - test-full-typescript-project:
        context: publish-binary
        requires:
          - get-published-artifacts
    - test-binary-against-kitchensink:
        context: publish-binary
        requires:
          - get-published-artifacts
    - test-npm-module-and-verify-binary:
        <<: *mainBuildFilters
        requires:
          - get-published-artifacts
    - test-binary-against-staging:
        context: test-runner:record-tests
        <<: *mainBuildFilters
        requires:
          - get-published-artifacts
    - test-binary-against-kitchensink-chrome:
        <<: *mainBuildFilters
        requires:
          - get-published-artifacts
    - test-binary-against-recipes-firefox:
        <<: *mainBuildFilters
        requires:
          - get-published-artifacts
    - test-binary-against-recipes-chrome:
        <<: *mainBuildFilters
        requires:
          - get-published-artifacts
    - test-binary-against-recipes:
        <<: *mainBuildFilters
        requires:
          - get-published-artifacts
    - test-binary-against-kitchensink-firefox:
        <<: *mainBuildFilters
        requires:
          - get-published-artifacts
    - test-binary-against-todomvc-firefox:
        <<: *mainBuildFilters
        requires:
          - get-published-artifacts
    - test-binary-against-cypress-realworld-app:
        context: test-runner:cypress-record-key
        <<: *mainBuildFilters
        requires:
          - get-published-artifacts
    - test-binary-as-specific-user:
        name: "test binary as a non-root user"
        executor: non-root-docker-user
        context: publish-binary
        requires:
          - get-published-artifacts
    - test-binary-as-specific-user:
        name: "test binary as a root user"
        context: publish-binary
        requires:
          - get-published-artifacts
    - binary-system-tests:
        context: publish-binary
        requires:
          - get-published-artifacts
          - system-tests-node-modules-install
    - yarn-pnp-preprocessor-system-test:
        context: publish-binary
        requires:
          - get-published-artifacts
          - system-tests-node-modules-install
    - svelte-webpack-system-test:
        context: publish-binary
        requires:
          - get-published-artifacts
          - system-tests-node-modules-install

linux-x64-contributor-workflow: &linux-x64-contributor-workflow
  jobs:
    - node_modules_install
    - build:
        requires:
          - node_modules_install
    # In subsequent jobs, we use some contexts that are restricted to members of the Cypress organization.
    # This job will allow for a Cypress member to approve and run the rest of the restricted jobs in the pipeline after the contributor code has been reviewed.
    - contributor-pr:
        type: approval
        requires:
          - build
    # verify-accessibility-results is required for status checks, however, it will be skipped for contributors so it
    # can run in any order
    - verify-accessibility-results
    - check-ts:
        requires:
          - build
    - lint:
        name: linux-lint
        requires:
          - build
    - percy-finalize:
        context: test-runner:percy
        required_env_var: PERCY_TOKEN # skips job if not defined (external PR)
        requires:
          - cli-visual-tests
          - reporter-integration-tests
          - run-app-component-tests-chrome
          - run-app-integration-tests-chrome
          - run-frontend-shared-component-tests-chrome
          - run-launchpad-component-tests-chrome
          - run-launchpad-integration-tests-chrome
          - run-reporter-component-tests-chrome
          - run-webpack-dev-server-integration-tests
          - run-vite-dev-server-integration-tests
    - lint-types:
        requires:
          - build
    # unit, integration and e2e tests
    - cli-visual-tests:
        context: test-runner:percy
        requires:
          - contributor-pr
    - unit-tests:
        requires:
          - build
    - verify-release-readiness:
        context: test-runner:npm-release
        requires:
          - contributor-pr
    - server-unit-tests:
        requires:
          - build
    - server-integration-tests:
        requires:
          - build
    - server-performance-tests:
        requires:
          - build
    - system-tests-node-modules-install:
        context: test-runner:performance-tracking
        requires:
          - contributor-pr
    - system-tests-chrome:
        context: test-runner:performance-tracking
        requires:
          - system-tests-node-modules-install
    - system-tests-electron:
        context: test-runner:performance-tracking
        requires:
          - system-tests-node-modules-install
    - system-tests-firefox:
        context: test-runner:performance-tracking
        requires:
          - system-tests-node-modules-install
    - system-tests-webkit:
        context: test-runner:performance-tracking
        requires:
          - system-tests-node-modules-install
    - system-tests-non-root:
        context: test-runner:performance-tracking
        executor: non-root-docker-user
        requires:
          - system-tests-node-modules-install
    - driver-integration-tests-chrome:
        context: test-runner:cypress-record-key
        requires:
          - contributor-pr
    - driver-integration-tests-chrome-beta:
        context: test-runner:cypress-record-key
        requires:
          - contributor-pr
    - driver-integration-tests-firefox:
        context: test-runner:cypress-record-key
        requires:
          - contributor-pr
    - driver-integration-tests-electron:
        context: test-runner:cypress-record-key
        requires:
          - contributor-pr
    - driver-integration-tests-webkit:
        context: test-runner:cypress-record-key
        requires:
          - contributor-pr
    - driver-integration-memory-tests:
        requires:
          - build
    - run-frontend-shared-component-tests-chrome:
        context: [test-runner:cypress-record-key, test-runner:launchpad-tests, test-runner:percy]
        percy: true
        requires:
          - contributor-pr
    - run-launchpad-integration-tests-chrome:
        context: [test-runner:cypress-record-key, test-runner:launchpad-tests, test-runner:percy]
        percy: true
        requires:
          - contributor-pr
    - run-launchpad-component-tests-chrome:
        context: [test-runner:cypress-record-key, test-runner:launchpad-tests, test-runner:percy]
        percy: true
        requires:
          - contributor-pr
    - run-app-integration-tests-chrome:
        context: [test-runner:cypress-record-key, test-runner:launchpad-tests, test-runner:percy]
        percy: true
        requires:
          - contributor-pr
    - run-webpack-dev-server-integration-tests:
        context: [test-runner:cypress-record-key, test-runner:percy]
        requires:
          - system-tests-node-modules-install
    - run-vite-dev-server-integration-tests:
        context: [test-runner:cypress-record-key, test-runner:percy]
        requires:
          - system-tests-node-modules-install
    - run-app-component-tests-chrome:
        context: [test-runner:cypress-record-key, test-runner:launchpad-tests, test-runner:percy]
        percy: true
        requires:
          - contributor-pr
    - run-reporter-component-tests-chrome:
        context: [test-runner:cypress-record-key, test-runner:percy]
        percy: true
        requires:
          - contributor-pr
    - reporter-integration-tests:
        context: [test-runner:cypress-record-key, test-runner:percy]
        requires:
          - contributor-pr
    - npm-webpack-dev-server:
        requires:
          - system-tests-node-modules-install
    - npm-vite-dev-server:
        requires:
          - build
    - npm-vite-plugin-cypress-esm:
        requires:
          - build
    - npm-webpack-preprocessor:
        requires:
          - build
    - npm-webpack-batteries-included-preprocessor:
        requires:
          - build
    - npm-vue:
        requires:
          - build
    - npm-puppeteer-unit-tests:
        requires:
          - build
    - npm-puppeteer-cypress-tests:
        requires:
          - build
    - npm-react:
        requires:
          - build
    - npm-angular:
        requires:
          - build
    - npm-mount-utils:
        requires:
          - build
    - npm-eslint-plugin-dev:
        requires:
          - build
    - npm-cypress-schematic:
        requires:
          - build
    - v8-integration-tests:
        requires:
          - system-tests-node-modules-install

    - ready-to-release:
        requires:
          - check-ts
          - npm-angular
          - npm-eslint-plugin-dev
          - npm-puppeteer-unit-tests
          - npm-puppeteer-cypress-tests
          - npm-react
          - npm-mount-utils
          - npm-vue
          - npm-webpack-batteries-included-preprocessor
          - npm-webpack-preprocessor
          - npm-vite-dev-server
          - npm-vite-plugin-cypress-esm
          - npm-webpack-dev-server
          - npm-cypress-schematic
          - lint-types
          - linux-lint
          - percy-finalize
          - driver-integration-tests-firefox
          - driver-integration-tests-chrome
          - driver-integration-tests-chrome-beta
          - driver-integration-tests-electron
          - driver-integration-tests-webkit
          - driver-integration-memory-tests
          - system-tests-non-root
          - system-tests-firefox
          - system-tests-electron
          - system-tests-chrome
          - system-tests-webkit
          - server-performance-tests
          - server-integration-tests
          - server-unit-tests
          - "test binary as a non-root user"
          - "test binary as a root user"
          - test-types-cypress-and-jest
          - test-full-typescript-project
          - test-binary-against-kitchensink
          - test-npm-module-on-minimum-node-version
          - binary-system-tests
          - test-kitchensink
          - unit-tests
          - verify-release-readiness
          - v8-integration-tests

    - npm-release:
        context: test-runner:npm-release
        requires:
          - ready-to-release

    - create-and-trigger-packaging-artifacts:
        context: [test-runner:upload, test-runner:build-binary, publish-binary]
        requires:
          - contributor-pr
    - get-published-artifacts:
        context: [publish-binary, test-runner:commit-status-checks]
        requires:
          - create-and-trigger-packaging-artifacts
    # various testing scenarios, like building full binary
    # and testing it on a real project
    - test-against-staging:
        context: test-runner:record-tests
        <<: *mainBuildFilters
        requires:
          - build
    - test-kitchensink:
        requires:
          - build
    - test-kitchensink-against-staging:
        executor: kitchensink-executor
        context: test-runner:record-tests
        <<: *mainBuildFilters
        requires:
          - build
    - test-npm-module-on-minimum-node-version:
        context: publish-binary
        requires:
          - get-published-artifacts
    - test-types-cypress-and-jest:
        context: publish-binary
        requires:
          - get-published-artifacts
    - test-full-typescript-project:
        context: publish-binary
        requires:
          - get-published-artifacts
    - test-binary-against-kitchensink:
        context: publish-binary
        requires:
          - get-published-artifacts
    - test-npm-module-and-verify-binary:
        <<: *mainBuildFilters
        requires:
          - get-published-artifacts
    - test-binary-against-staging:
        context: test-runner:record-tests
        <<: *mainBuildFilters
        requires:
          - get-published-artifacts
    - test-binary-against-kitchensink-chrome:
        <<: *mainBuildFilters
        requires:
          - get-published-artifacts
    - test-binary-against-recipes-firefox:
        <<: *mainBuildFilters
        requires:
          - get-published-artifacts
    - test-binary-against-recipes-chrome:
        <<: *mainBuildFilters
        requires:
          - get-published-artifacts
    - test-binary-against-recipes:
        <<: *mainBuildFilters
        requires:
          - get-published-artifacts
    - test-binary-against-kitchensink-firefox:
        <<: *mainBuildFilters
        requires:
          - get-published-artifacts
    - test-binary-against-todomvc-firefox:
        <<: *mainBuildFilters
        requires:
          - get-published-artifacts
    - test-binary-against-cypress-realworld-app:
        context: test-runner:cypress-record-key
        <<: *mainBuildFilters
        requires:
          - get-published-artifacts
    - test-binary-as-specific-user:
        name: "test binary as a non-root user"
        executor: non-root-docker-user
        context: publish-binary
        requires:
          - get-published-artifacts
    - test-binary-as-specific-user:
        name: "test binary as a root user"
        context: publish-binary
        requires:
          - get-published-artifacts
    - binary-system-tests:
        context: publish-binary
        requires:
          - get-published-artifacts
          - system-tests-node-modules-install

linux-arm64-workflow: &linux-arm64-workflow
  jobs:
    - node_modules_install:
        name: linux-arm64-node-modules-install
        executor: linux-arm64
        resource_class: arm.medium
        only-cache-for-root-user: true

    - build:
        name: linux-arm64-build
        executor: linux-arm64
        resource_class: arm.medium
        requires:
          - linux-arm64-node-modules-install

    - create-and-trigger-packaging-artifacts:
        name: linux-arm64-create-and-trigger-packaging-artifacts
        context: [test-runner:upload, test-runner:commit-status-checks, test-runner:build-binary, publish-binary]
        executor: linux-arm64
        resource_class: arm.medium
        requires:
          - linux-arm64-node-modules-install

    - wait-for-binary-publish:
        name: linux-arm64-wait-for-binary-publish
        type: approval
        requires:
          - linux-arm64-create-and-trigger-packaging-artifacts

    - get-published-artifacts:
        name: linux-arm64-get-published-artifacts
        context: [publish-binary, test-runner:commit-status-checks]
        executor: linux-arm64
        resource_class: arm.medium
        requires:
          - linux-arm64-wait-for-binary-publish

    - v8-integration-tests:
        executor: linux-arm64
        resource_class: arm.medium
        requires:
          - linux-arm64-build
    - driver-integration-memory-tests:
        executor: linux-arm64
        resource_class: arm.medium
        requires:
          - linux-arm64-build
    - server-unit-tests-cloud-environment:
        executor: linux-arm64
        resource_class: arm.medium
        requires:
          - linux-arm64-build

darwin-x64-workflow: &darwin-x64-workflow
  jobs:
    - node_modules_install:
        name: darwin-x64-node-modules-install
        executor: darwin-amd64
        resource_class: cypress-io/intel-macstadium
        only-cache-for-root-user: true

    - build:
        name: darwin-x64-build
        context: test-runner:env-canary
        executor: darwin-amd64
        resource_class: cypress-io/intel-macstadium
        requires:
          - darwin-x64-node-modules-install

    - create-build-artifacts:
        name: darwin-x64-create-build-artifacts
        context:
          - test-runner:sign-mac-binary
          - test-runner:upload
          - test-runner:commit-status-checks
          - test-runner:build-binary
        executor: darwin-amd64
        resource_class: cypress-io/intel-macstadium
        requires:
          - darwin-x64-build

    - v8-integration-tests:
        name: darwin-x64-v8-integration-tests
        executor: darwin-amd64
        resource_class: cypress-io/intel-macstadium
        requires:
          - darwin-x64-build

    - driver-integration-memory-tests:
        name: darwin-x64-driver-integration-memory-tests
        executor: darwin-amd64
        resource_class: cypress-io/intel-macstadium
        requires:
          - darwin-x64-build
  
    - server-unit-tests-cloud-environment:
        name: darwin-x64-driver-server-unit-tests-cloud-environment
        executor: darwin-amd64
        resource_class: cypress-io/intel-macstadium
        requires:
          - darwin-x64-build

darwin-arm64-workflow: &darwin-arm64-workflow
  jobs:
    - node_modules_install:
        name: darwin-arm64-node-modules-install
        executor: darwin-arm64
        resource_class: cypress-io/m1-macstadium
        only-cache-for-root-user: true

    - build:
        name: darwin-arm64-build
        executor: darwin-arm64
        resource_class: cypress-io/m1-macstadium
        requires:
          - darwin-arm64-node-modules-install

    - create-build-artifacts:
        name: darwin-arm64-create-build-artifacts
        context:
          - test-runner:sign-mac-binary
          - test-runner:upload
          - test-runner:commit-status-checks
          - test-runner:build-binary
        executor: darwin-arm64
        resource_class: cypress-io/m1-macstadium
        requires:
          - darwin-arm64-build

    - v8-integration-tests:
        name: darwin-arm64-v8-integration-tests
        executor: darwin-arm64
        resource_class: cypress-io/m1-macstadium
        requires:
          - darwin-arm64-build
    - driver-integration-memory-tests:
        name: darwin-arm64-driver-integration-memory-tests
        executor: darwin-arm64
        resource_class: cypress-io/m1-macstadium
        requires:
          - darwin-arm64-build
    - server-unit-tests-cloud-environment:
        name: darwin-arm64-server-unit-tests-cloud-environment
        executor: darwin-arm64
        resource_class: cypress-io/m1-macstadium
        requires:
          - darwin-arm64-build

windows-workflow: &windows-workflow
  jobs:
    - node_modules_install:
        name: windows-node-modules-install
        executor: windows
        resource_class: windows.medium
        only-cache-for-root-user: true

    - build:
        name: windows-build
        context: test-runner:env-canary
        executor: windows
        resource_class: windows.large
        requires:
          - windows-node-modules-install

    - run-app-integration-tests-chrome:
        name: windows-run-app-integration-tests-chrome
        executor: windows
        resource_class: windows.large
        context: [test-runner:cypress-record-key, test-runner:launchpad-tests]
        requires:
          - windows-build

    - run-launchpad-integration-tests-chrome:
        name: windows-run-launchpad-integration-tests-chrome
        executor: windows
        resource_class: windows.large
        context: [test-runner:cypress-record-key, test-runner:launchpad-tests]
        requires:
          - windows-build

    - unit-tests:
        name: windows-unit-tests
        executor: windows
        resource_class: windows.medium
        requires:
          - windows-build

    - server-unit-tests-cloud-environment:
        name: windows-server-unit-tests-cloud-environment
        executor: windows
        resource_class: windows.medium
        requires:
          - windows-build

    - create-build-artifacts:
        name: windows-create-build-artifacts
        executor: windows
        resource_class: windows.large
        context:
          - test-runner:sign-windows-binary
          - test-runner:upload
          - test-runner:commit-status-checks
          - test-runner:build-binary
        requires:
          - windows-build

    - test-binary-against-kitchensink-chrome:
        name: windows-test-binary-against-kitchensink-chrome
        executor: windows
        requires:
          - windows-create-build-artifacts

    - v8-integration-tests:
        name: windows-v8-integration-tests
        executor: windows
        resource_class: windows.medium
        requires:
          - windows-build
    - driver-integration-memory-tests:
        name: windows-driver-integration-memory-tests
        executor: windows
        resource_class: windows.medium
        requires:
          - windows-build

workflows:
  linux-x64:
    <<: *linux-x64-workflow
    <<: *linux-x64-workflow-exclude-filters
  linux-x64-contributor:
    <<: *linux-x64-contributor-workflow
    when:
      matches:
        pattern: /^pull\/[0-9]+/
        value: << pipeline.git.branch >>
  linux-arm64:
    <<: *linux-arm64-workflow
    <<: *linux-arm64-workflow-filters
  darwin-x64:
    <<: *darwin-x64-workflow
    <<: *darwin-workflow-filters
  darwin-arm64:
    <<: *darwin-arm64-workflow
    <<: *darwin-workflow-filters
  windows:
    <<: *windows-workflow
    <<: *windows-workflow-filters<|MERGE_RESOLUTION|>--- conflicted
+++ resolved
@@ -42,11 +42,6 @@
     - equal: [ develop, << pipeline.git.branch >> ]
     # use the following branch as well to ensure that v8 snapshot cache updates are fully tested
     - equal: [ 'update-v8-snapshot-cache-on-develop', << pipeline.git.branch >> ]
-<<<<<<< HEAD
-    - equal: [ 'chore/remove_support_react_19_rc_and_min_next_15_0_4', << pipeline.git.branch >> ]
-=======
-    - equal: [ 'ryanm/experiment/esm', << pipeline.git.branch >> ]
->>>>>>> 17639cb3
     - matches:
         pattern: /^release\/\d+\.\d+\.\d+$/
         value: << pipeline.git.branch >>
@@ -156,11 +151,7 @@
           name: Set environment variable to determine whether or not to persist artifacts
           command: |
             echo "Setting SHOULD_PERSIST_ARTIFACTS variable"
-<<<<<<< HEAD
-            echo 'if ! [[ "$CIRCLE_BRANCH" != "develop" && "$CIRCLE_BRANCH" != "release/"* && "$CIRCLE_BRANCH" != "chore/remove_support_react_19_rc_and_min_next_15_0_4" ]]; then
-=======
             echo 'if ! [[ "$CIRCLE_BRANCH" != "develop" && "$CIRCLE_BRANCH" != "release/"* && "$CIRCLE_BRANCH" != "ryanm/experiment/esm" ]]; then
->>>>>>> 17639cb3
                 export SHOULD_PERSIST_ARTIFACTS=true
             fi' >> "$BASH_ENV"
   # You must run `setup_should_persist_artifacts` command and be using bash before running this command
