version: 2.1

defaults: &defaults
  parallelism: 1
  working_directory: ~/cypress
  parameters: &defaultsParameters
    executor:
      type: executor
      default: cy-doc
    only-cache-for-root-user:
      type: boolean
      default: false
  executor: <<parameters.executor>>
  environment: &defaultsEnvironment
    ## set specific timezone
    TZ: "/usr/share/zoneinfo/America/New_York"

    ## store artifacts here
    CIRCLE_ARTIFACTS: /tmp/artifacts

    ## set so that e2e tests are consistent
    COLUMNS: 100
    LINES: 24

mainBuildFilters: &mainBuildFilters
  filters:
    branches:
      only:
        - develop
        - /^release\/\d+\.\d+\.\d+$/
        # use the following branch as well to ensure that v8 snapshot cache updates are fully tested
        - 'update-v8-snapshot-cache-on-develop'
        - 'feat/protocol'

# usually we don't build Mac app - it takes a long time
# but sometimes we want to really confirm we are doing the right thing
# so just add your branch to the list here to build and test on Mac
macWorkflowFilters: &darwin-workflow-filters
  when:
    or:
    - equal: [ develop, << pipeline.git.branch >> ]
    # use the following branch as well to ensure that v8 snapshot cache updates are fully tested
    - equal: [ 'update-v8-snapshot-cache-on-develop', << pipeline.git.branch >> ]
    - equal: [ 'feat/protocol', << pipeline.git.branch >> ]
    - matches:
        pattern: /^release\/\d+\.\d+\.\d+$/
        value: << pipeline.git.branch >>

linuxArm64WorkflowFilters: &linux-arm64-workflow-filters
  when:
    or:
    - equal: [ develop, << pipeline.git.branch >> ]
    # use the following branch as well to ensure that v8 snapshot cache updates are fully tested
    - equal: [ 'update-v8-snapshot-cache-on-develop', << pipeline.git.branch >> ]
    - equal: [ 'feat/protocol', << pipeline.git.branch >> ]
    - matches:
        pattern: /^release\/\d+\.\d+\.\d+$/
        value: << pipeline.git.branch >>

# uncomment & add to the branch conditions below to disable the main linux
# flow if we don't want to test it for a certain branch
linuxWorkflowExcludeFilters: &linux-x64-workflow-exclude-filters
  unless:
    or:
    - false

# windows is slow and expensive in CI, so it normally only runs on main branches
# add your branch to this list to run the full Windows build on your PR
windowsWorkflowFilters: &windows-workflow-filters
  when:
    or:
    - equal: [ develop, << pipeline.git.branch >> ]
    # use the following branch as well to ensure that v8 snapshot cache updates are fully tested
    - equal: [ 'update-v8-snapshot-cache-on-develop', << pipeline.git.branch >> ]
    - equal: [ 'feat/protocol', << pipeline.git.branch >> ]
    - matches:
        pattern: /^release\/\d+\.\d+\.\d+$/
        value: << pipeline.git.branch >>
executors:
  # the Docker image with Cypress dependencies and Chrome browser
  cy-doc:
    docker:
      - image: cypress/browsers:node16.16.0-chrome106-ff99-edge
    # by default, we use "medium" to balance performance + CI costs. bump or reduce on a per-job basis if needed.
    resource_class: medium
    environment:
      PLATFORM: linux
      CI_DOCKER: "true"

  # Docker image with non-root "node" user
  non-root-docker-user:
    docker:
      - image: cypress/browsers:node16.16.0-chrome106-ff99-edge
        user: node
    environment:
      PLATFORM: linux

  # executor to run on Mac OS
  # https://circleci.com/docs/2.0/executor-types/#using-macos
  # https://circleci.com/docs/2.0/testing-ios/#supported-xcode-versions
  mac:
    macos:
      # Executor should have Node >= required version
      xcode: "14.0.1"
    resource_class: macos.x86.medium.gen2
    environment:
      PLATFORM: darwin

  # executor to run on Windows - based off of the windows-orb default executor since it is
  # not customizable enough to align with our existing setup.
  # https://github.com/CircleCI-Public/windows-orb/blob/master/src/executors/default.yml
  # https://circleci.com/docs/2.0/hello-world-windows/#software-pre-installed-in-the-windows-image
  windows: &windows-executor
    machine:
      image: windows-server-2019-vs2019:stable
      shell: bash.exe -eo pipefail
    resource_class: windows.large
    environment:
      PLATFORM: windows

  darwin-arm64: &darwin-arm64-executor
    machine: true
    environment:
      PLATFORM: darwin

  linux-arm64: &linux-arm64-executor
    machine:
      image: ubuntu-2004:2022.04.1
    resource_class: arm.medium
    environment:
      PLATFORM: linux
      # TODO: Disabling snapshots for now on Linux Arm 64 architectures. Will revisit with https://github.com/cypress-io/cypress/issues/23557
      DISABLE_SNAPSHOT_REQUIRE: 1

commands:
  verify_should_persist_artifacts:
    steps:
      - run:
          name: Check current branch to persist artifacts
          command: |
<<<<<<< HEAD
            if [[ "$CIRCLE_BRANCH" != "develop" && "$CIRCLE_BRANCH" != "release/"* && "$CIRCLE_BRANCH" != "update-v8-snapshot-cache-on-develop" && "$CIRCLE_BRANCH" != "feat/protocol" ]]; then
=======
            if [[ "$CIRCLE_BRANCH" != "develop" && "$CIRCLE_BRANCH" != "release/"* && "$CIRCLE_BRANCH" != "update-v8-snapshot-cache-on-develop" && "$CIRCLE_BRANCH" != "matth/chore/add-circle-ci-detector" ]]; then
>>>>>>> 2a8d0787
              echo "Not uploading artifacts or posting install comment for this branch."
              circleci-agent step halt
            fi

  restore_workspace_binaries:
    steps:
      - attach_workspace:
          at: ~/
      # make sure we have cypress.zip received
      - run: ls -l
      - run: ls -l cypress.zip cypress.tgz
      - run: node --version
      - run: npm --version

  restore_cached_workspace:
    steps:
      - attach_workspace:
          at: ~/
      - install-required-node
      - unpack-dependencies

  restore_cached_binary:
    steps:
      - attach_workspace:
          at: ~/

  prepare-modules-cache:
    parameters:
      dont-move:
        type: boolean
        default: false
    steps:
      - run: node scripts/circle-cache.js --action prepare
      - unless:
          condition: << parameters.dont-move >>
          steps:
            - run:
                name: Move to /tmp dir for consistent caching across root/non-root users
                command: |
                  mkdir -p /tmp/node_modules_cache
                  mv ~/cypress/node_modules /tmp/node_modules_cache/root_node_modules
                  mv ~/cypress/cli/node_modules /tmp/node_modules_cache/cli_node_modules
                  mv ~/cypress/system-tests/node_modules /tmp/node_modules_cache/system-tests_node_modules
                  mv ~/cypress/globbed_node_modules /tmp/node_modules_cache/globbed_node_modules

  install-webkit-deps:
    steps:
      - run:
          name: Install WebKit dependencies
          command: |
            npx playwright install webkit
            npx playwright install-deps webkit

  build-and-persist:
    description: Save entire folder as artifact for other jobs to run without reinstalling
    steps:
      - run:
          name: Build all codegen
          command: |
            source ./scripts/ensure-node.sh
            yarn gulp buildProd
      - run:
          name: Build packages
          command: |
            source ./scripts/ensure-node.sh
            yarn build
      - run:
          name: Generate v8 snapshot
          command: |
            source ./scripts/ensure-node.sh
            # Minification takes some time. We only really need to do that for the binary (and we regenerate snapshots separately there)
            V8_SNAPSHOT_DISABLE_MINIFY=1 yarn build-v8-snapshot-prod
      - prepare-modules-cache # So we don't throw these in the workspace cache
      - persist_to_workspace:
          root: ~/
          paths:
            - cypress
            - .ssh
            - node_modules # contains the npm i -g modules

  install_cache_helpers_dependencies:
    steps:
      - run:
          # Dependencies needed by circle-cache.js, before we "yarn" or unpack cached node_modules
          name: Cache Helper Dependencies
          working_directory: ~/
          command: npm i glob@7.1.6 fs-extra@10.0.0 minimist@1.2.5 fast-json-stable-stringify@2.1.0

  unpack-dependencies:
    description: 'Unpacks dependencies associated with the current workflow'
    steps:
      - install_cache_helpers_dependencies
      - run:
          name: Generate Circle Cache Key
          command: node scripts/circle-cache.js --action cacheKey > circle_cache_key
      - run:
          name: Generate platform key
          command: node ./scripts/get-platform-key.js > platform_key
      - restore_cache:
          name: Restore cache state, to check for known modules cache existence
          key: v{{ checksum ".circleci/cache-version.txt" }}-{{ checksum "platform_key" }}-node-modules-cache-{{ checksum "circle_cache_key" }}
      - run:
          name: Move node_modules back from /tmp
          command: |
            if [[ -d "/tmp/node_modules_cache" ]]; then
              mv /tmp/node_modules_cache/root_node_modules ~/cypress/node_modules
              mv /tmp/node_modules_cache/cli_node_modules ~/cypress/cli/node_modules
              mv /tmp/node_modules_cache/system-tests_node_modules ~/cypress/system-tests/node_modules
              mv /tmp/node_modules_cache/globbed_node_modules ~/cypress/globbed_node_modules
              rm -rf /tmp/node_modules_cache
            fi
      - run:
          name: Restore all node_modules to proper workspace folders
          command: node scripts/circle-cache.js --action unpack

  restore_cached_system_tests_deps:
    description: 'Restore the cached node_modules for projects in "system-tests/projects/**"'
    steps:
      - run:
          name: Generate Circle Cache key for system tests
          command: ./system-tests/scripts/cache-key.sh > system_tests_cache_key
      - run:
          name: Generate platform key
          command: node ./scripts/get-platform-key.js > platform_key
      - restore_cache:
          name: Restore system tests node_modules cache
          keys:
            - v{{ checksum ".circleci/cache-version.txt" }}-{{ checksum "platform_key" }}-system-tests-projects-node-modules-cache-{{ checksum "system_tests_cache_key" }}

  update_cached_system_tests_deps:
    description: 'Update the cached node_modules for projects in "system-tests/projects/**"'
    steps:
      - run:
          name: Generate Circle Cache key for system tests
          command: ./system-tests/scripts/cache-key.sh > system_tests_cache_key
      - run:
          name: Generate platform key
          command: node ./scripts/get-platform-key.js > platform_key
      - restore_cache:
          name: Restore cache state, to check for known modules cache existence
          keys:
            - v{{ checksum ".circleci/cache-version.txt" }}-{{ checksum "platform_key" }}-state-of-system-tests-projects-node-modules-cache-{{ checksum "system_tests_cache_key" }}
      - run:
          name: Send root honeycomb event for this CI build
          command: cd system-tests/scripts && node ./send-root-honeycomb-event.js
      - run:
          name: Bail if specific cache exists
          command: |
            if [[ -f "/tmp/system_tests_node_modules_installed" ]]; then
              echo "No updates to system tests node modules, exiting"
              circleci-agent step halt
            fi
      - restore_cache:
          name: Restore system tests node_modules cache
          keys:
            - v{{ checksum ".circleci/cache-version.txt" }}-{{ checksum "platform_key" }}-system-tests-projects-node-modules-cache-{{ checksum "system_tests_cache_key" }}
            - v{{ checksum ".circleci/cache-version.txt" }}-{{ checksum "platform_key" }}-system-tests-projects-node-modules-cache-
      - run:
          name: Update system-tests node_modules cache
          command: yarn workspace @tooling/system-tests projects:yarn:install
      - save_cache:
          name: Save system tests node_modules cache
          key: v{{ checksum ".circleci/cache-version.txt" }}-{{ checksum "platform_key" }}-system-tests-projects-node-modules-cache-{{ checksum "system_tests_cache_key" }}
          paths:
            - /tmp/cy-system-tests-node-modules
      - run: touch /tmp/system_tests_node_modules_installed
      - save_cache:
          name: Save system tests node_modules cache state key
          key: v{{ checksum ".circleci/cache-version.txt" }}-{{ checksum "platform_key" }}-state-of-system-tests-projects-node-modules-cache-{{ checksum "system_tests_cache_key" }}
          paths:
            - /tmp/system_tests_node_modules_installed

  caching-dependency-installer:
    description: 'Installs & caches the dependencies based on yarn lock & package json dependencies'
    parameters:
      only-cache-for-root-user:
        type: boolean
        default: false
    steps:
      - install_cache_helpers_dependencies
      - run:
          name: Generate Circle Cache Key
          command: node scripts/circle-cache.js --action cacheKey > circle_cache_key
      - run:
          name: Generate platform key
          command: node ./scripts/get-platform-key.js > platform_key
      - restore_cache:
          name: Restore cache state, to check for known modules cache existence
          key: v{{ checksum ".circleci/cache-version.txt" }}-{{ checksum "platform_key" }}-state-of-node-modules-cache-{{ checksum "circle_cache_key" }}
      - run:
          name: Bail if cache exists
          command: |
            if [[ -f "node_modules_installed" ]]; then
              echo "Node modules already cached for dependencies, exiting"
              circleci-agent step halt
            fi
      - run: date +%Y-%U > cache_date
      - restore_cache:
          name: Restore weekly yarn cache
          keys:
            - v{{ checksum ".circleci/cache-version.txt" }}-{{ checksum "platform_key" }}-deps-root-weekly-{{ checksum "cache_date" }}
      - run:
          name: Install Node Modules
          command: |
            source ./scripts/ensure-node.sh
            # avoid installing Percy's Chromium every time we use @percy/cli
            # https://docs.percy.io/docs/caching-asset-discovery-browser-in-ci
            PERCY_POSTINSTALL_BROWSER=true \
            yarn --prefer-offline --frozen-lockfile --cache-folder ~/.yarn
          no_output_timeout: 20m
      - prepare-modules-cache:
          dont-move: <<parameters.only-cache-for-root-user>> # we don't move, so we don't hit any issues unpacking symlinks
      - when:
          condition: <<parameters.only-cache-for-root-user>> # we don't move to /tmp since we don't need to worry about different users
          steps:
            - save_cache:
                name: Saving node modules for root, cli, and all globbed workspace packages
                key: v{{ checksum ".circleci/cache-version.txt" }}-{{ checksum "platform_key" }}-node-modules-cache-{{ checksum "circle_cache_key" }}
                paths:
                  - node_modules
                  - cli/node_modules
                  - system-tests/node_modules
                  - globbed_node_modules
      - unless:
          condition: <<parameters.only-cache-for-root-user>>
          steps:
            - save_cache:
                name: Saving node modules for root, cli, and all globbed workspace packages
                key: v{{ checksum ".circleci/cache-version.txt" }}-{{ checksum "platform_key" }}-node-modules-cache-{{ checksum "circle_cache_key" }}
                paths:
                  - /tmp/node_modules_cache
      - run: touch node_modules_installed
      - save_cache:
          name: Saving node-modules cache state key
          key: v{{ checksum ".circleci/cache-version.txt" }}-{{ checksum "platform_key" }}-state-of-node-modules-cache-{{ checksum "circle_cache_key" }}
          paths:
            - node_modules_installed
      - save_cache:
          name: Save weekly yarn cache
          key: v{{ checksum ".circleci/cache-version.txt" }}-{{ checksum "platform_key" }}-deps-root-weekly-{{ checksum "cache_date" }}
          paths:
            - ~/.yarn
            - ~/.cy-npm-cache

  verify-build-setup:
    description: Common commands run when setting up for build or yarn install
    parameters:
      executor:
        type: executor
        default: cy-doc
    steps:
      - run: pwd
      - run:
          name: print global yarn cache path
          command: echo $(yarn global bin)
      - run:
          name: print yarn version
          command: yarn versions
      - unless:
          condition:
            # stop-only does not correctly match on windows: https://github.com/bahmutov/stop-only/issues/78
            equal: [ *windows-executor, << parameters.executor >> ]
          steps:
            - run:
                name: Stop .only
                 # this will catch ".only"s in js/coffee as well
                command: |
                  source ./scripts/ensure-node.sh
                  yarn stop-only-all
      - run:
          name: Check terminal variables
          ## make sure the TERM is set to 'xterm' in node (Linux only)
          ## else colors (and tests) will fail
          ## See the following information
          ##   * http://andykdocs.de/development/Docker/Fixing+the+Docker+TERM+variable+issue
          ##   * https://unix.stackexchange.com/questions/43945/whats-the-difference-between-various-term-variables
          command: |
            source ./scripts/ensure-node.sh
            yarn check-terminal

  install-required-node:
    # https://discuss.circleci.com/t/switch-nodejs-version-on-machine-executor-solved/26675/2
    description: Install Node version matching .node-version
    steps:
      # installing NVM will use git+ssh, so update known_hosts
      - update_known_hosts
      - run:
          name: Install Node
          command: |
            node_version=$(cat .node-version)
            source ./scripts/ensure-node.sh
            echo "Installing Yarn"
            npm install yarn -g # ensure yarn is installed with the correct node engine
            yarn check-node-version
      - run:
          name: Check Node
          command: |
            source ./scripts/ensure-node.sh
            yarn check-node-version

  install-chrome:
    description: Install Google Chrome
    parameters:
      channel:
        description: browser channel to install
        type: string
      version:
        description: browser version to install
        type: string
    steps:
      - run:
          name: Install Google Chrome (<<parameters.channel>>)
          command: |
            echo "Installing Chrome (<<parameters.channel>>) v<<parameters.version>>"
            wget -O /usr/src/google-chrome-<<parameters.channel>>_<<parameters.version>>_amd64.deb "http://dl.google.com/linux/chrome/deb/pool/main/g/google-chrome-<<parameters.channel>>/google-chrome-<<parameters.channel>>_<<parameters.version>>-1_amd64.deb" && \
            dpkg -i /usr/src/google-chrome-<<parameters.channel>>_<<parameters.version>>_amd64.deb ; \
            apt-get install -f -y && \
            rm -f /usr/src/google-chrome-<<parameters.channel>>_<<parameters.version>>_amd64.deb
            which google-chrome-<<parameters.channel>> || (printf "\n\033[0;31mChrome was not successfully downloaded - bailing\033[0m\n\n" && exit 1)
            echo "Location of Google Chrome Installation: `which google-chrome-<<parameters.channel>>`"
            echo "Google Chrome Version: `google-chrome-<<parameters.channel>> --version`"

  run-driver-integration-tests:
    parameters:
      browser:
        description: browser shortname to target
        type: string
      install-chrome-channel:
        description: chrome channel to install
        type: string
        default: ''
    steps:
      - restore_cached_workspace
      - when:
          condition: <<parameters.install-chrome-channel>>
          steps:
            - install-chrome:
                channel: <<parameters.install-chrome-channel>>
                version: $(node ./scripts/get-browser-version.js chrome:<<parameters.install-chrome-channel>>)
      - when:
          condition:
            equal: [ webkit, << parameters.browser >> ]
          steps:
            - install-webkit-deps
      - run:
          name: Run driver tests in Cypress
          environment:
            CYPRESS_CONFIG_ENV: production
          command: |
            echo Current working directory is $PWD
            echo Total containers $CIRCLE_NODE_TOTAL

            if [[ -v MAIN_RECORD_KEY ]]; then
              # internal PR
              CYPRESS_RECORD_KEY=$MAIN_RECORD_KEY \
              CYPRESS_INTERNAL_ENABLE_TELEMETRY="true" \
              yarn cypress:run --record --parallel --group 5x-driver-<<parameters.browser>> --browser <<parameters.browser>>
            else
              # external PR
              TESTFILES=$(circleci tests glob "cypress/e2e/**/*.cy.*" | circleci tests split --total=$CIRCLE_NODE_TOTAL)
              echo "Test files for this machine are $TESTFILES"

              if [[ -z "$TESTFILES" ]]; then
                echo "Empty list of test files"
              fi
              yarn cypress:run --browser <<parameters.browser>> --spec $TESTFILES
            fi
          working_directory: packages/driver
      - verify-mocha-results
      - store_test_results:
          path: /tmp/cypress
      - store_artifacts:
          path: /tmp/artifacts
      - store-npm-logs

  windows-install-chrome:
    parameters:
      browser:
        description: browser shortname to target
        type: string
    steps:
      - run:
          # TODO: How can we have preinstalled browsers on CircleCI?
          name: 'Install Chrome on Windows'
          command: |
            # install with `--ignore-checksums` to avoid checksum error
            # https://www.gep13.co.uk/blog/chocolatey-error-hashes-do-not-match
            [[ $PLATFORM == 'windows' && '<<parameters.browser>>' == 'chrome' ]] && choco install googlechrome --ignore-checksums || [[ $PLATFORM != 'windows' ]]

  run-new-ui-tests:
    parameters:
      package:
        description: package to target
        type: enum
        enum: ['frontend-shared', 'launchpad', 'app', 'reporter']
      browser:
        description: browser shortname to target
        type: string
      percy:
        description: enable percy
        type: boolean
        default: false
      type:
        description: ct or e2e
        type: enum
        enum: ['ct', 'e2e']
      debug:
        description: debug option
        type: string
        default: ''
    steps:
      - restore_cached_workspace
      - windows-install-chrome:
          browser: <<parameters.browser>>
      - run:
          command: |
            echo Current working directory is $PWD
            echo Total containers $CIRCLE_NODE_TOTAL

            if [[ -v MAIN_RECORD_KEY ]]; then
              # internal PR
              cmd=$([[ <<parameters.percy>> == 'true' ]] && echo 'yarn percy exec --parallel -- --') || true
              DEBUG=<<parameters.debug>> \
              CYPRESS_CONFIG_ENV=production \
              CYPRESS_RECORD_KEY=$MAIN_RECORD_KEY \
              PERCY_PARALLEL_NONCE=$CIRCLE_WORKFLOW_WORKSPACE_ID \
              PERCY_ENABLE=${PERCY_TOKEN:-0} \
              PERCY_PARALLEL_TOTAL=-1 \
              CYPRESS_INTERNAL_ENABLE_TELEMETRY="true" \
              $cmd yarn workspace @packages/<<parameters.package>> cypress:run:<<parameters.type>> --browser <<parameters.browser>> --record --parallel --group <<parameters.package>>-<<parameters.type>>
            else
              # external PR

              # To make `circleci tests` work correctly, we need to step into the package folder.
              cd packages/<<parameters.package>>

              GLOB="cypress/e2e/**/*cy.*"

              if [[ <<parameters.type>> == 'ct' ]]; then
                # component tests are located side by side with the source codes.
                GLOB="src/**/*cy.*"
              fi

              TESTFILES=$(circleci tests glob "$GLOB" | circleci tests split --total=$CIRCLE_NODE_TOTAL)
              echo "Test files for this machine are $TESTFILES"

              # To run the `yarn` command, we need to walk out of the package folder.
              cd ../..

              DEBUG=<<parameters.debug>> \
              CYPRESS_CONFIG_ENV=production \
              PERCY_PARALLEL_NONCE=$CIRCLE_WORKFLOW_WORKSPACE_ID \
              PERCY_ENABLE=${PERCY_TOKEN:-0} \
              PERCY_PARALLEL_TOTAL=-1 \
              yarn workspace @packages/<<parameters.package>> cypress:run:<<parameters.type>> --browser <<parameters.browser>> --spec $TESTFILES
            fi
      - run:
          command: |
            if [[ <<parameters.package>> == 'app' && <<parameters.percy>> == 'true' && -d "packages/app/cypress/screenshots/runner/screenshot/screenshot.cy.tsx/percy" ]]; then
              PERCY_PARALLEL_NONCE=$CIRCLE_WORKFLOW_WORKSPACE_ID \
              PERCY_ENABLE=${PERCY_TOKEN:-0} \
              PERCY_PARALLEL_TOTAL=-1 \
              yarn percy upload packages/app/cypress/screenshots/runner/screenshot/screenshot.cy.tsx/percy
            else
              echo "skipping percy screenshots uploading"
            fi
      - store_test_results:
          path: /tmp/cypress
      - store_artifacts:
          path: ./packages/<<parameters.package>>/cypress/videos
      - store-npm-logs

  run-system-tests:
    parameters:
      browser:
        description: browser shortname to target
        type: string
    steps:
      - restore_cached_workspace
      - restore_cached_system_tests_deps
      - when:
          condition:
            equal: [ webkit, << parameters.browser >> ]
          steps:
            - install-webkit-deps
      - run:
          name: Run system tests
          environment:
            CYPRESS_COMMERCIAL_RECOMMENDATIONS: '0'
          command: |
            ALL_SPECS=`circleci tests glob "/root/cypress/system-tests/test/*spec*"`
            SPECS=
            for file in $ALL_SPECS; do
              # filter out non_root tests, they have their own stage
              if [[ "$file" == *"non_root"* ]]; then
                echo "Skipping $file"
                continue
              fi
              SPECS="$SPECS $file"
            done
            SPECS=`echo $SPECS | xargs -n 1 | circleci tests split --split-by=timings`
            echo SPECS=$SPECS
            yarn workspace @tooling/system-tests test:ci $SPECS --browser <<parameters.browser>>
      - verify-mocha-results
      - store_test_results:
          path: /tmp/cypress
      - store_artifacts:
          path: /tmp/artifacts
      - store-npm-logs

  run-binary-system-tests:
    steps:
      - restore_cached_workspace
      - restore_cached_system_tests_deps
      - run:
          name: Run system tests
          environment:
            CYPRESS_COMMERCIAL_RECOMMENDATIONS: '0'
          command: |
            ALL_SPECS=`circleci tests glob "$HOME/cypress/system-tests/test-binary/*spec*"`
            SPECS=`echo $ALL_SPECS | xargs -n 1 | circleci tests split --split-by=timings`
            echo SPECS=$SPECS
            yarn workspace @tooling/system-tests test:ci $SPECS
      - verify-mocha-results
      - store_test_results:
          path: /tmp/cypress
      - store_artifacts:
          path: /tmp/artifacts
      - store-npm-logs

  store-npm-logs:
    description: Saves any NPM debug logs as artifacts in case there is a problem
    steps:
      - store_artifacts:
          path: ~/.npm/_logs

  post-install-comment:
    description: Post GitHub comment with a blurb on how to install pre-release version
    steps:
      - run:
          name: Post pre-release install comment
          command: |
            node scripts/add-install-comment.js \
              --npm npm-package-url.json \
              --binary binary-url.json

  verify-mocha-results:
    description: Double-check that Mocha tests ran as expected.
    parameters:
      expectedResultCount:
        description: The number of result files to expect, ie, the number of Mocha test suites that ran.
        type: integer
        ## by default, assert that at least 1 test ran
        default: 0
    steps:
      - run:
          name: 'Verify Mocha Results'
          command: |
            source ./scripts/ensure-node.sh
            yarn verify:mocha:results <<parameters.expectedResultCount>>

  clone-repo-and-checkout-branch:
    description: |
      Clones an external repo and then checks out the branch that matches the next version otherwise uses 'master' branch.
    parameters:
      repo:
        description: "Name of the github repo to clone like: cypress-example-kitchensink"
        type: string
      pull_request_id:
        description: Pull request number to check out before installing and testing
        type: integer
        default: 0
    steps:
      - restore_cached_binary
      - run:
          name: "Cloning test project and checking out release branch: <<parameters.repo>>"
          working_directory: /tmp/<<parameters.repo>>
          command: |
            git clone --depth 1 --no-single-branch https://github.com/cypress-io/<<parameters.repo>>.git .

            cd ~/cypress/..
            # install some deps for get-next-version
            npm i semver@7.3.2 conventional-recommended-bump@6.1.0 conventional-changelog-angular@5.0.12
            NEXT_VERSION=$(node ./cypress/scripts/get-next-version.js)
            cd -

            git checkout $NEXT_VERSION || true
      - when:
          condition: <<parameters.pull_request_id>>
          steps:
            - run:
                name: Check out PR <<parameters.pull_request_id>>
                working_directory: /tmp/<<parameters.repo>>
                command: |
                  git fetch origin pull/<<parameters.pull_request_id>>/head:pr-<<parameters.pull_request_id>>
                  git checkout pr-<<parameters.pull_request_id>>

  test-binary-against-rwa:
    description: |
      Takes the built binary and NPM package, clones the RWA repo
      and runs the new version of Cypress against it.
    parameters:
      repo:
        description: "Name of the github repo to clone like"
        type: string
        default: "cypress-realworld-app"
      browser:
        description: Name of the browser to use, like "electron", "chrome", "firefox"
        type: enum
        enum: ["", "electron", "chrome", "firefox"]
        default: ""
      command:
        description: Test command to run to start Cypress tests
        type: string
        default: "yarn cypress:run"
      # if the repo to clone and test is a monorepo, you can
      # run tests inside a specific subfolder
      folder:
        description: Subfolder to test in
        type: string
        default: ""
      # you can test new features in the test runner against recipes or other repos
      # by opening a pull request in those repos and running this test job
      # against a pull request number in the example repo
      pull_request_id:
        description: Pull request number to check out before installing and testing
        type: integer
        default: 0
      wait-on:
        description: Whether to use wait-on to wait on a server to be booted
        type: string
        default: ""
      server-start-command:
        description: Server start command for repo
        type: string
        default: "CI=true yarn start"
    steps:
      - clone-repo-and-checkout-branch:
          repo: <<parameters.repo>>
      - when:
          condition: <<parameters.pull_request_id>>
          steps:
            - run:
                name: Check out PR <<parameters.pull_request_id>>
                working_directory: /tmp/<<parameters.repo>>
                command: |
                  git fetch origin pull/<<parameters.pull_request_id>>/head:pr-<<parameters.pull_request_id>>
                  git checkout pr-<<parameters.pull_request_id>>
                  git log -n 2
      - run:
          command: yarn
          working_directory: /tmp/<<parameters.repo>>
      - run:
          name: Install Cypress
          working_directory: /tmp/<<parameters.repo>>
          # force installing the freshly built binary
          command: |
            CYPRESS_INSTALL_BINARY=~/cypress/cypress.zip npm i --legacy-peer-deps ~/cypress/cypress.tgz && [[ -f yarn.lock ]] && yarn
      - run:
          name: Print Cypress version
          working_directory: /tmp/<<parameters.repo>>
          command: npx cypress version
      - run:
          name: Types check 🧩 (maybe)
          working_directory: /tmp/<<parameters.repo>>
          command: yarn types
      - run:
          working_directory: /tmp/<<parameters.repo>>
          command: <<parameters.server-start-command>>
          background: true
      - run:
          condition: <<parameters.wait-on>>
          name: "Waiting on server to boot: <<parameters.wait-on>>"
          command: "npx wait-on <<parameters.wait-on>>"
      - when:
          condition: <<parameters.folder>>
          steps:
            - when:
                condition: <<parameters.browser>>
                steps:
                  - run:
                      name: Run tests using browser "<<parameters.browser>>"
                      working_directory: /tmp/<<parameters.repo>>/<<parameters.folder>>
                      command: |
                        <<parameters.command>> -- --browser <<parameters.browser>>
            - unless:
                condition: <<parameters.browser>>
                steps:
                  - run:
                      name: Run tests using command
                      working_directory: /tmp/<<parameters.repo>>/<<parameters.folder>>
                      command: <<parameters.command>>
      - unless:
          condition: <<parameters.folder>>
          steps:
            - when:
                condition: <<parameters.browser>>
                steps:
                  - run:
                      name: Run tests using browser "<<parameters.browser>>"
                      working_directory: /tmp/<<parameters.repo>>
                      command: <<parameters.command>> -- --browser <<parameters.browser>>
            - unless:
                condition: <<parameters.browser>>
                steps:
                  - run:
                      name: Run tests using command
                      working_directory: /tmp/<<parameters.repo>>
                      command: <<parameters.command>>
      - store-npm-logs

  test-binary-against-repo:
    description: |
      Takes the built binary and NPM package, clones given example repo
      and runs the new version of Cypress against it.
    parameters:
      repo:
        description: "Name of the github repo to clone like: cypress-example-kitchensink"
        type: string
      browser:
        description: Name of the browser to use, like "electron", "chrome", "firefox"
        type: enum
        enum: ["", "electron", "chrome", "firefox"]
        default: ""
      command:
        description: Test command to run to start Cypress tests
        type: string
        default: "npm run e2e"
      build-project:
        description: Should the project build script be executed
        type: boolean
        default: true
      # if the repo to clone and test is a monorepo, you can
      # run tests inside a specific subfolder
      folder:
        description: Subfolder to test in
        type: string
        default: ""
      # you can test new features in the test runner against recipes or other repos
      # by opening a pull request in those repos and running this test job
      # against a pull request number in the example repo
      pull_request_id:
        description: Pull request number to check out before installing and testing
        type: integer
        default: 0
      wait-on:
        description: Whether to use wait-on to wait on a server to be booted
        type: string
        default: ""
      server-start-command:
        description: Server start command for repo
        type: string
        default: "npm start --if-present"
    steps:
      - clone-repo-and-checkout-branch:
          repo: <<parameters.repo>>
          pull_request_id: <<parameters.pull_request_id>>
      - run:
          # Ensure we're installing the node-version for the cloned repo
          command: |
            if [[ -f .node-version ]]; then
              branch="<< pipeline.git.branch >>"

              externalBranchPattern='^pull\/[0-9]+'
              if [[ $branch =~ $externalBranchPattern ]]; then
                # We are unable to curl from the external PR branch location
                # so we fall back to develop
                branch="develop"
              fi

              curl -L https://raw.githubusercontent.com/cypress-io/cypress/$branch/scripts/ensure-node.sh --output ci-ensure-node.sh
            else
              # if no .node-version file exists, we no-op the node script and use the global yarn
              echo '' > ci-ensure-node.sh
            fi
          working_directory: /tmp/<<parameters.repo>>
      - run:
          # Install deps + Cypress binary with yarn if yarn.lock present
          command: |
            source ./ci-ensure-node.sh
            if [[ -f yarn.lock ]]; then
              yarn --frozen-lockfile
              CYPRESS_INSTALL_BINARY=~/cypress/cypress.zip yarn add -D ~/cypress/cypress.tgz
            else
              npm install
              CYPRESS_INSTALL_BINARY=~/cypress/cypress.zip npm install --legacy-peer-deps ~/cypress/cypress.tgz
            fi
          working_directory: /tmp/<<parameters.repo>>
      - run:
          name: Scaffold new config file
          working_directory: /tmp/<<parameters.repo>>
          environment:
            CYPRESS_INTERNAL_FORCE_SCAFFOLD: "1"
          command: |
            if [[ -f cypress.json ]]; then
              rm -rf cypress.json
              echo 'module.exports = { e2e: {} }' > cypress.config.js
            fi
      - run:
          name: Rename support file
          working_directory: /tmp/<<parameters.repo>>
          command: |
            if [[ -f cypress/support/index.js ]]; then
              mv cypress/support/index.js cypress/support/e2e.js
            fi
      - run:
          name: Print Cypress version
          working_directory: /tmp/<<parameters.repo>>
          command: |
            source ./ci-ensure-node.sh
            npx cypress version
      - run:
          name: Types check 🧩 (maybe)
          working_directory: /tmp/<<parameters.repo>>
          command: |
            source ./ci-ensure-node.sh
            [[ -f yarn.lock ]] && yarn types || npm run types --if-present
      - when:
          condition: <<parameters.build-project>>
          steps:
          - run:
              name: Build 🏗 (maybe)
              working_directory: /tmp/<<parameters.repo>>
              command: |
                source ./ci-ensure-node.sh
                [[ -f yarn.lock ]] && yarn build || npm run build --if-present
      - run:
          working_directory: /tmp/<<parameters.repo>>
          command: |
            source ./ci-ensure-node.sh
            <<parameters.server-start-command>>
          background: true
      - run:
          condition: <<parameters.wait-on>>
          name: "Waiting on server to boot: <<parameters.wait-on>>"
          command: |
            npx wait-on <<parameters.wait-on>> --timeout 120000
      - windows-install-chrome:
          browser: <<parameters.browser>>
      - when:
          condition: <<parameters.folder>>
          steps:
            - when:
                condition: <<parameters.browser>>
                steps:
                  - run:
                      name: Run tests using browser "<<parameters.browser>>"
                      working_directory: /tmp/<<parameters.repo>>/<<parameters.folder>>
                      command: |
                        <<parameters.command>> -- --browser <<parameters.browser>>
            - unless:
                condition: <<parameters.browser>>
                steps:
                  - run:
                      name: Run tests using command
                      working_directory: /tmp/<<parameters.repo>>/<<parameters.folder>>
                      command: <<parameters.command>>
      - unless:
          condition: <<parameters.folder>>
          steps:
            - when:
                condition: <<parameters.browser>>
                steps:
                  - run:
                      name: Run tests using browser "<<parameters.browser>>"
                      working_directory: /tmp/<<parameters.repo>>
                      command: |
                        source ./ci-ensure-node.sh
                        <<parameters.command>> -- --browser <<parameters.browser>>
            - unless:
                condition: <<parameters.browser>>
                steps:
                  - run:
                      name: Run tests using command
                      working_directory: /tmp/<<parameters.repo>>
                      command: |
                        source ./ci-ensure-node.sh
                        <<parameters.command>>
      - store-npm-logs

  wait-on-circle-jobs:
    description: Polls certain Circle CI jobs until they finish
    parameters:
      job-names:
        description: comma separated list of circle ci job names to wait for
        type: string
    steps:
      - run:
          name: "Waiting on Circle CI jobs: <<parameters.job-names>>"
          command: node ./scripts/wait-on-circle-jobs.js --job-names="<<parameters.job-names>>"

  build-binary:
    steps:
      - run:
          name: Check environment variables before code sign (if on Mac/Windows)
          # NOTE
          # our code sign works via electron-builder
          # by default, electron-builder will NOT sign app built in a pull request
          # even our internal one (!)
          # Usually this is not a problem, since we only build and test binary
          # built on the "develop" branch
          # but if you need to really build and sign a binary in a PR
          # set variable CSC_FOR_PULL_REQUEST=true
          command: |
            set -e
            NEEDS_CODE_SIGNING=`node -p 'process.platform === "win32" || process.platform === "darwin"'`
            if [[ "$NEEDS_CODE_SIGNING" == "true" ]]; then
              echo "Checking for required environment variables..."
              if [ -z "$CSC_LINK" ]; then
                echo "Need to provide environment variable CSC_LINK"
                echo "with base64 encoded certificate .p12 file"
                exit 1
              fi
              if [ -z "$CSC_KEY_PASSWORD" ]; then
                echo "Need to provide environment variable CSC_KEY_PASSWORD"
                echo "with password for unlocking certificate .p12 file"
                exit 1
              fi
              echo "Succeeded."
            else
              echo "Not code signing for this platform"
            fi
      - run:
          name: Build the Cypress binary
          environment:
            DEBUG: electron-builder,electron-osx-sign*
          # notarization on Mac can take a while
          no_output_timeout: "45m"
          command: |
            source ./scripts/ensure-node.sh
            node --version
            if [[ `node ./scripts/get-platform-key.js` == 'linux-arm64' ]]; then
              # these are missing on Circle and there is no way to pre-install them on Arm
              sudo apt-get update
              sudo apt-get install -y libgtk2.0-0 libgtk-3-0 libgbm-dev libnotify-dev libgconf-2-4 libnss3 libxss1 libasound2 libxtst6 xauth xvfb
              DISABLE_SNAPSHOT_REQUIRE=1 yarn binary-build --version $(node ./scripts/get-next-version.js)
            else
              yarn binary-build --version $(node ./scripts/get-next-version.js)
            fi
      - run:
          name: Zip the binary
          command: |
            if [[ $PLATFORM == 'linux' ]]; then
              # on Arm, CI runs as non-root, on x64 CI runs as root but there is no sudo binary
              if [[ `whoami` == 'root' ]]; then
                apt-get update && apt-get install -y zip
              else
                sudo apt-get update && sudo apt-get install -y zip
              fi
            fi
            source ./scripts/ensure-node.sh
            yarn binary-zip
      - store-npm-logs
      - persist_to_workspace:
          root: ~/
          paths:
            - cypress/cypress.zip

  build-cypress-npm-package:
    parameters:
      executor:
        type: executor
        default: cy-doc
    steps:
      - run:
          name: Bump NPM version
          command: |
            source ./scripts/ensure-node.sh
            yarn get-next-version --npm
      - run:
          name: Build NPM package
          command: |
            source ./scripts/ensure-node.sh
            yarn build --scope cypress
      - run:
          name: Copy Re-exported NPM Packages
          command: node ./scripts/post-build.js
          working_directory: cli
      - run:
          command: ls -la types
          working_directory: cli/build
      - run:
          command: ls -la vue vue2 mount-utils react
          working_directory: cli/build
      - unless:
          condition:
            equal: [ *windows-executor, << parameters.executor >> ]
          steps:
            - run:
                name: list NPM package contents
                command: |
                  source ./scripts/ensure-node.sh
                  yarn workspace cypress size
      - run:
          name: pack NPM package
          working_directory: cli/build
          command: yarn pack --filename ../../cypress.tgz
      - run:
          name: list created NPM package
          command: ls -l
      - store-npm-logs
      - persist_to_workspace:
          root: ~/
          paths:
            - cypress/cypress.tgz

  upload-build-artifacts:
    steps:
      - run: ls -l
      - run:
          name: Upload unique binary to S3
          command: |
            node scripts/binary.js upload-build-artifact \
              --type binary \
              --file cypress.zip \
              --version $(node -p "require('./package.json').version")
      - run:
          name: Upload NPM package to S3
          command: |
            node scripts/binary.js upload-build-artifact \
              --type npm-package \
              --file cypress.tgz \
              --version $(node -p "require('./package.json').version")
      - store-npm-logs
      - run: ls -l
      - run: cat binary-url.json
      - run: cat npm-package-url.json
      - persist_to_workspace:
          root: ~/
          paths:
            - cypress/binary-url.json
            - cypress/npm-package-url.json

  update_known_hosts:
    description: Ensures that we have the latest Git public keys to prevent git+ssh from failing.
    steps:
    - run:
        name: Update known_hosts with github.com keys
        command: |
          mkdir -p ~/.ssh
          ssh-keyscan github.com >> ~/.ssh/known_hosts

jobs:
  ## Checks if we already have a valid cache for the node_modules_install and if it has,
  ## skips ahead to the build step, otherwise installs and caches the node_modules
  node_modules_install:
    <<: *defaults
    parameters:
      <<: *defaultsParameters
      resource_class:
        type: string
        default: medium
    resource_class: << parameters.resource_class >>
    steps:
      - checkout
      - install-required-node
      - verify-build-setup:
          executor: << parameters.executor >>
      - persist_to_workspace:
          root: ~/
          paths:
            - cypress
            - .nvm # mac / linux
            - ProgramData/nvm # windows
      - caching-dependency-installer:
          only-cache-for-root-user: <<parameters.only-cache-for-root-user>>
      - store-npm-logs

  ## restores node_modules from previous step & builds if first step skipped
  build:
    <<: *defaults
    parameters:
      <<: *defaultsParameters
      resource_class:
        type: string
        default: large
    resource_class: << parameters.resource_class >>
    steps:
      - restore_cached_workspace
      - run:
          name: Top level packages
          command: yarn list --depth=0 || true
      - run:
          name: Check env canaries on Linux
          command: |
            # only Docker has the required env data for this
            if [[ $CI_DOCKER == 'true' ]]; then
              node ./scripts/circle-env.js --check-canaries
            fi
      - build-and-persist
      - store-npm-logs

  lint:
    <<: *defaults
    steps:
      - restore_cached_workspace
      - run:
          name: Linting 🧹
          command: |
            yarn clean
            git clean -df
            yarn lint
      - run:
          name: cypress info (dev)
          command: node cli/bin/cypress info --dev
      - store-npm-logs

  check-ts:
    <<: *defaults
    steps:
      - restore_cached_workspace
      - install-required-node
      - run:
          name: Check TS Types
          command: NODE_OPTIONS=--max_old_space_size=4096 yarn gulp checkTs


  # a special job that keeps polling Circle and when all
  # individual jobs are finished, it closes the Percy build
  percy-finalize:
    <<: *defaults
    resource_class: small
    parameters:
      <<: *defaultsParameters
      required_env_var:
        type: env_var_name
    steps:
      - restore_cached_workspace
      - run:
          # if this is an external pull request, the environment variables
          # are NOT set for security reasons, thus no need to poll -
          # and no need to finalize Percy, since there will be no visual tests
          name: Check if <<parameters.required_env_var>> is set
          command: |
            if [[ -v <<parameters.required_env_var>> ]]; then
              echo "Internal PR, good to go"
            else
              echo "This is an external PR, cannot access other services"
              circleci-agent step halt
            fi
      - wait-on-circle-jobs:
          job-names: >
            cli-visual-tests,
            reporter-integration-tests,
            run-app-component-tests-chrome,
            run-app-integration-tests-chrome,
            run-frontend-shared-component-tests-chrome,
            run-launchpad-component-tests-chrome,
            run-launchpad-integration-tests-chrome,
            run-reporter-component-tests-chrome,
            run-webpack-dev-server-integration-tests,
            run-vite-dev-server-integration-tests
      - run:
          # Sometimes, even though all the circle jobs have finished, Percy times out during `build:finalize`
          # If all other jobs finish but `build:finalize` fails, we retry it once
          name: Finalize percy build - allows single retry
          command: |
            PERCY_PARALLEL_NONCE=$CIRCLE_WORKFLOW_WORKSPACE_ID \
            yarn percy build:finalize || yarn percy build:finalize

  # a special job that keeps polling Circle and when all
  # pipeline workflows are finished, it moves forward with the binary release
  trigger-binary-release-workflow:
    <<: *defaults
    resource_class: small
    parameters:
      <<: *defaultsParameters
    steps:
      - restore_cached_workspace
      - run:
          name: 'Determine if Release Workflow should be triggered'
          command: |
            if [[ "$CIRCLE_BRANCH" != "develop" ]]; then
              echo "Only move forward with the release when running on develop."
              circleci-agent step halt
            fi
      - run:
          name: "Wait for other Circle CI workflows to finish"
          command: CIRCLE_PIPELINE_ID="<<pipeline.id>>" node ./scripts/wait-on-circle-workflows.js
      - run:
          name: Ready to release
          command: echo 'Ready to release'

  cli-visual-tests:
    <<: *defaults
    resource_class: small
    steps:
      - restore_cached_workspace
      - run: mkdir -p cli/visual-snapshots
      - run:
          command: node cli/bin/cypress info --dev | yarn --silent term-to-html | node scripts/sanitize --type cli-info > cli/visual-snapshots/cypress-info.html
          environment:
            FORCE_COLOR: 2
      - run:
          command: node cli/bin/cypress help | yarn --silent term-to-html > cli/visual-snapshots/cypress-help.html
          environment:
            FORCE_COLOR: 2
      - store_artifacts:
          path: cli/visual-snapshots
      - run:
          name: Upload CLI snapshots for diffing
          command: |
            PERCY_PARALLEL_NONCE=$CIRCLE_WORKFLOW_WORKSPACE_ID \
            PERCY_ENABLE=${PERCY_TOKEN:-0} \
            PERCY_PARALLEL_TOTAL=-1 \
            yarn percy snapshot ./cli/visual-snapshots

  v8-integration-tests:
    <<: *defaults
    parameters:
      <<: *defaultsParameters
      resource_class:
        type: string
        default: medium
    resource_class: << parameters.resource_class >>
    parallelism: 1
    steps:
      - restore_cached_workspace
      - restore_cached_system_tests_deps
      # TODO: Remove this once we switch off self-hosted M1 runners
      - when:
          condition:
            equal: [ *darwin-arm64-executor, << parameters.executor >> ]
          steps:
            - run: rm -f /tmp/cypress/junit/*
      - unless:
          condition:
            or:
              - equal: [ *linux-arm64-executor, << parameters.executor >> ] # TODO: Figure out how to support linux-arm64 when we get to linux arm64 build: https://github.com/cypress-io/cypress/issues/23557
          steps:
            - run:
                name: Run v8 integration tests
                command: |
                  source ./scripts/ensure-node.sh
                  yarn test-integration --scope "'@tooling/{packherd,v8-snapshot,electron-mksnapshot}'"
            - verify-mocha-results:
                expectedResultCount: 3
      - when:
          condition:
            or:
              - equal: [ *linux-arm64-executor, << parameters.executor >> ]
          steps:
            - run:
                name: Run v8 integration tests
                command: |
                  source ./scripts/ensure-node.sh
                  yarn test-integration --scope "'@tooling/packherd'"
            - verify-mocha-results:
                expectedResultCount: 1
      - store_test_results:
          path: /tmp/cypress
      - store-npm-logs

  driver-integration-memory-tests:
    <<: *defaults
    parameters:
      <<: *defaultsParameters
      resource_class:
        type: string
        default: medium
    resource_class: << parameters.resource_class >>
    parallelism: 1
    steps:
      - restore_cached_workspace
      - run:
          name: Driver memory tests in Electron
          environment:
            CYPRESS_CONFIG_ENV: production
          command: |
            echo Current working directory is $PWD
            node --version
            if [[ `node ../../scripts/get-platform-key.js` == 'linux-arm64' ]]; then
              # these are missing on Circle and there is no way to pre-install them on Arm
              sudo apt-get update
              sudo apt-get install -y libgbm-dev
            fi

            CYPRESS_INTERNAL_MEMORY_SAVE_STATS=true \
            DEBUG=cypress*memory \
            yarn cypress:run --browser electron --spec "cypress/e2e/memory/*.cy.*"
          working_directory: packages/driver
      - store_test_results:
          path: /tmp/cypress
      - store-npm-logs
      - store_artifacts:
          path: packages/driver/cypress/logs/memory

  unit-tests:
    <<: *defaults
    parameters:
      <<: *defaultsParameters
      resource_class:
        type: string
        default: medium
    resource_class: << parameters.resource_class >>
    parallelism: 1
    steps:
      - restore_cached_workspace
      - when:
          condition:
            # several snapshots fails for windows due to paths.
            # until these are fixed, run the tests that are working.
            equal: [ *windows-executor, << parameters.executor >> ]
          steps:
            - run: yarn test-scripts scripts/**/*spec.js
      - unless:
          condition:
            equal: [ *windows-executor, << parameters.executor >> ]
          steps:
            - run: yarn test-scripts
            # make sure packages with TypeScript can be transpiled to JS
            - run: yarn lerna run build-prod --stream --concurrency 4
            # run unit tests from each individual package
            - run: yarn test
            # run type checking for each individual package
            - run: yarn lerna run types
            - verify-mocha-results:
                expectedResultCount: 19
      - store_test_results:
          path: /tmp/cypress
      # CLI tests generate HTML files with sample CLI command output
      - store_artifacts:
          path: cli/test/html
      - store_artifacts:
          path: packages/errors/__snapshot-images__
      - store-npm-logs

  verify-release-readiness:
    <<: *defaults
    resource_class: small
    parallelism: 1
    environment:
      GITHUB_TOKEN: $GH_TOKEN
    steps:
      - restore_cached_workspace
      - update_known_hosts
      - run: yarn test-npm-package-release-script
      - run: node ./scripts/semantic-commits/validate-binary-changelog.js
      - store_artifacts:
          path: /tmp/releaseData

  lint-types:
    <<: *defaults
    parallelism: 1
    steps:
      - restore_cached_workspace
      - run:
          command: ls -la types
          working_directory: cli
      - run:
          command: ls -la chai
          working_directory: cli/types
      - run:
          name: "Lint types 🧹"
          command: yarn workspace cypress dtslint
  # todo(lachlan): do we need this? yarn check-ts does something very similar
  #     - run:
  #         name: "TypeScript check 🧩"
  #         command: yarn type-check --ignore-progress
      - store-npm-logs

  server-unit-tests:
    <<: *defaults
    parallelism: 1
    steps:
      - restore_cached_workspace
      - run: yarn test-unit --scope @packages/server
      - verify-mocha-results:
          expectedResultCount: 1
      - store_test_results:
          path: /tmp/cypress
      - store-npm-logs

  server-unit-tests-cloud-environment:
    <<: *defaults
    parameters:
      <<: *defaultsParameters
      resource_class:
        type: string
        default: medium
    resource_class: << parameters.resource_class >>
    parallelism: 1
    steps:
      - restore_cached_workspace
      # TODO: Remove this once we switch off self-hosted M1 runners
      - when:
          condition:
            equal: [ *darwin-arm64-executor, << parameters.executor >> ]
          steps:
            - run: rm -f /tmp/cypress/junit/*
      - run: yarn workspace @packages/server test-unit cloud/environment_spec.ts
      - verify-mocha-results:
          expectedResultCount: 1
      - store_test_results:
          path: /tmp/cypress
      - store-npm-logs

  server-integration-tests:
    <<: *defaults
    parallelism: 1
    steps:
      - restore_cached_workspace
      - run: yarn test-integration --scope @packages/server
      - verify-mocha-results:
          expectedResultCount: 1
      - store_test_results:
          path: /tmp/cypress
      - store-npm-logs

  server-performance-tests:
    <<: *defaults
    steps:
      - restore_cached_workspace
      - run:
          command: yarn workspace @packages/server test-performance
      - verify-mocha-results:
          expectedResultCount: 1
      - store_test_results:
          path: /tmp/cypress
      - store_artifacts:
          path: /tmp/artifacts
      - store-npm-logs

  system-tests-node-modules-install:
    <<: *defaults
    steps:
      - restore_cached_workspace
      - update_cached_system_tests_deps

  binary-system-tests:
    parallelism: 2
    working_directory: ~/cypress
    environment:
      <<: *defaultsEnvironment
      PLATFORM: linux
    machine:
      # using `machine` gives us a Linux VM that can run Docker
      image: ubuntu-2004:202111-02
      docker_layer_caching: true
    resource_class: medium
    steps:
      - run-binary-system-tests

  system-tests-chrome:
    <<: *defaults
    parallelism: 8
    steps:
      - run-system-tests:
          browser: chrome

  system-tests-electron:
    <<: *defaults
    parallelism: 8
    steps:
      - run-system-tests:
          browser: electron

  system-tests-firefox:
    <<: *defaults
    parallelism: 8
    steps:
      - run-system-tests:
          browser: firefox

  system-tests-webkit:
    <<: *defaults
    parallelism: 8
    steps:
      - run-system-tests:
          browser: webkit

  system-tests-non-root:
    <<: *defaults
    steps:
      - restore_cached_workspace
      - run:
          environment:
            CYPRESS_COMMERCIAL_RECOMMENDATIONS: '0'
          command: yarn workspace @tooling/system-tests test:ci "test/non_root*spec*" --browser electron
      - verify-mocha-results
      - store_test_results:
          path: /tmp/cypress
      - store_artifacts:
          path: /tmp/artifacts
      - store-npm-logs

  run-frontend-shared-component-tests-chrome:
    <<: *defaults
    parameters:
      <<: *defaultsParameters
      percy:
        type: boolean
        default: false
    parallelism: 3
    steps:
      - run-new-ui-tests:
          browser: chrome
          percy: << parameters.percy >>
          package: frontend-shared
          type: ct

  run-launchpad-component-tests-chrome:
    <<: *defaults
    parameters:
      <<: *defaultsParameters
      percy:
        type: boolean
        default: false
    parallelism: 7
    steps:
      - run-new-ui-tests:
          browser: chrome
          percy: << parameters.percy >>
          package: launchpad
          type: ct
          # debug: cypress:*,engine:socket

  run-launchpad-integration-tests-chrome:
    <<: *defaults
    parameters:
      <<: *defaultsParameters
      resource_class:
        type: string
        default: medium
      percy:
        type: boolean
        default: false
    resource_class: << parameters.resource_class >>
    parallelism: 3
    steps:
      - run-new-ui-tests:
          browser: chrome
          percy: << parameters.percy >>
          package: launchpad
          type: e2e

  run-app-component-tests-chrome:
    <<: *defaults
    parameters:
      <<: *defaultsParameters
      percy:
        type: boolean
        default: false
    parallelism: 7
    steps:
      - run-new-ui-tests:
          browser: chrome
          percy: << parameters.percy >>
          package: app
          type: ct

  run-app-integration-tests-chrome:
    <<: *defaults
    parameters:
      <<: *defaultsParameters
      resource_class:
        type: string
        default: medium
      percy:
        type: boolean
        default: false
    resource_class: << parameters.resource_class >>
    parallelism: 8
    steps:
      - run-new-ui-tests:
          browser: chrome
          percy: << parameters.percy >>
          package: app
          type: e2e

  driver-integration-tests-chrome:
    <<: *defaults
    parallelism: 5
    steps:
      - run-driver-integration-tests:
          browser: chrome
          install-chrome-channel: stable

  driver-integration-tests-chrome-beta:
    <<: *defaults
    parallelism: 5
    steps:
      - run-driver-integration-tests:
          browser: chrome:beta
          install-chrome-channel: beta

  driver-integration-tests-firefox:
    <<: *defaults
    parallelism: 5
    steps:
      - run-driver-integration-tests:
          browser: firefox

  driver-integration-tests-electron:
    <<: *defaults
    parallelism: 5
    steps:
      - run-driver-integration-tests:
          browser: electron

  driver-integration-tests-webkit:
    <<: *defaults
    resource_class: medium+
    parallelism: 5
    steps:
      - run-driver-integration-tests:
          browser: webkit

  run-reporter-component-tests-chrome:
    <<: *defaults
    parameters:
      <<: *defaultsParameters
      percy:
        type: boolean
        default: false
    parallelism: 2
    steps:
      - run-new-ui-tests:
          browser: chrome
          percy: << parameters.percy >>
          package: reporter
          type: ct

  reporter-integration-tests:
    <<: *defaults
    parallelism: 3
    steps:
      - restore_cached_workspace
      - run:
          command: yarn build-for-tests
          working_directory: packages/reporter
      - run:
          command: |
            CYPRESS_CONFIG_ENV=production \
            CYPRESS_RECORD_KEY=$MAIN_RECORD_KEY \
            PERCY_PARALLEL_NONCE=$CIRCLE_WORKFLOW_WORKSPACE_ID \
            PERCY_ENABLE=${PERCY_TOKEN:-0} \
            PERCY_PARALLEL_TOTAL=-1 \
            yarn percy exec --parallel -- -- \
            yarn cypress:run --record --parallel --group reporter
          working_directory: packages/reporter
      - verify-mocha-results
      - store_test_results:
          path: /tmp/cypress
      - store_artifacts:
          path: /tmp/artifacts
      - store-npm-logs

  run-webpack-dev-server-integration-tests:
    <<: *defaults
    parallelism: 2
    steps:
      - restore_cached_workspace
      - restore_cached_system_tests_deps
      - run:
          command: |
            CYPRESS_CONFIG_ENV=production \
            CYPRESS_RECORD_KEY=$MAIN_RECORD_KEY \
            PERCY_PARALLEL_NONCE=$CIRCLE_WORKFLOW_WORKSPACE_ID \
            PERCY_ENABLE=${PERCY_TOKEN:-0} \
            PERCY_PARALLEL_TOTAL=-1 \
            yarn percy exec --parallel -- -- \
            yarn cypress:run --record --parallel --group webpack-dev-server
          working_directory: npm/webpack-dev-server
      - store_test_results:
          path: /tmp/cypress
      - store_artifacts:
          path: /tmp/artifacts
      - store-npm-logs

  run-vite-dev-server-integration-tests:
    <<: *defaults
    # parallelism: 3 TODO: Add parallelism once we have more specs
    steps:
      - restore_cached_workspace
      - restore_cached_system_tests_deps
      - run:
          command: |
            CYPRESS_CONFIG_ENV=production \
            CYPRESS_RECORD_KEY=$MAIN_RECORD_KEY \
            PERCY_PARALLEL_NONCE=$CIRCLE_WORKFLOW_WORKSPACE_ID \
            PERCY_ENABLE=${PERCY_TOKEN:-0} \
            PERCY_PARALLEL_TOTAL=-1 \
            yarn percy exec --parallel -- -- \
            yarn cypress:run --record --parallel --group vite-dev-server
          working_directory: npm/vite-dev-server
      - store_test_results:
          path: /tmp/cypress
      - store_artifacts:
          path: /tmp/artifacts
      - store-npm-logs

  npm-webpack-preprocessor:
    <<: *defaults
    steps:
      - restore_cached_workspace
      - run:
          name: Build
          command: yarn workspace @cypress/webpack-preprocessor build
      - run:
          name: Run tests
          command: yarn workspace @cypress/webpack-preprocessor test
      - store-npm-logs

  npm-webpack-dev-server:
    <<: *defaults
    steps:
      - restore_cached_workspace
      - restore_cached_system_tests_deps
      - run:
          name: Run tests
          command: yarn workspace @cypress/webpack-dev-server test
      - run:
          name: Run tests
          command: yarn workspace @cypress/webpack-dev-server test

  npm-vite-dev-server:
    <<: *defaults
    steps:
      - restore_cached_workspace
      - run:
          name: Run tests
          command: yarn test
          working_directory: npm/vite-dev-server
      - store_test_results:
          path: npm/vite-dev-server/test_results
      - store-npm-logs

  npm-webpack-batteries-included-preprocessor:
    <<: *defaults
    resource_class: small
    steps:
      - restore_cached_workspace
      - run:
          name: Run tests
          command: yarn workspace @cypress/webpack-batteries-included-preprocessor test

  npm-vue:
    <<: *defaults
    steps:
      - restore_cached_workspace
      - run:
          name: Build
          command: yarn workspace @cypress/vue build
      - run:
          name: Type Check
          command: yarn typecheck
          working_directory: npm/vue
      - store_test_results:
          path: npm/vue/test_results
      - store_artifacts:
          path: npm/vue/test_results
      - store-npm-logs

  npm-angular:
    <<: *defaults
    steps:
      - restore_cached_workspace
      - run:
          name: Build
          command: yarn workspace @cypress/angular build
      - store-npm-logs

  npm-react:
    <<: *defaults
    steps:
      - restore_cached_workspace
      - run:
          name: Build
          command: yarn workspace @cypress/react build
      - run:
          name: Run tests
          command: yarn test
          working_directory: npm/react
      - store_test_results:
          path: npm/react/test_results
      - store_artifacts:
          path: npm/react/test_results
      - store-npm-logs

  npm-mount-utils:
    <<: *defaults
    steps:
      - restore_cached_workspace
      - run:
          name: Build
          command: yarn workspace @cypress/mount-utils build
      - store-npm-logs

  npm-xpath:
    <<: *defaults
    resource_class: small
    steps:
      - restore_cached_workspace
      - run:
          name: Run tests
          command: yarn workspace @cypress/xpath cy:run
      - store_test_results:
          path: npm/xpath/test_results
      - store_artifacts:
          path: npm/xpath/test_results
      - store-npm-logs

  npm-grep:
    <<: *defaults
    resource_class: small
    steps:
      - restore_cached_workspace
      - run:
          name: Run tests
          command: yarn workspace @cypress/grep cy:run
      - store_test_results:
          path: npm/grep/test_results
      - store_artifacts:
          path: npm/grep/test_results
      - store-npm-logs

  npm-create-cypress-tests:
    <<: *defaults
    resource_class: small
    steps:
      - restore_cached_workspace
      - run: yarn workspace create-cypress-tests build

  npm-eslint-plugin-dev:
    <<: *defaults
    steps:
      - restore_cached_workspace
      - run:
          name: Run tests
          command: yarn workspace @cypress/eslint-plugin-dev test

  npm-cypress-schematic:
    <<: *defaults
    steps:
      - restore_cached_workspace
      - run:
          name: Build + Install
          command: |
            yarn workspace @cypress/schematic build
          working_directory: npm/cypress-schematic
      - run:
          name: Run unit tests
          command: |
            yarn test
          working_directory: npm/cypress-schematic
      - store-npm-logs

  npm-release:
    <<: *defaults
    resource_class: medium+
    steps:
      - restore_cached_workspace
      - run:
          name: Release packages after all jobs pass
          command: yarn npm-release

  create-build-artifacts:
    <<: *defaults
    parameters:
      <<: *defaultsParameters
      resource_class:
        type: string
        default: xlarge
    resource_class: << parameters.resource_class >>
    steps:
      - restore_cached_workspace
      - build-binary
      - build-cypress-npm-package:
          executor: << parameters.executor >>
      - verify_should_persist_artifacts
      - upload-build-artifacts
      - post-install-comment

  test-kitchensink:
    <<: *defaults
    parameters:
      <<: *defaultsParameters
      resource_class:
        type: string
        default: medium+
    steps:
      - restore_cached_workspace
      - clone-repo-and-checkout-branch:
          repo: cypress-example-kitchensink
      - install-required-node
      - run:
          name: Remove cypress.json
          description: Remove cypress.json in case it exists
          working_directory: /tmp/cypress-example-kitchensink
          environment:
            CYPRESS_INTERNAL_FORCE_SCAFFOLD: "1"
          command: rm -rf cypress.json
      - run:
          name: Install prod dependencies
          command: yarn --production
          working_directory: /tmp/cypress-example-kitchensink
      - run:
          name: Example server
          command: yarn start
          working_directory: /tmp/cypress-example-kitchensink
          background: true
      - run:
          name: Rename support file
          working_directory: /tmp/cypress-example-kitchensink
          command: |
            if [[ -f cypress/support/index.js ]]; then
              mv cypress/support/index.js cypress/support/e2e.js
            fi
      - run:
          name: Run Kitchensink example project
          command: |
            yarn cypress:run --project /tmp/cypress-example-kitchensink
      - store-npm-logs

  test-kitchensink-against-staging:
    <<: *defaults
    steps:
      - restore_cached_workspace
      - clone-repo-and-checkout-branch:
          repo: cypress-example-kitchensink
      - install-required-node
      - run:
          name: Install prod dependencies
          command: yarn --production
          working_directory: /tmp/cypress-example-kitchensink
      - run:
          name: Example server
          command: yarn start
          working_directory: /tmp/cypress-example-kitchensink
          background: true
      - run:
          name: Run Kitchensink example project
          command: |
            CYPRESS_PROJECT_ID=$TEST_KITCHENSINK_PROJECT_ID \
            CYPRESS_RECORD_KEY=$TEST_KITCHENSINK_RECORD_KEY \
            CYPRESS_INTERNAL_ENV=staging \
            CYPRESS_video=false \
            yarn cypress:run --project /tmp/cypress-example-kitchensink --record
      - store-npm-logs

  test-against-staging:
    <<: *defaults
    steps:
      - restore_cached_workspace
      - clone-repo-and-checkout-branch:
          repo: cypress-test-tiny
      - run:
          name: Run test project
          command: |
            CYPRESS_PROJECT_ID=$TEST_TINY_PROJECT_ID \
            CYPRESS_RECORD_KEY=$TEST_TINY_RECORD_KEY \
            CYPRESS_INTERNAL_ENV=staging \
            yarn cypress:run --project /tmp/cypress-test-tiny --record
      - store-npm-logs

  test-npm-module-and-verify-binary:
    <<: *defaults
    steps:
      - restore_cached_workspace
      # make sure we have cypress.zip received
      - run: ls -l
      - run: ls -l cypress.zip cypress.tgz
      - run: mkdir test-binary
      - run:
          name: Create new NPM package
          working_directory: test-binary
          command: npm init -y
      - run:
          # install NPM from built NPM package folder
          name: Install Cypress
          working_directory: test-binary
          # force installing the freshly built binary
          command: CYPRESS_INSTALL_BINARY=/root/cypress/cypress.zip npm i /root/cypress/cypress.tgz
      - run:
          name: Cypress version
          working_directory: test-binary
          command: $(yarn bin cypress) version
      - run:
          name: Verify Cypress binary
          working_directory: test-binary
          command: $(yarn bin cypress) verify
      - run:
          name: Cypress help
          working_directory: test-binary
          command: $(yarn bin cypress) help
      - run:
          name: Cypress info
          working_directory: test-binary
          command: $(yarn bin cypress) info
      - store-npm-logs

  test-npm-module-on-minimum-node-version:
    <<: *defaults
    resource_class: small
    docker:
      - image: cypress/base:12.0.0-libgbm
    steps:
      - restore_workspace_binaries
      - run: mkdir test-binary
      - run:
          name: Create new NPM package
          working_directory: test-binary
          command: npm init -y
      - run:
          name: Install Cypress
          working_directory: test-binary
          command: CYPRESS_INSTALL_BINARY=/root/cypress/cypress.zip npm install /root/cypress/cypress.tgz
      - run:
          name: Verify Cypress binary
          working_directory: test-binary
          command: $(npm bin)/cypress verify
      - run:
          name: Print Cypress version
          working_directory: test-binary
          command: $(npm bin)/cypress version
      - run:
          name: Cypress info
          working_directory: test-binary
          command: $(npm bin)/cypress info

  test-types-cypress-and-jest:
    parameters:
      executor:
        description: Executor name to use
        type: executor
        default: cy-doc
      wd:
        description: Working directory, should be OUTSIDE cypress monorepo folder
        type: string
        default: /root/test-cypress-and-jest
    <<: *defaults
    resource_class: small
    steps:
      - restore_workspace_binaries
      - run: mkdir <<parameters.wd>>
      - run:
          name: Create new NPM package ⚗️
          working_directory: <<parameters.wd>>
          command: npm init -y
      - run:
          name: Install dependencies 📦
          working_directory: <<parameters.wd>>
          environment:
            CYPRESS_INSTALL_BINARY: /root/cypress/cypress.zip
          # let's install Cypress, Jest and any other package that might conflict
          # https://github.com/cypress-io/cypress/issues/6690

          # Todo: Add `jest` back into the list once https://github.com/yargs/yargs-parser/issues/452
          # is resolved.
          command: |
            npm install /root/cypress/cypress.tgz \
              typescript @types/jest enzyme @types/enzyme
      - run:
          name: Test types clash ⚔️
          working_directory: <<parameters.wd>>
          command: |
            echo "console.log('hello world')" > hello.ts
            npx tsc hello.ts --noEmit

  test-full-typescript-project:
    parameters:
      executor:
        description: Executor name to use
        type: executor
        default: cy-doc
      wd:
        description: Working directory, should be OUTSIDE cypress monorepo folder
        type: string
        default: /root/test-full-typescript
    <<: *defaults
    resource_class: small
    steps:
      - restore_workspace_binaries
      - run: mkdir <<parameters.wd>>
      - run:
          name: Create new NPM package ⚗️
          working_directory: <<parameters.wd>>
          command: npm init -y
      - run:
          name: Install dependencies 📦
          working_directory: <<parameters.wd>>
          environment:
            CYPRESS_INSTALL_BINARY: /root/cypress/cypress.zip
          command: |
            npm install /root/cypress/cypress.tgz typescript
      - run:
          name: Scaffold full TypeScript project 🏗
          working_directory: <<parameters.wd>>
          command: npx @bahmutov/cly@1.9.0 init --typescript
      - run:
          name: Run project tests 🗳
          working_directory: <<parameters.wd>>
          command: npx cypress run

  # install NPM + binary zip and run against staging API
  test-binary-against-staging:
    <<: *defaults
    steps:
      - restore_workspace_binaries
      - clone-repo-and-checkout-branch:
          repo: cypress-test-tiny
      - run:
          name: Install Cypress
          working_directory: /tmp/cypress-test-tiny
          # force installing the freshly built binary
          command: CYPRESS_INSTALL_BINARY=~/cypress/cypress.zip npm i --legacy-peer-deps ~/cypress/cypress.tgz
      - run:
          name: Run test project
          working_directory: /tmp/cypress-test-tiny
          command: |
            CYPRESS_PROJECT_ID=$TEST_TINY_PROJECT_ID \
            CYPRESS_RECORD_KEY=$TEST_TINY_RECORD_KEY \
            CYPRESS_INTERNAL_ENV=staging \
            $(yarn bin cypress) run --record
      - store-npm-logs

  test-binary-against-recipes-firefox:
    <<: *defaults
    steps:
      - test-binary-against-repo:
          repo: cypress-example-recipes
          command: npm run test:ci:firefox

  test-binary-against-recipes-chrome:
    <<: *defaults
    steps:
      - test-binary-against-repo:
          repo: cypress-example-recipes
          command: npm run test:ci:chrome

  test-binary-against-recipes:
    <<: *defaults
    steps:
      - test-binary-against-repo:
          repo: cypress-example-recipes
          command: npm run test:ci

  # This is a special job. It allows you to test the current
  # built test runner against a pull request in the repo
  # cypress-example-recipes.
  # Imagine you are working on a feature and want to show / test a recipe
  # You would need to run the built test runner before release
  # against a PR that cannot be merged until the new version
  # of the test runner is released.
  # Use:
  #   specify pull request number
  #   and the recipe folder

  # test-binary-against-recipe-pull-request:
  #   <<: *defaults
  #   steps:
  #     # test a specific pull request by number from cypress-example-recipes
  #     - test-binary-against-repo:
  #         repo: cypress-example-recipes
  #         command: npm run test:ci
  #         pull_request_id: 515
  #         folder: examples/fundamentals__typescript

  test-binary-against-kitchensink:
    <<: *defaults
    steps:
      - test-binary-against-repo:
          repo: cypress-example-kitchensink
          browser: "electron"

  test-binary-against-kitchensink-firefox:
    <<: *defaults
    steps:
      - test-binary-against-repo:
          repo: cypress-example-kitchensink
          browser: firefox

  test-binary-against-kitchensink-chrome:
    <<: *defaults
    steps:
      - test-binary-against-repo:
          repo: cypress-example-kitchensink
          browser: chrome

  test-binary-against-todomvc-firefox:
    <<: *defaults
    steps:
      - test-binary-against-repo:
          repo: cypress-example-todomvc
          browser: firefox

  test-binary-against-conduit-chrome:
    <<: *defaults
    steps:
      - test-binary-against-repo:
          repo: cypress-example-conduit-app
          browser: chrome
          command: "npm run cypress:run"
          wait-on: http://localhost:3000

  test-binary-against-api-testing-firefox:
    <<: *defaults
    steps:
      - test-binary-against-repo:
          repo: cypress-example-api-testing
          browser: firefox
          command: "npm run cy:run"

  test-binary-against-piechopper-firefox:
    <<: *defaults
    steps:
      - test-binary-against-repo:
          repo: cypress-example-piechopper
          browser: firefox
          command: "npm run cypress:run"

  test-binary-against-cypress-realworld-app:
    <<: *defaults
    resource_class: medium+
    steps:
      - test-binary-against-rwa:
          repo: cypress-realworld-app
          browser: chrome
          wait-on: http://localhost:3000

  test-binary-as-specific-user:
    <<: *defaults
    steps:
      - restore_workspace_binaries
      # the user should be "node"
      - run: whoami
      - run: pwd
      # prints the current user's effective user id
      # for root it is 0
      # for other users it is a positive integer
      - run: node -e 'console.log(process.geteuid())'
      # make sure the binary and NPM package files are present
      - run: ls -l
      - run: ls -l cypress.zip cypress.tgz
      - run: mkdir test-binary
      - run:
          name: Create new NPM package
          working_directory: test-binary
          command: npm init -y
      - run:
          # install NPM from built NPM package folder
          name: Install Cypress
          working_directory: test-binary
          # force installing the freshly built binary
          command: CYPRESS_INSTALL_BINARY=~/cypress/cypress.zip npm i ~/cypress/cypress.tgz
      - run:
          name: Cypress help
          working_directory: test-binary
          command: $(yarn bin cypress) help
      - run:
          name: Cypress info
          working_directory: test-binary
          command: $(yarn bin cypress) info
      - run:
          name: Add Cypress demo
          working_directory: test-binary
          command: npx @bahmutov/cly@1.9.0 init
      - run:
          name: Verify Cypress binary
          working_directory: test-binary
          command: DEBUG=cypress:cli $(yarn bin cypress) verify
      - run:
          name: Run Cypress binary
          working_directory: test-binary
          command: DEBUG=cypress:cli $(yarn bin cypress) run
      - store-npm-logs

linux-x64-workflow: &linux-x64-workflow
  jobs:
    - node_modules_install
    - build:
        context: test-runner:env-canary
        requires:
          - node_modules_install
    - check-ts:
        requires:
          - build
    - lint:
        name: linux-lint
        requires:
          - build
    - percy-finalize:
        context: [test-runner:poll-circle-workflow, test-runner:percy]
        required_env_var: PERCY_TOKEN # skips job if not defined (external PR)
        requires:
          - build
    - lint-types:
        requires:
          - build
    # unit, integration and e2e tests
    - cli-visual-tests:
        context: test-runner:percy
        requires:
          - build
    - unit-tests:
        requires:
          - build
    - verify-release-readiness:
        context: test-runner:npm-release
        requires:
          - build
    - server-unit-tests:
        requires:
          - build
    - server-integration-tests:
        requires:
          - build
    - server-performance-tests:
        requires:
          - build
    - system-tests-node-modules-install:
        context: test-runner:performance-tracking
        requires:
          - build
    - system-tests-chrome:
        context: test-runner:performance-tracking
        requires:
          - system-tests-node-modules-install
    - system-tests-electron:
        context: test-runner:performance-tracking
        requires:
          - system-tests-node-modules-install
    - system-tests-firefox:
        context: test-runner:performance-tracking
        requires:
          - system-tests-node-modules-install
    - system-tests-webkit:
        context: test-runner:performance-tracking
        requires:
          - system-tests-node-modules-install
    - system-tests-non-root:
        context: test-runner:performance-tracking
        executor: non-root-docker-user
        requires:
          - system-tests-node-modules-install
    - driver-integration-tests-chrome:
        context: test-runner:cypress-record-key
        requires:
          - build
    - driver-integration-tests-chrome-beta:
        context: test-runner:cypress-record-key
        requires:
          - build
    - driver-integration-tests-firefox:
        context: test-runner:cypress-record-key
        requires:
          - build
    - driver-integration-tests-electron:
        context: test-runner:cypress-record-key
        requires:
          - build
    - driver-integration-tests-webkit:
        context: test-runner:cypress-record-key
        requires:
          - build
    - driver-integration-memory-tests:
        requires:
          - build
    - run-frontend-shared-component-tests-chrome:
        context: [test-runner:cypress-record-key, test-runner:launchpad-tests, test-runner:percy]
        percy: true
        requires:
          - build
    - run-launchpad-integration-tests-chrome:
        context: [test-runner:cypress-record-key, test-runner:launchpad-tests, test-runner:percy]
        percy: true
        requires:
          - build
    - run-launchpad-component-tests-chrome:
        context: [test-runner:cypress-record-key, test-runner:launchpad-tests, test-runner:percy]
        percy: true
        requires:
          - build
    - run-app-integration-tests-chrome:
        context: [test-runner:cypress-record-key, test-runner:launchpad-tests, test-runner:percy]
        percy: true
        requires:
          - build
    - run-webpack-dev-server-integration-tests:
        context: [test-runner:cypress-record-key, test-runner:percy]
        requires:
          - system-tests-node-modules-install
    - run-vite-dev-server-integration-tests:
        context: [test-runner:cypress-record-key, test-runner:percy]
        requires:
          - system-tests-node-modules-install
    - run-app-component-tests-chrome:
        context: [test-runner:cypress-record-key, test-runner:launchpad-tests, test-runner:percy]
        percy: true
        requires:
          - build
    - run-reporter-component-tests-chrome:
        context: [test-runner:cypress-record-key, test-runner:percy]
        percy: true
        requires:
          - build
    - reporter-integration-tests:
        context: [test-runner:cypress-record-key, test-runner:percy]
        requires:
          - build
    - npm-webpack-dev-server:
        requires:
          - system-tests-node-modules-install
    - npm-vite-dev-server:
        requires:
          - build
    - npm-webpack-preprocessor:
        requires:
          - build
    - npm-webpack-batteries-included-preprocessor:
        requires:
          - build
    - npm-vue:
        requires:
          - build
    - npm-react:
        requires:
          - build
    - npm-angular:
        requires:
          - build
    - npm-mount-utils:
        requires:
          - build
    - npm-create-cypress-tests:
        requires:
          - build
    - npm-eslint-plugin-dev:
        requires:
          - build
    - npm-cypress-schematic:
        requires:
          - build
    - v8-integration-tests:
        requires:
          - system-tests-node-modules-install
    # This release definition must be updated with any new jobs
    # Any attempts to automate this are welcome
    # If CircleCI provided an "after all" hook, then this wouldn't be necessary
    - trigger-binary-release-workflow:
        context: test-runner:poll-circle-workflow
        requires:
          - build
          - check-ts
          - npm-angular
          - npm-eslint-plugin-dev
          - npm-create-cypress-tests
          - npm-react
          - npm-mount-utils
          - npm-vue
          - npm-webpack-batteries-included-preprocessor
          - npm-webpack-preprocessor
          - npm-vite-dev-server
          - npm-webpack-dev-server
          - npm-cypress-schematic
          - lint-types
          - linux-lint
          - percy-finalize
          - driver-integration-tests-firefox
          - driver-integration-tests-chrome
          - driver-integration-tests-chrome-beta
          - driver-integration-tests-electron
          - driver-integration-memory-tests
          - system-tests-non-root
          - system-tests-firefox
          - system-tests-electron
          - system-tests-chrome
          - server-performance-tests
          - server-integration-tests
          - server-unit-tests
          - "test binary as a non-root user"
          - "test binary as a root user"
          - test-types-cypress-and-jest
          - test-full-typescript-project
          - test-binary-against-kitchensink
          - test-npm-module-on-minimum-node-version
          - binary-system-tests
          - test-kitchensink
          - unit-tests
          - verify-release-readiness
          - cli-visual-tests
          - reporter-integration-tests
          - run-app-component-tests-chrome
          - run-app-integration-tests-chrome
          - run-frontend-shared-component-tests-chrome
          - run-launchpad-component-tests-chrome
          - run-launchpad-integration-tests-chrome
          - run-reporter-component-tests-chrome
          - run-webpack-dev-server-integration-tests
          - run-vite-dev-server-integration-tests
          - v8-integration-tests

    - npm-release:
        context: test-runner:npm-release
        requires:
          - build
          - check-ts
          - npm-angular
          - npm-eslint-plugin-dev
          - npm-create-cypress-tests
          - npm-react
          - npm-mount-utils
          - npm-vue
          - npm-webpack-batteries-included-preprocessor
          - npm-webpack-preprocessor
          - npm-vite-dev-server
          - npm-webpack-dev-server
          - npm-cypress-schematic
          - lint-types
          - linux-lint
          - percy-finalize
          - driver-integration-tests-firefox
          - driver-integration-tests-chrome
          - driver-integration-tests-chrome-beta
          - driver-integration-tests-electron
          - driver-integration-memory-tests
          - system-tests-non-root
          - system-tests-firefox
          - system-tests-electron
          - system-tests-chrome
          - server-performance-tests
          - server-integration-tests
          - server-unit-tests
          - test-kitchensink
          - unit-tests
          - verify-release-readiness
          - cli-visual-tests
          - reporter-integration-tests
          - run-app-component-tests-chrome
          - run-app-integration-tests-chrome
          - run-frontend-shared-component-tests-chrome
          - run-launchpad-component-tests-chrome
          - run-launchpad-integration-tests-chrome
          - run-reporter-component-tests-chrome
          - run-webpack-dev-server-integration-tests
          - run-vite-dev-server-integration-tests
          - v8-integration-tests

    - create-build-artifacts:
        context:
          - test-runner:upload
          - test-runner:commit-status-checks
          - test-runner:build-binary
        requires:
          - build
    # various testing scenarios, like building full binary
    # and testing it on a real project
    - test-against-staging:
        context: test-runner:record-tests
        <<: *mainBuildFilters
        requires:
          - build
    - test-kitchensink:
        requires:
          - build
    - test-kitchensink-against-staging:
        context: test-runner:record-tests
        <<: *mainBuildFilters
        requires:
          - build
    - test-npm-module-on-minimum-node-version:
        requires:
          - create-build-artifacts
    - test-types-cypress-and-jest:
        requires:
          - create-build-artifacts
    - test-full-typescript-project:
        requires:
          - create-build-artifacts
    - test-binary-against-kitchensink:
        requires:
          - create-build-artifacts
    - test-npm-module-and-verify-binary:
        <<: *mainBuildFilters
        requires:
          - create-build-artifacts
    - test-binary-against-staging:
        context: test-runner:record-tests
        <<: *mainBuildFilters
        requires:
          - create-build-artifacts
    - test-binary-against-kitchensink-chrome:
        <<: *mainBuildFilters
        requires:
          - create-build-artifacts
    - test-binary-against-recipes-firefox:
        <<: *mainBuildFilters
        requires:
          - create-build-artifacts
    - test-binary-against-recipes-chrome:
        <<: *mainBuildFilters
        requires:
          - create-build-artifacts
    - test-binary-against-recipes:
        <<: *mainBuildFilters
        requires:
          - create-build-artifacts
    - test-binary-against-kitchensink-firefox:
        <<: *mainBuildFilters
        requires:
          - create-build-artifacts
    - test-binary-against-todomvc-firefox:
        <<: *mainBuildFilters
        requires:
          - create-build-artifacts
    - test-binary-against-cypress-realworld-app:
        <<: *mainBuildFilters
        requires:
          - create-build-artifacts
    - test-binary-as-specific-user:
        name: "test binary as a non-root user"
        executor: non-root-docker-user
        requires:
          - create-build-artifacts
    - test-binary-as-specific-user:
        name: "test binary as a root user"
        requires:
          - create-build-artifacts
    - binary-system-tests:
        requires:
          - create-build-artifacts
          - system-tests-node-modules-install

linux-arm64-workflow: &linux-arm64-workflow
  jobs:
    - node_modules_install:
        name: linux-arm64-node-modules-install
        executor: linux-arm64
        resource_class: arm.medium
        only-cache-for-root-user: true

    - build:
        name: linux-arm64-build
        executor: linux-arm64
        resource_class: arm.medium
        requires:
          - linux-arm64-node-modules-install

    - create-build-artifacts:
        name: linux-arm64-create-build-artifacts
        context:
          - test-runner:upload
          - test-runner:commit-status-checks
          - test-runner:build-binary
        executor: linux-arm64
        resource_class: arm.medium
        requires:
          - linux-arm64-build

    - v8-integration-tests:
        name: linux-arm64-v8-integration-tests
        executor: linux-arm64
        resource_class: arm.medium
        requires:
          - linux-arm64-build
    - driver-integration-memory-tests:
        name: linux-arm64-driver-integration-memory-tests
        executor: linux-arm64
        resource_class: arm.medium
        requires:
          - linux-arm64-build
    - server-unit-tests-cloud-environment:
        name: linux-arm64-server-unit-tests-cloud-environment
        executor: linux-arm64
        resource_class: arm.medium
        requires:
          - linux-arm64-build

darwin-x64-workflow: &darwin-x64-workflow
  jobs:
    - node_modules_install:
        name: darwin-x64-node-modules-install
        executor: mac
        resource_class: macos.x86.medium.gen2
        only-cache-for-root-user: true

    - build:
        name: darwin-x64-build
        context: test-runner:env-canary
        executor: mac
        resource_class: macos.x86.medium.gen2
        requires:
          - darwin-x64-node-modules-install

    - create-build-artifacts:
        name: darwin-x64-create-build-artifacts
        context:
          - test-runner:sign-mac-binary
          - test-runner:upload
          - test-runner:commit-status-checks
          - test-runner:build-binary
        executor: mac
        resource_class: macos.x86.medium.gen2
        requires:
          - darwin-x64-build

    - test-kitchensink:
        name: darwin-x64-test-kitchensink
        executor: mac
        requires:
          - darwin-x64-build

    - v8-integration-tests:
        name: darwin-x64-v8-integration-tests
        executor: mac
        resource_class: macos.x86.medium.gen2
        requires:
          - darwin-x64-build
    - driver-integration-memory-tests:
        name: darwin-x64-driver-integration-memory-tests
        executor: mac
        resource_class: macos.x86.medium.gen2
        requires:
          - darwin-x64-build
    - server-unit-tests-cloud-environment:
        name: darwin-x64-driver-server-unit-tests-cloud-environment
        executor: mac
        resource_class: macos.x86.medium.gen2
        requires:
          - darwin-x64-build

darwin-arm64-workflow: &darwin-arm64-workflow
  jobs:
    - node_modules_install:
        name: darwin-arm64-node-modules-install
        executor: darwin-arm64
        resource_class: cypress-io/latest_m1
        only-cache-for-root-user: true

    - build:
        name: darwin-arm64-build
        executor: darwin-arm64
        resource_class: cypress-io/latest_m1
        requires:
          - darwin-arm64-node-modules-install

    - create-build-artifacts:
        name: darwin-arm64-create-build-artifacts
        context:
          - test-runner:sign-mac-binary
          - test-runner:upload
          - test-runner:commit-status-checks
          - test-runner:build-binary
        executor: darwin-arm64
        resource_class: cypress-io/latest_m1
        requires:
          - darwin-arm64-build

    - v8-integration-tests:
        name: darwin-arm64-v8-integration-tests
        executor: darwin-arm64
        resource_class: cypress-io/latest_m1
        requires:
          - darwin-arm64-build
    - driver-integration-memory-tests:
        name: darwin-arm64-driver-integration-memory-tests
        executor: darwin-arm64
        resource_class: cypress-io/latest_m1
        requires:
          - darwin-arm64-build
    - server-unit-tests-cloud-environment:
        name: darwin-arm64-server-unit-tests-cloud-environment
        executor: darwin-arm64
        resource_class: cypress-io/latest_m1
        requires:
          - darwin-arm64-build

windows-workflow: &windows-workflow
  jobs:
    - node_modules_install:
        name: windows-node-modules-install
        executor: windows
        resource_class: windows.large
        only-cache-for-root-user: true

    - build:
        name: windows-build
        context: test-runner:env-canary
        executor: windows
        resource_class: windows.large
        requires:
          - windows-node-modules-install

    - run-app-integration-tests-chrome:
        name: windows-run-app-integration-tests-chrome
        executor: windows
        resource_class: windows.large
        context: [test-runner:cypress-record-key, test-runner:launchpad-tests]
        requires:
          - windows-build

    - run-launchpad-integration-tests-chrome:
        name: windows-run-launchpad-integration-tests-chrome
        executor: windows
        resource_class: windows.large
        context: [test-runner:cypress-record-key, test-runner:launchpad-tests]
        requires:
          - windows-build

    - unit-tests:
        name: windows-unit-tests
        executor: windows
        resource_class: windows.large
        requires:
          - windows-build

    - server-unit-tests-cloud-environment:
        name: windows-server-unit-tests-cloud-environment
        executor: windows
        resource_class: windows.medium
        requires:
          - windows-build

    - create-build-artifacts:
        name: windows-create-build-artifacts
        executor: windows
        resource_class: windows.large
        context:
          - test-runner:sign-windows-binary
          - test-runner:upload
          - test-runner:commit-status-checks
          - test-runner:build-binary
        requires:
          - windows-build
    - test-binary-against-kitchensink-chrome:
        name: windows-test-binary-against-kitchensink-chrome
        executor: windows
        requires:
          - windows-create-build-artifacts

    - v8-integration-tests:
        name: windows-v8-integration-tests
        executor: windows
        resource_class: windows.large
        requires:
          - windows-build
    - driver-integration-memory-tests:
        name: windows-driver-integration-memory-tests
        executor: windows
        resource_class: windows.large
        requires:
          - windows-build

workflows:
  linux-x64:
    <<: *linux-x64-workflow
    <<: *linux-x64-workflow-exclude-filters
  linux-arm64:
    <<: *linux-arm64-workflow
    <<: *linux-arm64-workflow-filters
  darwin-x64:
    <<: *darwin-x64-workflow
    <<: *darwin-workflow-filters
  darwin-arm64:
    <<: *darwin-arm64-workflow
    <<: *darwin-workflow-filters
  windows:
    <<: *windows-workflow
    <<: *windows-workflow-filters<|MERGE_RESOLUTION|>--- conflicted
+++ resolved
@@ -138,11 +138,7 @@
       - run:
           name: Check current branch to persist artifacts
           command: |
-<<<<<<< HEAD
             if [[ "$CIRCLE_BRANCH" != "develop" && "$CIRCLE_BRANCH" != "release/"* && "$CIRCLE_BRANCH" != "update-v8-snapshot-cache-on-develop" && "$CIRCLE_BRANCH" != "feat/protocol" ]]; then
-=======
-            if [[ "$CIRCLE_BRANCH" != "develop" && "$CIRCLE_BRANCH" != "release/"* && "$CIRCLE_BRANCH" != "update-v8-snapshot-cache-on-develop" && "$CIRCLE_BRANCH" != "matth/chore/add-circle-ci-detector" ]]; then
->>>>>>> 2a8d0787
               echo "Not uploading artifacts or posting install comment for this branch."
               circleci-agent step halt
             fi
