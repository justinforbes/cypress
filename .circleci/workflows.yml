--- conflicted
+++ resolved
@@ -30,14 +30,9 @@
         - /^release\/\d+\.\d+\.\d+$/
         # use the following branch as well to ensure that v8 snapshot cache updates are fully tested
         - 'update-v8-snapshot-cache-on-develop'
-<<<<<<< HEAD
-        - 'publish-binary'
-        - 'ryanm/feat/grab-response-bodies-from-proxy'
-=======
         - 'chore/update_webpack_deps_to_latest_webpack4_compat'
         - 'chore/bump_loaders_and_optimize_webpack'
         - 'bump-circle-cache'
->>>>>>> fe6f72f6
 
 # usually we don't build Mac app - it takes a long time
 # but sometimes we want to really confirm we are doing the right thing
@@ -48,12 +43,8 @@
     - equal: [ develop, << pipeline.git.branch >> ]
     # use the following branch as well to ensure that v8 snapshot cache updates are fully tested
     - equal: [ 'update-v8-snapshot-cache-on-develop', << pipeline.git.branch >> ]
-<<<<<<< HEAD
-    - equal: [ 'ryanm/feat/grab-response-bodies-from-proxy', << pipeline.git.branch >> ]
-=======
     - equal: [ 'chore/update_webpack_deps_to_latest_webpack4_compat', << pipeline.git.branch >> ]
     - equal: [ 'bump-circle-cache', << pipeline.git.branch >> ]
->>>>>>> fe6f72f6
     - matches:
         pattern: /^release\/\d+\.\d+\.\d+$/
         value: << pipeline.git.branch >>
@@ -64,14 +55,9 @@
     - equal: [ develop, << pipeline.git.branch >> ]
     # use the following branch as well to ensure that v8 snapshot cache updates are fully tested
     - equal: [ 'update-v8-snapshot-cache-on-develop', << pipeline.git.branch >> ]
-<<<<<<< HEAD
-    - equal: [ 'publish-binary', << pipeline.git.branch >> ]
-    - equal: [ 'ryanm/feat/grab-response-bodies-from-proxy', << pipeline.git.branch >> ]
-=======
     - equal: [ 'chore/update_webpack_deps_to_latest_webpack4_compat', << pipeline.git.branch >> ]
     - equal: [ 'chore/bump_loaders_and_optimize_webpack', << pipeline.git.branch >> ]
     - equal: [ 'astone123/fix-get-published-artifacts', << pipeline.git.branch >> ]
->>>>>>> fe6f72f6
     - matches:
         pattern: /^release\/\d+\.\d+\.\d+$/
         value: << pipeline.git.branch >>
@@ -91,12 +77,8 @@
     - equal: [ develop, << pipeline.git.branch >> ]
     # use the following branch as well to ensure that v8 snapshot cache updates are fully tested
     - equal: [ 'update-v8-snapshot-cache-on-develop', << pipeline.git.branch >> ]
-<<<<<<< HEAD
-    - equal: [ 'ryanm/feat/grab-response-bodies-from-proxy', << pipeline.git.branch >> ]
-=======
     - equal: [ 'chore/update_webpack_deps_to_latest_webpack4_compat', << pipeline.git.branch >> ]
     - equal: [ 'bump-circle-cache', << pipeline.git.branch >> ]
->>>>>>> fe6f72f6
     - matches:
         pattern: /^release\/\d+\.\d+\.\d+$/
         value: << pipeline.git.branch >>
