--- conflicted
+++ resolved
@@ -385,38 +385,6 @@
       .catch (err) ->
         expect(err.code).to.eq("EACCES")
 
-<<<<<<< HEAD
-=======
-  context "#createProjectId", ->
-    beforeEach ->
-      @project = Project("path/to/project")
-      @sandbox.stub(@project, "getConfig").resolves(@config)
-      @sandbox.stub(@project, "writeProjectId").resolves("uuid-123")
-      @sandbox.stub(user, "ensureSession").resolves("session-123")
-      @sandbox.stub(git, "_getRemoteOrigin").resolves("remoteOrigin")
-      @sandbox.stub(api, "createProject")
-        .withArgs("project", "remoteOrigin", "session-123")
-        .resolves("uuid-123")
-
-    afterEach ->
-      delete process.env.CYPRESS_PROJECT_ID
-
-    it "calls api.createProject with user session", ->
-      @project.createProjectId().then ->
-        expect(api.createProject).to.be.calledWith("project", "remoteOrigin", "session-123")
-
-    it "calls writeProjectId with id", ->
-      @project.createProjectId().then =>
-        expect(@project.writeProjectId).to.be.calledWith("uuid-123")
-        expect(@project.writeProjectId).to.be.calledOn(@project)
-
-    it "can set the project id by CYPRESS_PROJECT_ID env", ->
-      process.env.CYPRESS_PROJECT_ID = "987-654-321-foo"
-      @project.createProjectId().then =>
-        expect(@project.writeProjectId).to.be.calledWith("987-654-321-foo")
-        expect(@project.writeProjectId).to.be.calledOn(@project)
-
->>>>>>> 66c6a9f3
   context "#writeProjectId", ->
     beforeEach ->
       @project = Project("path/to/project")
