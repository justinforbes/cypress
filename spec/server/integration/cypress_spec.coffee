require("../spec_helper")

_        = require("lodash")
os       = require("os")
cp       = require("child_process")
path     = require("path")
http     = require("http")
Promise  = require("bluebird")
electron = require("electron")
inquirer = require("inquirer")
extension = require("@cypress/core-extension")
Fixtures = require("../helpers/fixtures")
pkg      = require("#{root}package.json")
settings = require("#{root}lib/util/settings")
Events   = require("#{root}lib/electron/handlers/events")
project  = require("#{root}lib/electron/handlers/project")
Renderer = require("#{root}lib/electron/handlers/renderer")
ci       = require("#{root}lib/modes/ci")
headed   = require("#{root}lib/modes/headed")
headless = require("#{root}lib/modes/headless")
api      = require("#{root}lib/api")
user     = require("#{root}lib/user")
config   = require("#{root}lib/config")
cache    = require("#{root}lib/cache")
errors   = require("#{root}lib/errors")
cypress  = require("#{root}lib/cypress")
Project  = require("#{root}lib/project")
Server   = require("#{root}lib/server")
Reporter = require("#{root}lib/reporter")
launcher = require("#{root}lib/launcher")

describe "lib/cypress", ->
  beforeEach ->
    cache.removeSync()

    Fixtures.scaffold()
    @todosPath    = Fixtures.projectPath("todos")
    @pristinePath = Fixtures.projectPath("pristine")
    @idsPath      = Fixtures.projectPath("ids")

    ## force cypress to call directly into main without
    ## spawning a separate process
    @sandbox.stub(cypress, "isCurrentlyRunningElectron").returns(true)
    @sandbox.stub(extension, "setHostAndPath").resolves()
    @sandbox.stub(launcher, "getBrowsers").resolves([])
    @sandbox.stub(process, "exit")
    @sandbox.spy(errors, "log")

    @expectExitWith = (code) =>
      expect(process.exit).to.be.calledWith(code)

    @expectExitWithErr = (type, msg) ->
      expect(errors.log).to.be.calledWithMatch({type: type})
      expect(process.exit).to.be.calledWith(1)
      if msg
        err = errors.log.getCall(0).args[0]
        expect(err.message).to.include(msg)

  afterEach ->
    Fixtures.remove()

    ## make sure every project
    ## we spawn is closed down
    project.close()

  context "--get-key", ->
    it "writes out key and exits on success", ->
      Promise.all([
        user.set({name: "brian", sessionToken: "session-123"}),

        Project.add(@todosPath)
        .then =>
          Project.id(@todosPath)
        .then (id) =>
          @projectId = id
      ])
      .then =>
        @sandbox.spy(console, "log")
        @sandbox.stub(api, "getProjectToken")
          .withArgs(@projectId, "session-123")
          .resolves("new-key-123")

        cypress.start(["--get-key", "--project=#{@todosPath}"])
      .then =>
        expect(console.log).to.be.calledWith("new-key-123")
        @expectExitWith(0)

    it "logs error and exits when user isn't logged in", ->
      user.set({})
      .then =>
        cypress.start(["--get-key", "--project=#{@todosPath}"])
      .then =>
        @expectExitWithErr("NOT_LOGGED_IN")

    it "logs error and exits when project does not have an id", ->
      user.set({sessionToken: "session-123"})
      .then =>
        cypress.start(["--get-key", "--project=#{@pristinePath}"])
      .then =>
        @expectExitWithErr("NO_PROJECT_ID", @pristinePath)

    it "logs error and exits when project could not be found at the path", ->
      user.set({sessionToken: "session-123"})
      .then =>
        cypress.start(["--get-key", "--project=path/to/no/project"])
      .then =>
        @expectExitWithErr("NO_PROJECT_FOUND_AT_PROJECT_ROOT", "path/to/no/project")

    it "logs error and exits when project token cannot be fetched", ->
      Promise.all([
        user.set({sessionToken: "session-123"}),

        Project.add(@todosPath)
        .then =>
          Project.id(@todosPath)
        .then (id) =>
          @projectId = id
      ])
      .then =>
        @sandbox.stub(api, "getProjectToken")
          .withArgs(@projectId, "session-123")
          .rejects(new Error)

        cypress.start(["--get-key", "--project=#{@todosPath}"])
      .then =>
        @expectExitWithErr("CANNOT_FETCH_PROJECT_TOKEN")

  context "--new-key", ->
    it "writes out key and exits on success", ->
      Promise.all([
        user.set({name: "brian", sessionToken: "session-123"}),

        Project.add(@todosPath)
        .then =>
          Project.id(@todosPath)
        .then (id) =>
          @projectId = id
      ])
      .then =>
        @sandbox.spy(console, "log")
        @sandbox.stub(api, "updateProjectToken")
          .withArgs(@projectId, "session-123")
          .resolves("new-key-123")

        cypress.start(["--new-key", "--project=#{@todosPath}"])
      .then =>
        expect(console.log).to.be.calledWith("new-key-123")
        @expectExitWith(0)

    it "logs error and exits when user isn't logged in", ->
      user.set({})
      .then =>
        cypress.start(["--new-key", "--project=#{@todosPath}"])
      .then =>
        @expectExitWithErr("NOT_LOGGED_IN")

    it "logs error and exits when project does not have an id", ->
      user.set({sessionToken: "session-123"})
      .then =>
        cypress.start(["--new-key", "--project=#{@pristinePath}"])
      .then =>
        @expectExitWithErr("NO_PROJECT_ID", @pristinePath)

    it "logs error and exits when project could not be found at the path", ->
      user.set({sessionToken: "session-123"})
      .then =>
        cypress.start(["--new-key", "--project=path/to/no/project"])
      .then =>
        @expectExitWithErr("NO_PROJECT_FOUND_AT_PROJECT_ROOT", "path/to/no/project")

    it "logs error and exits when project token cannot be fetched", ->
      Promise.all([
        user.set({sessionToken: "session-123"}),

        Project.add(@todosPath)
        .then =>
          Project.id(@todosPath)
        .then (id) =>
          @projectId = id
      ])
      .then =>
        @sandbox.stub(api, "updateProjectToken")
          .withArgs(@projectId, "session-123")
          .rejects(new Error)

        cypress.start(["--new-key", "--project=#{@todosPath}"])
      .then =>
        @expectExitWithErr("CANNOT_CREATE_PROJECT_TOKEN")

  context "--run-project", ->
    beforeEach ->
      @sandbox.stub(electron.app, "on").withArgs("ready").yieldsAsync()
      @sandbox.stub(headless, "waitForRendererToConnect")
      @sandbox.stub(headless, "createRenderer")
      @sandbox.stub(headless, "waitForTestsToFinishRunning").resolves({failures: 0})
      @sandbox.spy(api, "updateProject")

    it "runs project headlessly and exits with exit code 0", ->
      Project.add(@todosPath)
      .then =>
        cypress.start(["--run-project=#{@todosPath}"])
      .delay(200)
      .then =>
        expect(api.updateProject).not.to.be.called
        expect(headless.createRenderer).to.be.calledWith("http://localhost:8888/__/#/tests/__all")
        @expectExitWith(0)

    it "runs project headlessly and exits with exit code 10", ->
      headless.waitForTestsToFinishRunning.resolves({failures: 10})

      Project.add(@todosPath)
      .then =>
        cypress.start(["--run-project=#{@todosPath}"])
      .delay(200)
      .then =>
        expect(api.updateProject).not.to.be.called
        expect(headless.createRenderer).to.be.calledWith("http://localhost:8888/__/#/tests/__all")
        @expectExitWith(10)

    it "generates a project id if missing one", ->
      @sandbox.stub(api, "createProject").withArgs("pristine", "session-123").resolves("pristine-id-123")

      Promise.all([
        user.set({sessionToken: "session-123"}),

        Project.add(@pristinePath)
      ])
      .then =>
        cypress.start(["--run-project=#{@pristinePath}"])
      .then =>
        @expectExitWith(0)

        ## give it time to request the project id
        Promise.delay(200)
      .then =>
        Project(@pristinePath).getProjectId()
      .then (id) ->
        expect(id).to.eq("pristine-id-123")

    it "does not generate project id when not logged in", ->
      @sandbox.stub(api, "createProject").withArgs("pristine", "session-123").rejects(new Error)

      Project.add(@pristinePath)
      .then =>
        cypress.start(["--run-project=#{@pristinePath}"])
      .then =>
        Promise.delay(200)
      .then =>
        Project(@pristinePath).getProjectId()
        .then ->
          throw new Error("should have caught error but didnt")
        .catch (err) ->
          expect(err.type).to.eq("NO_PROJECT_ID")
      .then =>
        @expectExitWith(0)

    it "does not error when getting a creating a project id fails", ->
      @sandbox.stub(api, "createProject").withArgs("pristine", "session-123").rejects(new Error)

      Project.add(@pristinePath)
      .then =>
        cypress.start(["--run-project=#{@pristinePath}"])
      .delay(200)
      .then =>
        @expectExitWith(0)

    it "runs project by specific spec and exits with status 0", ->
      Project.add(@todosPath)
      .then =>
        cypress.start(["--run-project=#{@todosPath}", "--spec=tests/test2.coffee"])
      .then =>
        expect(headless.createRenderer).to.be.calledWith("http://localhost:8888/__/#/tests/integration/test2.coffee")
        @expectExitWith(0)

    it "runs project by specific spec with default configuration", ->
      Project.add(@idsPath)
      .then =>
        cypress.start(["--run-project=#{@idsPath}", "--spec=cypress/integration/bar.js", "--config", "port=2020"])
      .then =>
        expect(headless.createRenderer).to.be.calledWith("http://localhost:2020/__/#/tests/integration/bar.js")
        @expectExitWith(0)

    it "runs project by specific absolute spec and exits with status 0", ->
      Project.add(@todosPath)
      .then =>
        cypress.start(["--run-project=#{@todosPath}", "--spec=#{@todosPath}/tests/test2.coffee"])
      .then =>
        expect(headless.createRenderer).to.be.calledWith("http://localhost:8888/__/#/tests/integration/test2.coffee")
        @expectExitWith(0)

    it "scaffolds out integration and example_spec if they do not exist when not headless", ->
      Promise.all([
        config.get(@pristinePath).then (@cfg) =>

        Project.add(@pristinePath)
      ])
      .then =>
        fs.statAsync(@cfg.integrationFolder)
        .then ->
          throw new Error("integrationFolder should not exist!")
        .catch =>
          cypress.start(["--run-project=#{@pristinePath}", "--no-headless"])
        .then =>
          fs.statAsync(@cfg.integrationFolder)
        .then =>
          fs.statAsync path.join(@cfg.integrationFolder, "example_spec.js")

    it "does not scaffolds out when headless", ->
      Promise.all([
        config.get(@pristinePath).then (@cfg) =>

        Project.add(@pristinePath)
      ])
      .then =>
        fs.statAsync(@cfg.integrationFolder)
        .then ->
          throw new Error("integrationFolder should not exist!")
        .catch {code: "ENOENT"}, =>
          cypress.start(["--run-project=#{@pristinePath}"])
        .then =>
          fs.statAsync(@cfg.integrationFolder)
        .then ->
          throw new Error("integrationFolder should not exist!")
        .catch {code: "ENOENT"}, =>

    it "scaffolds out fixtures + files if they do not exist", ->
      Promise.all([
        config.get(@pristinePath).then (@cfg) =>

        Project.add(@pristinePath)
      ])
      .then =>
        fs.statAsync(@cfg.fixturesFolder)
        .then ->
          throw new Error("fixturesFolder should not exist!")
        .catch =>
          cypress.start(["--run-project=#{@pristinePath}", "--no-headless"])
        .then =>
          fs.statAsync(@cfg.fixturesFolder)
        .then =>
          fs.statAsync path.join(@cfg.fixturesFolder, "example.json")

    it "scaffolds out support + files if they do not exist", ->
      supportFolder = path.join(@pristinePath, "cypress/support")

      Promise.all([
        config.get(@pristinePath).then (@cfg) =>

        Project.add(@pristinePath)
      ])
      .then =>
        fs.statAsync(supportFolder)
        .then ->
          throw new Error("supportFolder should not exist!")
        .catch {code: "ENOENT"}, =>
          cypress.start(["--run-project=#{@pristinePath}", "--no-headless"])
        .then =>
          fs.statAsync(supportFolder)
        .then =>
          fs.statAsync path.join(supportFolder, "index.js")
        .then =>
          fs.statAsync path.join(supportFolder, "commands.js")
        .then =>
          fs.statAsync path.join(supportFolder, "defaults.js")

    it "removes fixtures when they exist and fixturesFolder is false", (done) ->
      Promise.all([
        config.get(@idsPath).then (@cfg) =>

        Project.add(@idsPath)
      ])
      .then =>
        fs.statAsync(@cfg.fixturesFolder)
      .then =>
        settings.read(@idsPath)
      .then (json) =>
        json.fixturesFolder = false
        settings.write(@idsPath, json)
      .then =>
        cypress.start(["--run-project=#{@idsPath}"])
      .then =>
        fs.statAsync(@cfg.fixturesFolder)
        .then ->
          throw new Error("fixturesFolder should not exist!")
        .catch -> done()

<<<<<<< HEAD
    it "removes support when they exist and supportFolder is false", (done) ->
      Promise.all([
        config.get(@idsPath).then (@cfg) =>

        Project.add(@idsPath)
      ])
      .then =>
        fs.statAsync(@cfg.supportFolder)
      .then =>
        settings.read(@idsPath)
      .then (json) =>
        json.supportFolder = false
        settings.write(@idsPath, json)
      .then =>
        cypress.start(["--run-project=#{@idsPath}"])
      .then =>
        fs.statAsync(@cfg.supportFolder)
        .then ->
          throw new Error("fixturesFolder should not exist!")
        .catch -> done()

=======
>>>>>>> 0d853998
    it "runs project headlessly and displays gui", ->
      Project.add(@todosPath)
      .then =>
        cypress.start(["--run-project=#{@todosPath}", "--show-headless-gui"])
      .then =>
        expect(headless.createRenderer).to.be.calledWith("http://localhost:8888/__/#/tests/__all", "http://localhost:8888", true)
        @expectExitWith(0)

    it "turns on reporting", ->
      @sandbox.spy(Reporter, "create")

      Project.add(@todosPath)
      .then =>
        cypress.start(["--run-project=#{@todosPath}"])
      .then  =>
        expect(Reporter.create).to.be.calledWith("spec")
        @expectExitWith(0)

    it "can change the reporter to nyan", ->
      @sandbox.spy(Reporter, "create")

      Project.add(@todosPath)
      .then =>
        cypress.start(["--run-project=#{@todosPath}", "--reporter=nyan"])
      .then  =>
        expect(Reporter.create).to.be.calledWith("nyan")
        @expectExitWith(0)

    it "can change the reporter with cypress.json", ->
      @sandbox.spy(Reporter, "create")

      Promise.all([
        config.get(@idsPath).then (@cfg) =>

        Project.add(@idsPath)
      ])
      .then =>
        settings.read(@idsPath)
      .then (json) =>
        json.reporter = "dot"
        settings.write(@idsPath, json)
      .then =>
        cypress.start(["--run-project=#{@idsPath}"])
      .then =>
        expect(Reporter.create).to.be.calledWith("dot")
        @expectExitWith(0)

    it "runs tests even when user isn't logged in", ->
      Promise.all([
        user.set({}),

        Project.add(@todosPath)
      ])
      .then =>
<<<<<<< HEAD
        cypress.start(["--run-project=#{@todosPath}"])
=======
        cypress.start(["--run-project=#{@todosPath}"]).then =>
          @expectExitWith(0)

    it "logs error when supportFile doesn't exist", ->
      Promise.all([
        user.set({session_token: "session-123"}),

        settings.write(@idsPath, {supportFile: "/does/not/exist"})

        Project.add(@idsPath)
      ])
      .then =>
        cypress.start(["--run-project=#{@idsPath}"])
      .then =>
        @expectExitWithErr("SUPPORT_FILE_NOT_FOUND", "Your supportFile is set to '/does/not/exist',")

    it "logs error and exits when project could not be found at the path and was not chosen to be added to Cypress", ->
      @sandbox.stub(inquirer, "prompt").yieldsAsync({add: false})

      user.set({session_token: "session-123"})
>>>>>>> 0d853998
      .then =>
        @expectExitWith(0)

    it "logs error and exits when spec file was specified and does not exist", ->
      Project.add(@todosPath)
      .then =>
        cypress.start(["--run-project=#{@todosPath}", "--spec=path/to/spec"])
      .then =>
        @expectExitWithErr("SPEC_FILE_NOT_FOUND", "#{@todosPath}/path/to/spec")

    it "logs error and exits when spec absolute file was specified and does not exist", ->
      Project.add(@todosPath)
      .then =>
        cypress.start(["--run-project=#{@todosPath}", "--spec=#{@todosPath}/tests/path/to/spec"])
      .then =>
        @expectExitWithErr("SPEC_FILE_NOT_FOUND", "#{@todosPath}/tests/path/to/spec")

    it "logs error and exits when project has cypress.json syntax error", ->
      Promise.all([
        user.set({name: "brian", sessionToken: "session-123"}),

        Project.add(@todosPath)
      ])
      .then =>
        fs.writeFileAsync(@todosPath + "/cypress.json", "{'foo': 'bar}")
      .then =>
        cypress.start(["--run-project=#{@todosPath}"])
      .then =>
        @expectExitWithErr("ERROR_READING_FILE", @todosPath)

    it "logs error and exits when project has cypress.env.json syntax error", ->
      Promise.all([
        user.set({name: "brian", sessionToken: "session-123"}),

        Project.add(@todosPath)
      ])
      .then =>
        fs.writeFileAsync(@todosPath + "/cypress.env.json", "{'foo': 'bar}")
      .then =>
        cypress.start(["--run-project=#{@todosPath}"])
      .then =>
        @expectExitWithErr("ERROR_READING_FILE", @todosPath)

    ## TODO: make sure we have integration tests around this
    ## for headed projects!
    ## also make sure we test the rest of the integration functionality
    ## for headed errors! <-- not unit tests, but integration tests!
    it "logs error and exits when project folder has read permissions only and cannot write cypress.json", ->
      permissionsPath = path.resolve("./permissions")

      @sandbox.stub(inquirer, "prompt").yieldsAsync({add: true})

      user.set({sessionToken: "session-123"})
      .then =>
        fs.ensureDirAsync(permissionsPath)
      .then =>
        fs.chmodAsync(permissionsPath, "111")
      .then =>
        cypress.start(["--run-project=#{permissionsPath}"])
      .then =>
        fs.chmodAsync(permissionsPath, "644")
        .then =>
          fs.removeAsync(permissionsPath)
          .then =>
            @expectExitWithErr("ERROR_WRITING_FILE", permissionsPath)

    describe "morgan", ->
      it "sets morgan to false", ->
        Project.add(@todosPath)
        .then =>
          cypress.start(["--run-project=#{@todosPath}"])
        .then =>
          expect(project.opened().cfg.morgan).to.be.false
          @expectExitWith(0)

    describe "config overrides", ->
      it "can override default values", ->
        Project.add(@todosPath)
        .then =>
          cypress.start(["--run-project=#{@todosPath}", "--config=requestTimeout=1234,baseUrl=localhost"])
        .then =>
          cfg = project.opened().cfg

          expect(cfg.baseUrl).to.eq("localhost")
          expect(cfg.requestTimeout).to.eq(1234)

          expect(cfg.resolved.baseUrl).to.deep.eq({
            value: "localhost"
            from: "cli"
          })
          expect(cfg.resolved.requestTimeout).to.deep.eq({
            value: 1234
            from: "cli"
          })

          @expectExitWith(0)

    describe "--port", ->
      beforeEach ->
        headless.waitForTestsToFinishRunning.resolves({failures: 0})

        Project.add(@todosPath)

      it "can change the default port to 5555", ->
        listen = @sandbox.spy(http.Server.prototype, "listen")
        open   = @sandbox.spy(Server.prototype, "open")

        cypress.start(["--run-project=#{@todosPath}", "--port=5555"])
        .then =>
          expect(project.opened().cfg.port).to.eq(5555)
          expect(listen).to.be.calledWith(5555)
          expect(open).to.be.calledWithMatch({port: 5555})
          @expectExitWith(0)

      ## TODO: handle PORT_IN_USE short integration test
      it "logs error and exits when port is in use", ->
        server = http.createServer()
        server = Promise.promisifyAll(server)

        server.listenAsync(5555)
        .then =>
          cypress.start(["--run-project=#{@todosPath}", "--port=5555"])
        .then =>
          @expectExitWithErr("PORT_IN_USE_LONG", "5555")

    describe "--env", ->
      beforeEach ->
        @env = process.env

        process.env = _.omit(process.env, "CYPRESS_DEBUG")

        headless.waitForTestsToFinishRunning.resolves({failures: 0})

        Project.add(@todosPath)

      afterEach ->
        process.env = @env

      it "can set specific environment variables", ->
        cypress.start([
          "--run-project=#{@todosPath}",
          "--videoRecording=false"
          "--env",
          "version=0.12.1,foo=bar,host=http://localhost:8888"
        ])
        .then =>
          expect(project.opened().cfg.environmentVariables).to.deep.eq({
            version: "0.12.1"
            foo: "bar"
            host: "http://localhost:8888"
          })

          @expectExitWith(0)

  ## the majority of the logic in CI is covered already
  ## in --run-project specs above
  context "--ci", ->
    afterEach ->
      delete process.env.CYPRESS_PROJECT_ID

    beforeEach ->
      @setup = =>
        @createBuild = @sandbox.stub(api, "createBuild").withArgs({
          projectId:     @projectId
          projectToken: "token-123"
          commitSha:    "sha-123"
          commitBranch: "bem/ci"
          commitAuthor: "brian"
          commitMessage: "foo"
        })

      @upload = @sandbox.stub(ci, "upload").resolves()

      @sandbox.stub(os, "platform").returns("linux")
      ## TODO: might need to change this to a different return
      @sandbox.stub(electron.app, "on").withArgs("ready").yieldsAsync()
      @sandbox.stub(ci, "getSha").resolves("sha-123")
      @sandbox.stub(ci, "getBranch").resolves("bem/ci")
      @sandbox.stub(ci, "getAuthor").resolves("brian")
      @sandbox.stub(ci, "getMessage").resolves("foo")
      @sandbox.stub(headless, "createRenderer")
      @sandbox.stub(headless, "waitForRendererToConnect")
      @sandbox.stub(headless, "waitForTestsToFinishRunning").resolves({
        tests: 1
        passes: 2
        failures: 3
        pending: 4
        duration: 5
        video: true
        screenshots: []
        failingTests: []
        config: {}
      })

      Promise.all([
        ## make sure we have no user object
        user.set({})

        Project.id(@todosPath)
        .then (id) =>
          @projectId = id
      ])

    ## TODO: add tests around uploadingAssets + upload

    it "runs project in ci and exits with number of failures", ->
      @setup()

      @createBuild.resolves("build-id-123")

      @createInstance = @sandbox.stub(api, "createInstance").withArgs({
        buildId: "build-id-123"
        tests: 1
        passes: 2
        failures: 3
        pending: 4
        duration: 5
        video: true
        screenshots: []
        failingTests: []
        cypressConfig: {}
      }).resolves()

      cypress.start(["--run-project=#{@todosPath}", "--key=token-123", "--ci"])
      .then =>
        expect(@createInstance).to.be.calledOnce
        @expectExitWith(3)

    it "runs project by specific absolute spec and exits with status 3", ->
      @setup()

      @createBuild.resolves("build-id-123")

      @sandbox.stub(api, "createInstance").resolves()

      cypress.start(["--run-project=#{@todosPath}", "--key=token-123", "--ci", "--spec=#{@todosPath}/tests/test2.coffee"])
      .then =>
        expect(headless.createRenderer).to.be.calledWith("http://localhost:8888/__/#/tests/integration/test2.coffee")
        @expectExitWith(3)

    it "uses process.env.CYPRESS_PROJECT_ID", ->
      @setup()

      ## set the projectId to be todos even though
      ## we are running the prisine project
      process.env.CYPRESS_PROJECT_ID = @projectId

      @createBuild.resolves()
      @sandbox.stub(api, "createInstance").resolves()

      cypress.start(["--run-project=#{@pristinePath}", "--key=token-123", "--ci"])
      .then =>
        @expectExitWith(3)

    it "logs error when missing project id", ->
      @setup()

      cypress.start(["--run-project=#{@pristinePath}", "--key=token-123", "--ci"])
      .then =>
        @expectExitWithErr("NO_PROJECT_ID", @pristinePath)

    it "logs error and exits when ci key is not valid", ->
      @setup()

      err = new Error
      err.statusCode = 401
      @createBuild.rejects(err)

      cypress.start(["--run-project=#{@todosPath}", "--key=token-123", "--ci"])
      .then =>
        @expectExitWithErr("CI_KEY_NOT_VALID", "token...n-123")

    it "logs error and exits when project could not be found", ->
      @setup()

      err = new Error
      err.statusCode = 404
      @createBuild.rejects(err)

      cypress.start(["--run-project=#{@todosPath}", "--key=token-123", "--ci"])
      .then =>
        @expectExitWithErr("CI_PROJECT_NOT_FOUND")

    it "logs error but continues running the tests", ->
      @setup()

      err = new Error
      err.statusCode = 500
      @createBuild.rejects(err)

      cypress.start(["--run-project=#{@todosPath}", "--key=token-123", "--ci"])
      .then =>
        @expectExitWith(3)

    it "logs error and exits when ci key is missing", ->
      @setup()

      err = new Error
      err.statusCode = 401
      @createBuild.rejects(err)

      cypress.start(["--run-project=#{@todosPath}", "--ci"])
      .then =>
        @expectExitWithErr("CI_KEY_MISSING")

  context "--return-pkg", ->
    beforeEach ->
      @sandbox.stub(console, "log")

    it "logs package.json and exits", ->
      cypress.start(["--return-pkg"])
      .then =>
        expect(console.log).to.be.calledWithMatch('{"name":"cypress"')
        @expectExitWith(0)

  context "--version", ->
    beforeEach ->
      @sandbox.stub(console, "log")

    it "logs version and exits", ->
      cypress.start(["--version"])
      .then =>
        expect(console.log).to.be.calledWith(pkg.version)
        @expectExitWith(0)

  context "--smoke-test", ->
    beforeEach ->
      @sandbox.stub(console, "log")

    it "logs pong value and exits", ->
      cypress.start(["--smoke-test", "--ping=abc123"])
      .then =>
        expect(console.log).to.be.calledWith("abc123")
        @expectExitWith(0)

  context "--remove-ids", ->
    it "logs stats", ->
      idsPath = Fixtures.projectPath("ids")
      @sandbox.spy(console, "log")

      cypress.start(["--remove-ids", "--project=#{idsPath}"])
      .then =>
        expect(console.log).to.be.calledWith("Removed '5' ids from '2' files.")
        @expectExitWith(0)

    it "catches errors when project is not found", ->
      cypress.start(["--remove-ids", "--project=path/to/no/project"])
      .then =>
        @expectExitWithErr("NO_PROJECT_FOUND_AT_PROJECT_ROOT", "path/to/no/project")

  context "headed", ->
    beforeEach ->
      @win = {}
      @sandbox.stub(electron.app, "on").withArgs("ready").yieldsAsync()
      @sandbox.stub(Renderer, "create").resolves(@win)
      @sandbox.stub(Server.prototype, "startWebsockets")
      @sandbox.spy(Events, "start")
      @sandbox.stub(electron.ipcMain, "on")

    afterEach ->
      delete process.env.CYPRESS_FILE_SERVER_FOLDER
      delete process.env.CYPRESS_BASE_URL
      delete process.env.CYPRESS_port
      delete process.env.CYPRESS_responseTimeout
      delete process.env.CYPRESS_watch_for_file_changes

    it "passes options to headed.ready", ->
      @sandbox.stub(headed, "ready")

      cypress.start(["--updating", "--port=2121", "--config=pageLoadTimeout=1000"])
      .then ->
        expect(headed.ready).to.be.calledWithMatch({
          updating: true
          port: 2121
          pageLoadTimeout: 1000
        })

    it "passes options to Events.start", ->
      cypress.start(["--port=2121", "--config=pageLoadTimeout=1000"])
      .then ->
        expect(Events.start).to.be.calledWithMatch({
          port: 2121,
          pageLoadTimeout: 1000
        })

    it "calls api.updateProject with projectName and session on open", ->
      @sandbox.stub(Server.prototype, "open").resolves()
      @sandbox.stub(api, "updateProject").resolves()

      Promise.all([
        user.set({name: "brian", sessionToken: "session-123"}),

        Project.add(@todosPath)

        Project.id(@todosPath)
        .then (id) =>
          @projectId = id
      ])
      .then =>
        cypress.start([])
      .then =>
        options = Events.start.firstCall.args[0]
        Events.handleEvent(options, {}, {}, 123, "open:project", @todosPath)
      .delay(200)
      .then =>
        ## must delay here because sync isnt promise connected
        expect(api.updateProject).to.be.calledWith(@projectId, "opened", "todos", "session-123")

    it "calls api.updateProject with projectName and session on close", ->
      @sandbox.stub(Server.prototype, "open").resolves()
      @sandbox.stub(api, "updateProject").resolves()

      Promise.all([
        user.set({name: "brian", sessionToken: "session-123"}),

        Project.add(@todosPath)

        Project.id(@todosPath)
        .then (id) =>
          @projectId = id
      ])
      .then =>
        cypress.start([])
      .then =>
        options = Events.start.firstCall.args[0]
        Events.handleEvent(options, {}, {}, 123, "open:project", @todosPath)
        .delay(200)
        .then =>
          Events.handleEvent(options, {}, {}, 123, "close:project")
      .delay(200)
      .then =>
        ## must delay here because sync isnt promise connected
        expect(api.updateProject).to.be.calledWith(@projectId, "closed", "todos", "session-123")

    it "passes filtered options to Project#open and sets cli config", ->
      sync      = @sandbox.stub(Project.prototype, "sync").resolves()
      getConfig = @sandbox.spy(Project.prototype, "getConfig")
      open      = @sandbox.stub(Server.prototype, "open").resolves()

      process.env.CYPRESS_FILE_SERVER_FOLDER = "foo"
      process.env.CYPRESS_BASE_URL = "localhost"
      process.env.CYPRESS_port = "2222"
      process.env.CYPRESS_responseTimeout = "5555"
      process.env.CYPRESS_watch_for_file_changes = "false"

      Promise.all([
        user.set({name: "brian", sessionToken: "session-123"}),

        Project.add(@todosPath)
      ])
      .then =>
        settings.read(@todosPath)
      .then (json) =>
        ## this should be overriden by the env argument
        json.baseUrl = "http://localhost:8080"
        settings.write(@todosPath, json)
      .then =>
        cypress.start(["--port=2121", "--config", "pageLoadTimeout=1000", "--foo=bar", "--env=baz=baz"])
      .then =>
        options = Events.start.firstCall.args[0]
        Events.handleEvent(options, {}, {}, 123, "open:project", @todosPath)
      .then =>
        expect(getConfig).to.be.calledWithMatch({
          port: 2121
          pageLoadTimeout: 1000
          sync: true
          type: "opened"
          report: false
          environmentVariables: { baz: "baz" }
        })

        cfg = open.getCall(0).args[0]

        expect(cfg.fileServerFolder).to.eq(path.join(@todosPath, "foo"))
        expect(cfg.pageLoadTimeout).to.eq(1000)
        expect(cfg.port).to.eq(2121)
        expect(cfg.baseUrl).to.eq("localhost")
        expect(cfg.watchForFileChanges).to.be.false
        expect(cfg.responseTimeout).to.eq(5555)
        expect(cfg.environmentVariables.baz).to.eq("baz")
        expect(cfg.environmentVariables).not.to.have.property("fileServerFolder")
        expect(cfg.environmentVariables).not.to.have.property("port")
        expect(cfg.environmentVariables).not.to.have.property("BASE_URL")
        expect(cfg.environmentVariables).not.to.have.property("watchForFileChanges")
        expect(cfg.environmentVariables).not.to.have.property("responseTimeout")

        expect(cfg.resolved.fileServerFolder).to.deep.eq({
          value: "foo"
          from: "env"
        })
        expect(cfg.resolved.pageLoadTimeout).to.deep.eq({
          value: 1000
          from: "cli"
        })
        expect(cfg.resolved.port).to.deep.eq({
          value: 2121
          from: "cli"
        })
        expect(cfg.resolved.baseUrl).to.deep.eq({
          value: "localhost"
          from: "env"
        })
        expect(cfg.resolved.watchForFileChanges).to.deep.eq({
          value: false
          from: "env"
        })
        expect(cfg.resolved.responseTimeout).to.deep.eq({
          value: 5555
          from: "env"
        })
        expect(cfg.resolved.environmentVariables.baz).to.deep.eq({
          value: "baz"
          from: "cli"
        })

  context "no args", ->
    beforeEach ->
      @sandbox.stub(electron.app, "on").withArgs("ready").yieldsAsync()
      @sandbox.stub(headed, "ready").resolves()

    it "runs headed and does not exit", ->
      cypress.start().then ->
        expect(headed.ready).to.be.calledOnce<|MERGE_RESOLUTION|>--- conflicted
+++ resolved
@@ -384,30 +384,6 @@
           throw new Error("fixturesFolder should not exist!")
         .catch -> done()
 
-<<<<<<< HEAD
-    it "removes support when they exist and supportFolder is false", (done) ->
-      Promise.all([
-        config.get(@idsPath).then (@cfg) =>
-
-        Project.add(@idsPath)
-      ])
-      .then =>
-        fs.statAsync(@cfg.supportFolder)
-      .then =>
-        settings.read(@idsPath)
-      .then (json) =>
-        json.supportFolder = false
-        settings.write(@idsPath, json)
-      .then =>
-        cypress.start(["--run-project=#{@idsPath}"])
-      .then =>
-        fs.statAsync(@cfg.supportFolder)
-        .then ->
-          throw new Error("fixturesFolder should not exist!")
-        .catch -> done()
-
-=======
->>>>>>> 0d853998
     it "runs project headlessly and displays gui", ->
       Project.add(@todosPath)
       .then =>
@@ -462,16 +438,12 @@
         Project.add(@todosPath)
       ])
       .then =>
-<<<<<<< HEAD
         cypress.start(["--run-project=#{@todosPath}"])
-=======
-        cypress.start(["--run-project=#{@todosPath}"]).then =>
-          @expectExitWith(0)
+      .then =>
+        @expectExitWith(0)
 
     it "logs error when supportFile doesn't exist", ->
       Promise.all([
-        user.set({session_token: "session-123"}),
-
         settings.write(@idsPath, {supportFile: "/does/not/exist"})
 
         Project.add(@idsPath)
@@ -480,14 +452,6 @@
         cypress.start(["--run-project=#{@idsPath}"])
       .then =>
         @expectExitWithErr("SUPPORT_FILE_NOT_FOUND", "Your supportFile is set to '/does/not/exist',")
-
-    it "logs error and exits when project could not be found at the path and was not chosen to be added to Cypress", ->
-      @sandbox.stub(inquirer, "prompt").yieldsAsync({add: false})
-
-      user.set({session_token: "session-123"})
->>>>>>> 0d853998
-      .then =>
-        @expectExitWith(0)
 
     it "logs error and exits when spec file was specified and does not exist", ->
       Project.add(@todosPath)
