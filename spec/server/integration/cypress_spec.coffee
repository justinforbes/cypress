require("../spec_helper")

_        = require("lodash")
os       = require("os")
cp       = require("child_process")
path     = require("path")
http     = require("http")
Promise  = require("bluebird")
electron = require("electron")
inquirer = require("inquirer")
extension = require("@cypress/core-extension")
Fixtures = require("../helpers/fixtures")
pkg      = require("#{root}package.json")
git      = require("#{root}lib/util/git")
bundle   = require("#{root}lib/util/bundle")
connect  = require("#{root}lib/util/connect")
ciProvider = require("#{root}lib/util/ci_provider")
settings = require("#{root}lib/util/settings")
Events   = require("#{root}lib/electron/handlers/events")
project  = require("#{root}lib/electron/handlers/project")
Renderer = require("#{root}lib/electron/handlers/renderer")
ci       = require("#{root}lib/modes/ci")
headed   = require("#{root}lib/modes/headed")
headless = require("#{root}lib/modes/headless")
api      = require("#{root}lib/api")
user     = require("#{root}lib/user")
config   = require("#{root}lib/config")
cache    = require("#{root}lib/cache")
errors   = require("#{root}lib/errors")
cypress  = require("#{root}lib/cypress")
Project  = require("#{root}lib/project")
Server   = require("#{root}lib/server")
Reporter = require("#{root}lib/reporter")
launcher = require("#{root}lib/launcher")
Watchers = require("#{root}lib/watchers")

describe "lib/cypress", ->
  beforeEach ->
    @timeout(5000)

    cache.removeSync()

    Fixtures.scaffold()
    @todosPath    = Fixtures.projectPath("todos")
    @pristinePath = Fixtures.projectPath("pristine")
    @idsPath      = Fixtures.projectPath("ids")

    ## force cypress to call directly into main without
    ## spawning a separate process
    @sandbox.stub(cypress, "isCurrentlyRunningElectron").returns(true)
    @sandbox.stub(extension, "setHostAndPath").resolves()
    @sandbox.stub(launcher, "getBrowsers").resolves([])
    @sandbox.stub(process, "exit")
    @sandbox.spy(errors, "log")

    @expectExitWith = (code) =>
      expect(process.exit).to.be.calledWith(code)

    @expectExitWithErr = (type, msg) ->
      expect(errors.log).to.be.calledWithMatch({type: type})
      expect(process.exit).to.be.calledWith(1)
      if msg
        err = errors.log.getCall(0).args[0]
        expect(err.message).to.include(msg)

  afterEach ->
    Fixtures.remove()

    ## make sure every project
    ## we spawn is closed down
    project.close()

  context "--get-key", ->
    it "writes out key and exits on success", ->
      Promise.all([
        user.set({name: "brian", authToken: "auth-token-123"}),

        Project.add(@todosPath)
        .then =>
          Project.id(@todosPath)
        .then (id) =>
          @projectId = id
      ])
      .then =>
        @sandbox.spy(console, "log")
        @sandbox.stub(api, "getProjectToken")
          .withArgs(@projectId, "auth-token-123")
          .resolves("new-key-123")

        cypress.start(["--get-key", "--project=#{@todosPath}"])
      .then =>
        expect(console.log).to.be.calledWith("new-key-123")
        @expectExitWith(0)

    it "logs error and exits when user isn't logged in", ->
      user.set({})
      .then =>
        cypress.start(["--get-key", "--project=#{@todosPath}"])
      .then =>
        @expectExitWithErr("NOT_LOGGED_IN")

    it "logs error and exits when project does not have an id", ->
      user.set({authToken: "auth-token-123"})
      .then =>
        cypress.start(["--get-key", "--project=#{@pristinePath}"])
      .then =>
        @expectExitWithErr("NO_PROJECT_ID", @pristinePath)

    it "logs error and exits when project could not be found at the path", ->
      user.set({authToken: "auth-token-123"})
      .then =>
        cypress.start(["--get-key", "--project=path/to/no/project"])
      .then =>
        @expectExitWithErr("NO_PROJECT_FOUND_AT_PROJECT_ROOT", "path/to/no/project")

    it "logs error and exits when project token cannot be fetched", ->
      Promise.all([
        user.set({authToken: "auth-token-123"}),

        Project.add(@todosPath)
        .then =>
          Project.id(@todosPath)
        .then (id) =>
          @projectId = id
      ])
      .then =>
        @sandbox.stub(api, "getProjectToken")
          .withArgs(@projectId, "auth-token-123")
          .rejects(new Error)

        cypress.start(["--get-key", "--project=#{@todosPath}"])
      .then =>
        @expectExitWithErr("CANNOT_FETCH_PROJECT_TOKEN")

  context "--new-key", ->
    it "writes out key and exits on success", ->
      Promise.all([
        user.set({name: "brian", authToken: "auth-token-123"}),

        Project.add(@todosPath)
        .then =>
          Project.id(@todosPath)
        .then (id) =>
          @projectId = id
      ])
      .then =>
        @sandbox.spy(console, "log")
        @sandbox.stub(api, "updateProjectToken")
          .withArgs(@projectId, "auth-token-123")
          .resolves("new-key-123")

        cypress.start(["--new-key", "--project=#{@todosPath}"])
      .then =>
        expect(console.log).to.be.calledWith("new-key-123")
        @expectExitWith(0)

    it "logs error and exits when user isn't logged in", ->
      user.set({})
      .then =>
        cypress.start(["--new-key", "--project=#{@todosPath}"])
      .then =>
        @expectExitWithErr("NOT_LOGGED_IN")

    it "logs error and exits when project does not have an id", ->
      user.set({authToken: "auth-token-123"})
      .then =>
        cypress.start(["--new-key", "--project=#{@pristinePath}"])
      .then =>
        @expectExitWithErr("NO_PROJECT_ID", @pristinePath)

    it "logs error and exits when project could not be found at the path", ->
      user.set({authToken: "auth-token-123"})
      .then =>
        cypress.start(["--new-key", "--project=path/to/no/project"])
      .then =>
        @expectExitWithErr("NO_PROJECT_FOUND_AT_PROJECT_ROOT", "path/to/no/project")

    it "logs error and exits when project token cannot be fetched", ->
      Promise.all([
        user.set({authToken: "auth-token-123"}),

        Project.add(@todosPath)
        .then =>
          Project.id(@todosPath)
        .then (id) =>
          @projectId = id
      ])
      .then =>
        @sandbox.stub(api, "updateProjectToken")
          .withArgs(@projectId, "auth-token-123")
          .rejects(new Error)

        cypress.start(["--new-key", "--project=#{@todosPath}"])
      .then =>
        @expectExitWithErr("CANNOT_CREATE_PROJECT_TOKEN")

  context "--run-project", ->
    beforeEach ->
      @sandbox.stub(electron.app, "on").withArgs("ready").yieldsAsync()
      @sandbox.stub(headless, "waitForSocketConnection")
      @sandbox.stub(headless, "createRenderer")
      @sandbox.stub(headless, "waitForTestsToFinishRunning").resolves({failures: 0})
<<<<<<< HEAD
=======
      @sandbox.stub(git, "_getRemoteOrigin").resolves("remoteOrigin")
      @sandbox.spy(api, "updateProject")
>>>>>>> da40e08f

    it "runs project headlessly and exits with exit code 0", ->
      Project.add(@todosPath)
      .then =>
        cypress.start(["--run-project=#{@todosPath}"])
      .delay(200)
      .then =>
        expect(headless.createRenderer).to.be.calledWith("http://localhost:8888/__/#/tests/__all")
        @expectExitWith(0)

    it "runs project headlessly and exits with exit code 10", ->
      headless.waitForTestsToFinishRunning.resolves({failures: 10})

      Project.add(@todosPath)
      .then =>
        cypress.start(["--run-project=#{@todosPath}"])
      .delay(200)
      .then =>
        expect(headless.createRenderer).to.be.calledWith("http://localhost:8888/__/#/tests/__all")
        @expectExitWith(10)

<<<<<<< HEAD
    it "does not generate a project id even if missing one", ->
      @sandbox.stub(api, "createProject")
=======
    it "generates a project id if missing one", ->
      @sandbox.stub(api, "createProject").withArgs("pristine", "remoteOrigin", "auth-token-123").resolves("pristine-id-123")
>>>>>>> da40e08f

      Promise.all([
        user.set({authToken: "auth-token-123"}),

        Project.add(@pristinePath)
      ])
      .then =>
        cypress.start(["--run-project=#{@pristinePath}"])
      .then =>
        @expectExitWith(0)
      .then =>
        expect(api.createProject).not.to.be.called

<<<<<<< HEAD
=======
    it "does not generate project id when not logged in", ->
      @sandbox.stub(api, "createProject").withArgs("pristine", "remoteOrigin", "auth-token-123").rejects(new Error)

      Project.add(@pristinePath)
      .then =>
        cypress.start(["--run-project=#{@pristinePath}"])
      .then =>
        Promise.delay(200)
      .then =>
>>>>>>> da40e08f
        Project(@pristinePath).getProjectId()
        .then ->
          throw new Error("should have caught error but didnt")
        .catch (err) ->
          expect(err.type).to.eq("NO_PROJECT_ID")
<<<<<<< HEAD
=======
      .then =>
        @expectExitWith(0)

    it "does not error when getting a creating a project id fails", ->
      @sandbox.stub(api, "createProject").withArgs("pristine", "remoteOrigin", "auth-token-123").rejects(new Error)

      Project.add(@pristinePath)
      .then =>
        cypress.start(["--run-project=#{@pristinePath}"])
      .delay(200)
      .then =>
        @expectExitWith(0)
>>>>>>> da40e08f

    it "runs project by specific spec and exits with status 0", ->
      Project.add(@todosPath)
      .then =>
        cypress.start(["--run-project=#{@todosPath}", "--spec=tests/test2.coffee"])
      .then =>
        expect(headless.createRenderer).to.be.calledWith("http://localhost:8888/__/#/tests/integration/test2.coffee")
        @expectExitWith(0)

    it "runs project by specific spec with default configuration", ->
      Project.add(@idsPath)
      .then =>
        cypress.start(["--run-project=#{@idsPath}", "--spec=cypress/integration/bar.js", "--config", "port=2020"])
      .then =>
        expect(headless.createRenderer).to.be.calledWith("http://localhost:2020/__/#/tests/integration/bar.js")
        @expectExitWith(0)

    it "runs project by specific absolute spec and exits with status 0", ->
      Project.add(@todosPath)
      .then =>
        cypress.start(["--run-project=#{@todosPath}", "--spec=#{@todosPath}/tests/test2.coffee"])
      .then =>
        expect(headless.createRenderer).to.be.calledWith("http://localhost:8888/__/#/tests/integration/test2.coffee")
        @expectExitWith(0)

    it "scaffolds out integration and example_spec if they do not exist when not headless", ->
      Promise.all([
        config.get(@pristinePath).then (@cfg) =>

        Project.add(@pristinePath)
      ])
      .then =>
        fs.statAsync(@cfg.integrationFolder)
        .then ->
          throw new Error("integrationFolder should not exist!")
        .catch =>
          cypress.start(["--run-project=#{@pristinePath}", "--no-headless"])
        .then =>
          fs.statAsync(@cfg.integrationFolder)
        .then =>
          fs.statAsync path.join(@cfg.integrationFolder, "example_spec.js")

    it "does not scaffolds out when headless", ->
      Promise.all([
        config.get(@pristinePath).then (@cfg) =>

        Project.add(@pristinePath)
      ])
      .then =>
        fs.statAsync(@cfg.integrationFolder)
        .then ->
          throw new Error("integrationFolder should not exist!")
        .catch {code: "ENOENT"}, =>
          cypress.start(["--run-project=#{@pristinePath}"])
        .then =>
          fs.statAsync(@cfg.integrationFolder)
        .then ->
          throw new Error("integrationFolder should not exist!")
        .catch {code: "ENOENT"}, =>

    it "scaffolds out fixtures + files if they do not exist", ->
      Promise.all([
        config.get(@pristinePath).then (@cfg) =>

        Project.add(@pristinePath)
      ])
      .then =>
        fs.statAsync(@cfg.fixturesFolder)
        .then ->
          throw new Error("fixturesFolder should not exist!")
        .catch =>
          cypress.start(["--run-project=#{@pristinePath}", "--no-headless"])
        .then =>
          fs.statAsync(@cfg.fixturesFolder)
        .then =>
          fs.statAsync path.join(@cfg.fixturesFolder, "example.json")

    it "scaffolds out support + files if they do not exist", ->
      supportFolder = path.join(@pristinePath, "cypress/support")

      Promise.all([
        config.get(@pristinePath).then (@cfg) =>

        Project.add(@pristinePath)
      ])
      .then =>
        fs.statAsync(supportFolder)
        .then ->
          throw new Error("supportFolder should not exist!")
        .catch {code: "ENOENT"}, =>
          cypress.start(["--run-project=#{@pristinePath}", "--no-headless"])
        .then =>
          fs.statAsync(supportFolder)
        .then =>
          fs.statAsync path.join(supportFolder, "index.js")
        .then =>
          fs.statAsync path.join(supportFolder, "commands.js")
        .then =>
          fs.statAsync path.join(supportFolder, "defaults.js")

    it "removes fixtures when they exist and fixturesFolder is false", (done) ->
      Promise.all([
        config.get(@idsPath).then (@cfg) =>

        Project.add(@idsPath)
      ])
      .then =>
        fs.statAsync(@cfg.fixturesFolder)
      .then =>
        settings.read(@idsPath)
      .then (json) =>
        json.fixturesFolder = false
        settings.write(@idsPath, json)
      .then =>
        cypress.start(["--run-project=#{@idsPath}"])
      .then =>
        fs.statAsync(@cfg.fixturesFolder)
        .then ->
          throw new Error("fixturesFolder should not exist!")
        .catch -> done()

    it "does not watch supportFile when headless", ->
      shouldWatch = @sandbox.spy(bundle, "shouldWatch")

      cypress.start(["--run-project=#{@pristinePath}"])
      .then =>
        expect(shouldWatch).not.to.be.called

    it "does watch supportFile when not headless", ->
      shouldWatch = @sandbox.spy(bundle, "shouldWatch")
      watchBundle = @sandbox.spy(Watchers.prototype, "watchBundle")

      cypress.start(["--run-project=#{@pristinePath}", "--no-headless"])
      .then =>
        expect(watchBundle).to.be.calledWith("cypress/support/index.js")
        expect(shouldWatch).to.have.always.returned(true)

    it "runs project headlessly and displays gui", ->
      Project.add(@todosPath)
      .then =>
        cypress.start(["--run-project=#{@todosPath}", "--show-headless-gui"])
      .then =>
        expect(headless.createRenderer).to.be.calledWith("http://localhost:8888/__/#/tests/__all", "http://localhost:8888", true)
        @expectExitWith(0)

    it "turns on reporting", ->
      @sandbox.spy(Reporter, "create")

      Project.add(@todosPath)
      .then =>
        cypress.start(["--run-project=#{@todosPath}"])
      .then  =>
        expect(Reporter.create).to.be.calledWith("spec")
        @expectExitWith(0)

    it "can change the reporter to nyan", ->
      @sandbox.spy(Reporter, "create")

      Project.add(@todosPath)
      .then =>
        cypress.start(["--run-project=#{@todosPath}", "--reporter=nyan"])
      .then  =>
        expect(Reporter.create).to.be.calledWith("nyan")
        @expectExitWith(0)

    it "can change the reporter with cypress.json", ->
      @sandbox.spy(Reporter, "create")

      Promise.all([
        config.get(@idsPath).then (@cfg) =>

        Project.add(@idsPath)
      ])
      .then =>
        settings.read(@idsPath)
      .then (json) =>
        json.reporter = "dot"
        settings.write(@idsPath, json)
      .then =>
        cypress.start(["--run-project=#{@idsPath}"])
      .then =>
        expect(Reporter.create).to.be.calledWith("dot")
        @expectExitWith(0)

    it "runs tests even when user isn't logged in", ->
      Promise.all([
        user.set({}),

        Project.add(@todosPath)
      ])
      .then =>
        cypress.start(["--run-project=#{@todosPath}"])
      .then =>
        @expectExitWith(0)

    it "logs error when supportFile doesn't exist", ->
      Promise.all([
        settings.write(@idsPath, {supportFile: "/does/not/exist"})

        Project.add(@idsPath)
      ])
      .then =>
        cypress.start(["--run-project=#{@idsPath}"])
      .then =>
        @expectExitWithErr("SUPPORT_FILE_NOT_FOUND", "Your supportFile is set to '/does/not/exist',")

    it "logs error and exits when spec file was specified and does not exist", ->
      Project.add(@todosPath)
      .then =>
        cypress.start(["--run-project=#{@todosPath}", "--spec=path/to/spec"])
      .then =>
        @expectExitWithErr("SPEC_FILE_NOT_FOUND", "#{@todosPath}/path/to/spec")

    it "logs error and exits when spec absolute file was specified and does not exist", ->
      Project.add(@todosPath)
      .then =>
        cypress.start(["--run-project=#{@todosPath}", "--spec=#{@todosPath}/tests/path/to/spec"])
      .then =>
        @expectExitWithErr("SPEC_FILE_NOT_FOUND", "#{@todosPath}/tests/path/to/spec")

    it "logs error and exits when project has cypress.json syntax error", ->
      Project.add(@todosPath)
      .then =>
        fs.writeFileAsync(@todosPath + "/cypress.json", "{'foo': 'bar}")
      .then =>
        cypress.start(["--run-project=#{@todosPath}"])
      .then =>
        @expectExitWithErr("ERROR_READING_FILE", @todosPath)

    it "logs error and exits when project has cypress.env.json syntax error", ->
      Project.add(@todosPath)
      .then =>
        fs.writeFileAsync(@todosPath + "/cypress.env.json", "{'foo': 'bar}")
      .then =>
        cypress.start(["--run-project=#{@todosPath}"])
      .then =>
        @expectExitWithErr("ERROR_READING_FILE", @todosPath)

    it "logs error and exits when project has invalid cypress.json values", ->
      Promise.all([
        Project.add(@todosPath)

        settings.write(@todosPath, {baseUrl: "localhost:9999"})
      ])
      .then =>
        cypress.start(["--run-project=#{@todosPath}"])
      .then =>
        @expectExitWithErr("CONFIG_VALIDATION_ERROR", "cypress.json")

    it "logs error and exits when baseUrl cannot be verified", ->
      Promise.all([
        Project.add(@todosPath)

        settings.write(@todosPath, {baseUrl: "http://localhost:90874"})
      ])
      .then =>
        cypress.start(["--run-project=#{@todosPath}"])
      .then =>
        @expectExitWithErr("CANNOT_CONNECT_BASE_URL", "http://localhost:90874")

    ## TODO: make sure we have integration tests around this
    ## for headed projects!
    ## also make sure we test the rest of the integration functionality
    ## for headed errors! <-- not unit tests, but integration tests!
    it "logs error and exits when project folder has read permissions only and cannot write cypress.json", ->
      permissionsPath = path.resolve("./permissions")

      @sandbox.stub(inquirer, "prompt").yieldsAsync({add: true})

      user.set({authToken: "auth-token-123"})
      .then =>
        fs.ensureDirAsync(permissionsPath)
      .then =>
        fs.chmodAsync(permissionsPath, "111")
      .then =>
        cypress.start(["--run-project=#{permissionsPath}"])
      .then =>
        fs.chmodAsync(permissionsPath, "644")
        .then =>
          fs.removeAsync(permissionsPath)
          .then =>
            @expectExitWithErr("ERROR_WRITING_FILE", permissionsPath)

    describe "morgan", ->
      it "sets morgan to false", ->
        Project.add(@todosPath)
        .then =>
          cypress.start(["--run-project=#{@todosPath}"])
        .then =>
          expect(project.opened().cfg.morgan).to.be.false
          @expectExitWith(0)

    describe "config overrides", ->
      it "can override default values", ->
        Project.add(@todosPath)
        .then =>
          cypress.start(["--run-project=#{@todosPath}", "--config=requestTimeout=1234,videoCompression=false"])
        .then =>
          cfg = project.opened().cfg

          expect(cfg.videoCompression).to.be.false
          expect(cfg.requestTimeout).to.eq(1234)

          expect(cfg.resolved.videoCompression).to.deep.eq({
            value: false
            from: "cli"
          })
          expect(cfg.resolved.requestTimeout).to.deep.eq({
            value: 1234
            from: "cli"
          })

          @expectExitWith(0)

    describe "--port", ->
      beforeEach ->
        headless.waitForTestsToFinishRunning.resolves({failures: 0})

        Project.add(@todosPath)

      it "can change the default port to 5555", ->
        listen = @sandbox.spy(http.Server.prototype, "listen")
        open   = @sandbox.spy(Server.prototype, "open")

        cypress.start(["--run-project=#{@todosPath}", "--port=5555"])
        .then =>
          expect(project.opened().cfg.port).to.eq(5555)
          expect(listen).to.be.calledWith(5555)
          expect(open).to.be.calledWithMatch({port: 5555})
          @expectExitWith(0)

      ## TODO: handle PORT_IN_USE short integration test
      it "logs error and exits when port is in use", ->
        server = http.createServer()
        server = Promise.promisifyAll(server)

        server.listenAsync(5555)
        .then =>
          cypress.start(["--run-project=#{@todosPath}", "--port=5555"])
        .then =>
          @expectExitWithErr("PORT_IN_USE_LONG", "5555")

    describe "--env", ->
      beforeEach ->
        @env = process.env

        process.env = _.omit(process.env, "CYPRESS_DEBUG")

        headless.waitForTestsToFinishRunning.resolves({failures: 0})

        Project.add(@todosPath)

      afterEach ->
        process.env = @env

      it "can set specific environment variables", ->
        cypress.start([
          "--run-project=#{@todosPath}",
          "--videoRecording=false"
          "--env",
          "version=0.12.1,foo=bar,host=http://localhost:8888"
        ])
        .then =>
          expect(project.opened().cfg.environmentVariables).to.deep.eq({
            version: "0.12.1"
            foo: "bar"
            host: "http://localhost:8888"
          })

          @expectExitWith(0)

  ## the majority of the logic in CI is covered already
  ## in --run-project specs above
  context "--ci", ->
    afterEach ->
      delete process.env.CYPRESS_PROJECT_ID

    beforeEach ->
      @setup = =>
        @createBuild = @sandbox.stub(api, "createBuild").withArgs({
          projectId:     @projectId
          projectToken: "token-123"
          commitSha:    "sha-123"
          commitBranch: "bem/ci"
          commitAuthorName: "brian"
          commitAuthorEmail:  "brian@cypress.io"
          commitMessage: "foo"
          remoteOrigin: "https://github.com/foo/bar.git"
          ciProvider: "travis"
          ciBuildNum: "987"
          ciParams: null
        })

      @upload = @sandbox.stub(ci, "upload").resolves()

      @sandbox.stub(ciProvider, "name").returns("travis")
      @sandbox.stub(ciProvider, "buildNum").returns("987")
      @sandbox.stub(ciProvider, "params").returns(null)
      @sandbox.stub(os, "platform").returns("linux")
      ## TODO: might need to change this to a different return
      @sandbox.stub(electron.app, "on").withArgs("ready").yieldsAsync()
      @sandbox.stub(git, "_getSha").resolves("sha-123")
      @sandbox.stub(git, "_getBranch").resolves("bem/ci")
      @sandbox.stub(git, "_getAuthor").resolves("brian")
      @sandbox.stub(git, "_getEmail").resolves("brian@cypress.io")
      @sandbox.stub(git, "_getMessage").resolves("foo")
      @sandbox.stub(git, "_getRemoteOrigin").resolves("https://github.com/foo/bar.git")
      @sandbox.stub(headless, "createRenderer")
      @sandbox.stub(headless, "waitForSocketConnection")
      @sandbox.stub(headless, "waitForTestsToFinishRunning").resolves({
        tests: 1
        passes: 2
        failures: 3
        pending: 4
        duration: 5
        video: true
        screenshots: []
        failingTests: []
        config: {}
      })

      Promise.all([
        ## make sure we have no user object
        user.set({})

        Project.id(@todosPath)
        .then (id) =>
          @projectId = id
      ])

    ## TODO: add tests around uploadingAssets + upload

    it "runs project in ci and exits with number of failures", ->
      @setup()

      @createBuild.resolves("build-id-123")

      @createInstance = @sandbox.stub(api, "createInstance").withArgs({
        buildId: "build-id-123"
        spec: undefined
      }).resolves("instance-id-123")

      @updateInstance = @sandbox.stub(api, "updateInstance").withArgs({
        instanceId: "instance-id-123"
        tests: 1
        passes: 2
        failures: 3
        pending: 4
        duration: 5
        video: true
        error: undefined
        screenshots: []
        failingTests: []
        cypressConfig: {}
        ciProvider: "travis"
      }).resolves()

      cypress.start(["--run-project=#{@todosPath}",  "--key=token-123", "--ci"])
      .then =>
        expect(@createInstance).to.be.calledOnce
        expect(@updateInstance).to.be.calledOnce
        @expectExitWith(3)

    it "runs project by specific absolute spec and exits with status 3", ->
      @setup()

      @createBuild.resolves("build-id-123")

      @sandbox.stub(api, "createInstance").withArgs({
        buildId: "build-id-123"
        spec: "#{@todosPath}/tests/test2.coffee"
      }).resolves("instance-id-123")

      @updateInstance = @sandbox.stub(api, "updateInstance").resolves()

      cypress.start(["--run-project=#{@todosPath}", "--key=token-123", "--ci", "--spec=#{@todosPath}/tests/test2.coffee"])
      .then =>
        expect(headless.createRenderer).to.be.calledWith("http://localhost:8888/__/#/tests/integration/test2.coffee")
        @expectExitWith(3)

    it "uses process.env.CYPRESS_PROJECT_ID", ->
      @setup()

      ## set the projectId to be todos even though
      ## we are running the prisine project
      process.env.CYPRESS_PROJECT_ID = @projectId

      @createBuild.resolves()
      @sandbox.stub(api, "createInstance").resolves()

      cypress.start(["--run-project=#{@pristinePath}", "--key=token-123", "--ci"])
      .then =>
        @expectExitWith(3)

    it "logs error when missing project id", ->
      @setup()

      cypress.start(["--run-project=#{@pristinePath}", "--key=token-123", "--ci"])
      .then =>
        @expectExitWithErr("NO_PROJECT_ID", @pristinePath)

    it "logs error and exits when ci key is not valid", ->
      @setup()

      err = new Error
      err.statusCode = 401
      @createBuild.rejects(err)

      cypress.start(["--run-project=#{@todosPath}", "--key=token-123", "--ci"])
      .then =>
        @expectExitWithErr("CI_KEY_NOT_VALID", "token...n-123")

    it "logs error and exits when project could not be found", ->
      @setup()

      err = new Error
      err.statusCode = 404
      @createBuild.rejects(err)

      cypress.start(["--run-project=#{@todosPath}", "--key=token-123", "--ci"])
      .then =>
        @expectExitWithErr("CI_PROJECT_NOT_FOUND")

    it "logs error but continues running the tests", ->
      @setup()

      err = new Error
      err.statusCode = 500
      @createBuild.rejects(err)

      cypress.start(["--run-project=#{@todosPath}", "--key=token-123", "--ci"])
      .then =>
        @expectExitWith(3)

    it "logs error and exits when ci key is missing", ->
      @setup()

      err = new Error
      err.statusCode = 401
      @createBuild.rejects(err)

      cypress.start(["--run-project=#{@todosPath}", "--ci"])
      .then =>
        @expectExitWithErr("CI_KEY_MISSING")

  context "--return-pkg", ->
    beforeEach ->
      @sandbox.stub(console, "log")

    it "logs package.json and exits", ->
      cypress.start(["--return-pkg"])
      .then =>
        expect(console.log).to.be.calledWithMatch('{"name":"cypress"')
        @expectExitWith(0)

  context "--version", ->
    beforeEach ->
      @sandbox.stub(console, "log")

    it "logs version and exits", ->
      cypress.start(["--version"])
      .then =>
        expect(console.log).to.be.calledWith(pkg.version)
        @expectExitWith(0)

  context "--smoke-test", ->
    beforeEach ->
      @sandbox.stub(console, "log")

    it "logs pong value and exits", ->
      cypress.start(["--smoke-test", "--ping=abc123"])
      .then =>
        expect(console.log).to.be.calledWith("abc123")
        @expectExitWith(0)

  context "--remove-ids", ->
    it "logs stats", ->
      idsPath = Fixtures.projectPath("ids")
      @sandbox.spy(console, "log")

      cypress.start(["--remove-ids", "--project=#{idsPath}"])
      .then =>
        expect(console.log).to.be.calledWith("Removed '5' ids from '2' files.")
        @expectExitWith(0)

    it "catches errors when project is not found", ->
      cypress.start(["--remove-ids", "--project=path/to/no/project"])
      .then =>
        @expectExitWithErr("NO_PROJECT_FOUND_AT_PROJECT_ROOT", "path/to/no/project")

  context "headed", ->
    beforeEach ->
      @win = {}
      @sandbox.stub(electron.app, "on").withArgs("ready").yieldsAsync()
      @sandbox.stub(Renderer, "create").resolves(@win)
      @sandbox.stub(Server.prototype, "startWebsockets")
      @sandbox.spy(Events, "start")
      @sandbox.stub(electron.ipcMain, "on")

    afterEach ->
      delete process.env.CYPRESS_FILE_SERVER_FOLDER
      delete process.env.CYPRESS_BASE_URL
      delete process.env.CYPRESS_port
      delete process.env.CYPRESS_responseTimeout
      delete process.env.CYPRESS_watch_for_file_changes

    it "passes options to headed.ready", ->
      @sandbox.stub(headed, "ready")

      cypress.start(["--updating", "--port=2121", "--config=pageLoadTimeout=1000"])
      .then ->
        expect(headed.ready).to.be.calledWithMatch({
          updating: true
          port: 2121
          pageLoadTimeout: 1000
        })

    it "passes options to Events.start", ->
      cypress.start(["--port=2121", "--config=pageLoadTimeout=1000"])
      .then ->
        expect(Events.start).to.be.calledWithMatch({
          port: 2121,
          pageLoadTimeout: 1000
        })

<<<<<<< HEAD
=======
    it "calls api.updateProject with projectName and session on open", ->
      @sandbox.stub(Server.prototype, "open").resolves()
      @sandbox.stub(api, "updateProject").resolves()

      Promise.all([
        user.set({name: "brian", authToken: "auth-token-123"}),

        Project.add(@todosPath)

        Project.id(@todosPath)
        .then (id) =>
          @projectId = id
      ])
      .then =>
        cypress.start([])
      .then =>
        options = Events.start.firstCall.args[0]
        Events.handleEvent(options, {}, {}, 123, "open:project", @todosPath)
      .delay(200)
      .then =>
        ## must delay here because sync isnt promise connected
        expect(api.updateProject).to.be.calledWith(@projectId, "opened", "todos", "auth-token-123")

    it "calls api.updateProject with projectName and session on close", ->
      @sandbox.stub(Server.prototype, "open").resolves()
      @sandbox.stub(api, "updateProject").resolves()

      Promise.all([
        user.set({name: "brian", authToken: "auth-token-123"}),

        Project.add(@todosPath)

        Project.id(@todosPath)
        .then (id) =>
          @projectId = id
      ])
      .then =>
        cypress.start([])
      .then =>
        options = Events.start.firstCall.args[0]
        Events.handleEvent(options, {}, {}, 123, "open:project", @todosPath)
        .delay(200)
        .then =>
          Events.handleEvent(options, {}, {}, 123, "close:project")
      .delay(200)
      .then =>
        ## must delay here because sync isnt promise connected
        expect(api.updateProject).to.be.calledWith(@projectId, "closed", "todos", "auth-token-123")

>>>>>>> da40e08f
    it "passes filtered options to Project#open and sets cli config", ->
      getConfig = @sandbox.spy(Project.prototype, "getConfig")
      open      = @sandbox.stub(Server.prototype, "open").resolves()

      process.env.CYPRESS_FILE_SERVER_FOLDER = "foo"
      process.env.CYPRESS_BASE_URL = "localhost"
      process.env.CYPRESS_port = "2222"
      process.env.CYPRESS_responseTimeout = "5555"
      process.env.CYPRESS_watch_for_file_changes = "false"

      Promise.all([
        user.set({name: "brian", authToken: "auth-token-123"}),

        Project.add(@todosPath)
      ])
      .then =>
        settings.read(@todosPath)
      .then (json) =>
        ## this should be overriden by the env argument
        json.baseUrl = "http://localhost:8080"
        settings.write(@todosPath, json)
      .then =>
        cypress.start(["--port=2121", "--config", "pageLoadTimeout=1000", "--foo=bar", "--env=baz=baz"])
      .then =>
        options = Events.start.firstCall.args[0]
        Events.handleEvent(options, {}, {}, 123, "open:project", @todosPath)
      .then =>
        expect(getConfig).to.be.calledWithMatch({
          port: 2121
          pageLoadTimeout: 1000
          report: false
          environmentVariables: { baz: "baz" }
        })

        cfg = open.getCall(0).args[0]

        expect(cfg.fileServerFolder).to.eq(path.join(@todosPath, "foo"))
        expect(cfg.pageLoadTimeout).to.eq(1000)
        expect(cfg.port).to.eq(2121)
        expect(cfg.baseUrl).to.eq("localhost")
        expect(cfg.watchForFileChanges).to.be.false
        expect(cfg.responseTimeout).to.eq(5555)
        expect(cfg.environmentVariables.baz).to.eq("baz")
        expect(cfg.environmentVariables).not.to.have.property("fileServerFolder")
        expect(cfg.environmentVariables).not.to.have.property("port")
        expect(cfg.environmentVariables).not.to.have.property("BASE_URL")
        expect(cfg.environmentVariables).not.to.have.property("watchForFileChanges")
        expect(cfg.environmentVariables).not.to.have.property("responseTimeout")

        expect(cfg.resolved.fileServerFolder).to.deep.eq({
          value: "foo"
          from: "env"
        })
        expect(cfg.resolved.pageLoadTimeout).to.deep.eq({
          value: 1000
          from: "cli"
        })
        expect(cfg.resolved.port).to.deep.eq({
          value: 2121
          from: "cli"
        })
        expect(cfg.resolved.baseUrl).to.deep.eq({
          value: "localhost"
          from: "env"
        })
        expect(cfg.resolved.watchForFileChanges).to.deep.eq({
          value: false
          from: "env"
        })
        expect(cfg.resolved.responseTimeout).to.deep.eq({
          value: 5555
          from: "env"
        })
        expect(cfg.resolved.environmentVariables.baz).to.deep.eq({
          value: "baz"
          from: "cli"
        })

  context "no args", ->
    beforeEach ->
      @sandbox.stub(electron.app, "on").withArgs("ready").yieldsAsync()
      @sandbox.stub(headed, "ready").resolves()

    it "runs headed and does not exit", ->
      cypress.start().then ->
        expect(headed.ready).to.be.calledOnce<|MERGE_RESOLUTION|>--- conflicted
+++ resolved
@@ -200,11 +200,7 @@
       @sandbox.stub(headless, "waitForSocketConnection")
       @sandbox.stub(headless, "createRenderer")
       @sandbox.stub(headless, "waitForTestsToFinishRunning").resolves({failures: 0})
-<<<<<<< HEAD
-=======
       @sandbox.stub(git, "_getRemoteOrigin").resolves("remoteOrigin")
-      @sandbox.spy(api, "updateProject")
->>>>>>> da40e08f
 
     it "runs project headlessly and exits with exit code 0", ->
       Project.add(@todosPath)
@@ -226,13 +222,8 @@
         expect(headless.createRenderer).to.be.calledWith("http://localhost:8888/__/#/tests/__all")
         @expectExitWith(10)
 
-<<<<<<< HEAD
     it "does not generate a project id even if missing one", ->
       @sandbox.stub(api, "createProject")
-=======
-    it "generates a project id if missing one", ->
-      @sandbox.stub(api, "createProject").withArgs("pristine", "remoteOrigin", "auth-token-123").resolves("pristine-id-123")
->>>>>>> da40e08f
 
       Promise.all([
         user.set({authToken: "auth-token-123"}),
@@ -245,39 +236,6 @@
         @expectExitWith(0)
       .then =>
         expect(api.createProject).not.to.be.called
-
-<<<<<<< HEAD
-=======
-    it "does not generate project id when not logged in", ->
-      @sandbox.stub(api, "createProject").withArgs("pristine", "remoteOrigin", "auth-token-123").rejects(new Error)
-
-      Project.add(@pristinePath)
-      .then =>
-        cypress.start(["--run-project=#{@pristinePath}"])
-      .then =>
-        Promise.delay(200)
-      .then =>
->>>>>>> da40e08f
-        Project(@pristinePath).getProjectId()
-        .then ->
-          throw new Error("should have caught error but didnt")
-        .catch (err) ->
-          expect(err.type).to.eq("NO_PROJECT_ID")
-<<<<<<< HEAD
-=======
-      .then =>
-        @expectExitWith(0)
-
-    it "does not error when getting a creating a project id fails", ->
-      @sandbox.stub(api, "createProject").withArgs("pristine", "remoteOrigin", "auth-token-123").rejects(new Error)
-
-      Project.add(@pristinePath)
-      .then =>
-        cypress.start(["--run-project=#{@pristinePath}"])
-      .delay(200)
-      .then =>
-        @expectExitWith(0)
->>>>>>> da40e08f
 
     it "runs project by specific spec and exits with status 0", ->
       Project.add(@todosPath)
@@ -903,58 +861,6 @@
           pageLoadTimeout: 1000
         })
 
-<<<<<<< HEAD
-=======
-    it "calls api.updateProject with projectName and session on open", ->
-      @sandbox.stub(Server.prototype, "open").resolves()
-      @sandbox.stub(api, "updateProject").resolves()
-
-      Promise.all([
-        user.set({name: "brian", authToken: "auth-token-123"}),
-
-        Project.add(@todosPath)
-
-        Project.id(@todosPath)
-        .then (id) =>
-          @projectId = id
-      ])
-      .then =>
-        cypress.start([])
-      .then =>
-        options = Events.start.firstCall.args[0]
-        Events.handleEvent(options, {}, {}, 123, "open:project", @todosPath)
-      .delay(200)
-      .then =>
-        ## must delay here because sync isnt promise connected
-        expect(api.updateProject).to.be.calledWith(@projectId, "opened", "todos", "auth-token-123")
-
-    it "calls api.updateProject with projectName and session on close", ->
-      @sandbox.stub(Server.prototype, "open").resolves()
-      @sandbox.stub(api, "updateProject").resolves()
-
-      Promise.all([
-        user.set({name: "brian", authToken: "auth-token-123"}),
-
-        Project.add(@todosPath)
-
-        Project.id(@todosPath)
-        .then (id) =>
-          @projectId = id
-      ])
-      .then =>
-        cypress.start([])
-      .then =>
-        options = Events.start.firstCall.args[0]
-        Events.handleEvent(options, {}, {}, 123, "open:project", @todosPath)
-        .delay(200)
-        .then =>
-          Events.handleEvent(options, {}, {}, 123, "close:project")
-      .delay(200)
-      .then =>
-        ## must delay here because sync isnt promise connected
-        expect(api.updateProject).to.be.calledWith(@projectId, "closed", "todos", "auth-token-123")
-
->>>>>>> da40e08f
     it "passes filtered options to Project#open and sets cli config", ->
       getConfig = @sandbox.spy(Project.prototype, "getConfig")
       open      = @sandbox.stub(Server.prototype, "open").resolves()
