import { defineConfig } from 'cypress'

export default defineConfig({
  'experimentalFetchPolyfill': true,
  'fixturesFolder': false,
  'includeShadowDom': true,
  'fileServerFolder': 'src',
  'projectId': 'nf7zag',
  'component': {
<<<<<<< HEAD
    'specPattern': 'src/app/**/*cy-spec.ts',
    'setupNodeEvents': require('./cypress/plugins'),
=======
    'componentFolder': 'src/app',
    'testFiles': '**/*cy-spec.ts',
    setupNodeEvents (on, config) {
      return require('./cypress/plugins')(on, config)
    },
>>>>>>> 6d10a7fa
    devServer (cypressConfig) {
      const { startDevServer } = require('@cypress/webpack-dev-server')
      const webpackConfig = require('./cypress/plugins/webpack.config')

      return startDevServer({
        options: cypressConfig,
        webpackConfig,
      })
    },
  },
})<|MERGE_RESOLUTION|>--- conflicted
+++ resolved
@@ -7,16 +7,10 @@
   'fileServerFolder': 'src',
   'projectId': 'nf7zag',
   'component': {
-<<<<<<< HEAD
     'specPattern': 'src/app/**/*cy-spec.ts',
-    'setupNodeEvents': require('./cypress/plugins'),
-=======
-    'componentFolder': 'src/app',
-    'testFiles': '**/*cy-spec.ts',
     setupNodeEvents (on, config) {
       return require('./cypress/plugins')(on, config)
     },
->>>>>>> 6d10a7fa
     devServer (cypressConfig) {
       const { startDevServer } = require('@cypress/webpack-dev-server')
       const webpackConfig = require('./cypress/plugins/webpack.config')
