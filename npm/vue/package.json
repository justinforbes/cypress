--- conflicted
+++ resolved
@@ -30,11 +30,7 @@
     "@rollup/plugin-node-resolve": "^11.1.1",
     "@vue/cli-plugin-babel": "~4.4.0",
     "@vue/cli-service": "~4.4.0",
-<<<<<<< HEAD
-    "@vue/compiler-sfc": "3.1.5",
-=======
     "@vue/compiler-sfc": "3.2.0-beta.7",
->>>>>>> dcfcb2e4
     "axios": "0.19.2",
     "babel-loader": "8.1.0",
     "babel-plugin-istanbul": "^6.0.0",
