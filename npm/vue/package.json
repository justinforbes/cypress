--- conflicted
+++ resolved
@@ -44,11 +44,7 @@
     "rollup-plugin-typescript2": "^0.29.0",
     "tailwindcss": "1.1.4",
     "typescript": "3.9.6",
-<<<<<<< HEAD
-    "vue": "3.1.0",
-=======
     "vue": "3.1.1",
->>>>>>> c001161c
     "vue-i18n": "9.0.0-rc.6",
     "vue-loader": "16.1.2",
     "vue-router": "^4.0.0",
