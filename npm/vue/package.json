{
  "name": "@cypress/vue",
  "version": "0.0.0-development",
  "description": "Browser-based Component Testing for Vue.js with Cypress.io ✌️🌲",
  "main": "dist/cypress-vue.cjs.js",
  "scripts": {
    "build": "rimraf dist && yarn rollup -c rollup.config.js",
    "build-prod": "yarn build",
    "cy:open": "node ../../scripts/cypress.js open-ct --project ${PWD}",
    "cy:run": "node ../../scripts/cypress.js run-ct --project ${PWD}",
    "test": "yarn cy:run",
    "watch": "yarn build --watch --watch.exclude ./dist/**/*"
  },
  "dependencies": {
<<<<<<< HEAD
    "@cypress/webpack-dev-server": "0.0.0-development",
    "@vue/test-utils": "^2.0.0-rc.1"
=======
    "@vue/test-utils": "^1.1.3"
>>>>>>> c0cd9f78
  },
  "devDependencies": {
    "@babel/core": "7.9.0",
    "@babel/plugin-transform-modules-commonjs": "7.10.4",
    "@babel/preset-env": "7.9.5",
    "@cypress/code-coverage": "3.8.1",
    "@cypress/webpack-dev-server": "0.0.0-development",
    "@intlify/vue-i18n-loader": "2.0.0-rc.1",
    "@rollup/plugin-commonjs": "^17.1.0",
    "@rollup/plugin-node-resolve": "^11.1.1",
    "@vue/cli-plugin-babel": "~4.4.0",
    "@vue/cli-service": "~4.4.0",
    "@vue/compiler-sfc": "^3.0.5",
    "axios": "0.19.2",
    "babel-loader": "8.1.0",
    "babel-plugin-istanbul": "6.0.0",
    "css-loader": "3.4.2",
    "cypress": "0.0.0-development",
    "cypress-circleci-reporter": "0.2.0",
    "debug": "4.3.2",
    "eslint-plugin-vue": "^6.2.2",
    "find-webpack": "2.1.0",
    "mocha": "7.1.1",
    "rollup": "^2.38.5",
    "rollup-plugin-istanbul": "2.0.1",
    "rollup-plugin-typescript2": "^0.29.0",
    "tailwindcss": "1.1.4",
<<<<<<< HEAD
    "typescript": "3.9.6",
    "vue": "3.0.5",
    "vue-i18n": "9.0.0-rc.6",
    "vue-loader": "16.1.2",
    "vue-router": "^4.0.0",
    "vue-style-loader": "4.1.2",
    "vuex": "^4.0.0",
=======
    "tslib": "^2.1.0",
    "typescript": "^4.2.3",
    "unfetch": "4.1.0",
    "vue": "2.6.12",
    "vue-i18n": "8.9.0",
    "vue-loader": "15.9.3",
    "vue-router": "3.0.5",
    "vue-style-loader": "4.1.2",
    "vue-template-compiler": "2.6.12",
    "vuex": "3.1.1",
>>>>>>> c0cd9f78
    "webpack": "4.42.0"
  },
  "peerDependencies": {
    "@cypress/webpack-dev-server": "*",
    "babel-loader": "8",
    "cypress": ">=6.4.0",
    "vue": "3.x"
  },
  "files": [
    "dist/**/*",
    "src/**/*.js"
  ],
  "engines": {
    "node": ">=8"
  },
  "types": "dist",
  "license": "MIT",
  "repository": {
    "type": "git",
    "url": "https://github.com/cypress-io/cypress.git"
  },
  "homepage": "https://on.cypress.io/component-testing",
  "author": "Gleb Bahmutov <gleb.bahmutov@gmail.com>",
  "bugs": "https://github.com/cypress-io/cypress/issues/new?assignees=&labels=npm%3A%20%40cypress%2Fvue&template=1-bug-report.md&title=",
  "keywords": [
    "cypress",
    "vue"
  ],
  "unpkg": "dist/cypress-vue.browser.js",
  "module": "dist/cypress-vue.esm-bundler.js",
  "peerDependenciesMeta": {
    "@cypress/webpack-dev-server": {
      "optional": true
    }
  },
  "publishConfig": {
    "access": "public",
    "registry": "http://registry.npmjs.org/"
  }
}<|MERGE_RESOLUTION|>--- conflicted
+++ resolved
@@ -12,12 +12,7 @@
     "watch": "yarn build --watch --watch.exclude ./dist/**/*"
   },
   "dependencies": {
-<<<<<<< HEAD
-    "@cypress/webpack-dev-server": "0.0.0-development",
     "@vue/test-utils": "^2.0.0-rc.1"
-=======
-    "@vue/test-utils": "^1.1.3"
->>>>>>> c0cd9f78
   },
   "devDependencies": {
     "@babel/core": "7.9.0",
@@ -45,7 +40,6 @@
     "rollup-plugin-istanbul": "2.0.1",
     "rollup-plugin-typescript2": "^0.29.0",
     "tailwindcss": "1.1.4",
-<<<<<<< HEAD
     "typescript": "3.9.6",
     "vue": "3.0.5",
     "vue-i18n": "9.0.0-rc.6",
@@ -53,18 +47,6 @@
     "vue-router": "^4.0.0",
     "vue-style-loader": "4.1.2",
     "vuex": "^4.0.0",
-=======
-    "tslib": "^2.1.0",
-    "typescript": "^4.2.3",
-    "unfetch": "4.1.0",
-    "vue": "2.6.12",
-    "vue-i18n": "8.9.0",
-    "vue-loader": "15.9.3",
-    "vue-router": "3.0.5",
-    "vue-style-loader": "4.1.2",
-    "vue-template-compiler": "2.6.12",
-    "vuex": "3.1.1",
->>>>>>> c0cd9f78
     "webpack": "4.42.0"
   },
   "peerDependencies": {
