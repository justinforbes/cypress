--- conflicted
+++ resolved
@@ -112,65 +112,42 @@
   </div>
 ))
 
-export const iconSizesWithSizes = (sizes: string[]) => sizes.map((key) => {
-  const size = key.replace('text-', '')
+export const iconSizesWithSizes = (sizes: string[]) =>
+  sizes.map((key) => {
+    const size = key.replace('text-', '')
 
-  return (
-    <IconInputComponent
-      key={key}
-      label={{ type: 'aria', contents: `input size ${size}` }}
-      size={size as TextSize}
-      prefixIcon={{
-        icon: 'home',
-        onPress: action('onPrefixClick'),
-        'aria-label': 'onPrefixClick',
-      }}
-      suffixIcon={{
-        icon: 'times',
-        onPress: action('onSuffixClick'),
-        'aria-label': 'onSuffixClick',
-      }}
-    />
-  )
-})
+    return (
+      <IconInputComponent
+        key={key}
+        label={{ type: 'aria', contents: `input size ${size}` }}
+        size={size as TextSize}
+        prefixIcon={{
+          icon: 'home',
+          onPress: action('onPrefixClick'),
+          'aria-label': 'onPrefixClick',
+        }}
+        suffixIcon={{
+          icon: 'times',
+          onPress: action('onSuffixClick'),
+          'aria-label': 'onSuffixClick',
+        }}
+      />
+    )
+  })
 
 export const IconSizes = createStory(() => (
   <div>
     <div style={{ width: 500 }}>
-<<<<<<< HEAD
-      {Object.keys(typography)
-      .filter(
-        (key) =>
-          key !== 'type' &&
-          !key.startsWith('line-height') &&
-          !key.startsWith('text-mono') &&
-          key !== 'text-3xl' &&
-          key !== 'text-4xl'
-      )
-      .map((key) => {
-        const size = key.replace('text-', '')
-
-        return (
-          <IconInputComponent
-            key={key}
-            label={{ type: 'aria', contents: `input size ${size}` }}
-            size={size as TextSize}
-            prefixIcon={{
-              icon: 'home',
-              onPress: action('onPrefixClick'),
-              'aria-label': 'onPrefixClick',
-            }}
-            suffixIcon={{
-              icon: 'times',
-              onPress: action('onSuffixClick'),
-              'aria-label': 'onSuffixClick',
-            }}
-          />
+      {iconSizesWithSizes(
+        Object.keys(typography).filter(
+          (key) =>
+            key !== 'type' &&
+            !key.startsWith('line-height') &&
+            !key.startsWith('text-mono') &&
+            key !== 'text-3xl' &&
+            key !== 'text-4xl'
         )
-      })}
-=======
-      {iconSizesWithSizes(Object.keys(typography).filter((key) => key !== 'type' && !key.startsWith('line-height') && !key.startsWith('text-mono') && key !== 'text-3xl' && key !== 'text-4xl'))}
->>>>>>> 340a6e4d
+      )}
     </div>
   </div>
 ))