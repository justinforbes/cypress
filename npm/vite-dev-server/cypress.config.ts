import { defineConfig } from 'cypress'

export default defineConfig({
<<<<<<< HEAD
  pluginsFile: 'cypress/plugins.js',
  video: false,
  fixturesFolder: false,
  testFiles: '**/*.spec.*',
  componentFolder: 'cypress/components',
  component: {
    testFiles: '**/*.spec.*',
=======
  'pluginsFile': 'cypress/plugins.js',
  'video': false,
  'fixturesFolder': false,
  'component': {
    'specPattern': 'cypress/components/**/*.spec.*',
>>>>>>> 59703a61
    devServer (cypressConfig) {
      const path = require('path')
      const { startDevServer } = require('./dist')

      return startDevServer({
        options: cypressConfig,
        viteConfig: {
          configFile: path.resolve(__dirname, 'vite.config.ts'),
        },
      })
    },
  },
})<|MERGE_RESOLUTION|>--- conflicted
+++ resolved
@@ -1,21 +1,11 @@
 import { defineConfig } from 'cypress'
 
 export default defineConfig({
-<<<<<<< HEAD
   pluginsFile: 'cypress/plugins.js',
   video: false,
   fixturesFolder: false,
-  testFiles: '**/*.spec.*',
-  componentFolder: 'cypress/components',
   component: {
-    testFiles: '**/*.spec.*',
-=======
-  'pluginsFile': 'cypress/plugins.js',
-  'video': false,
-  'fixturesFolder': false,
-  'component': {
-    'specPattern': 'cypress/components/**/*.spec.*',
->>>>>>> 59703a61
+    specPattern: 'cypress/components/**/*.spec.*',
     devServer (cypressConfig) {
       const path = require('path')
       const { startDevServer } = require('./dist')
