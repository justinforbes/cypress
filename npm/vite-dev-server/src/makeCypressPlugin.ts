import { resolve } from 'path'
import { readFile } from 'fs/promises'
import Debug from 'debug'
import { ModuleNode, Plugin, ViteDevServer, normalizePath } from 'vite'

const debug = Debug('cypress:vite-dev-server:plugin')

const pluginName = 'cypress-transform-html'

const INIT_FILEPATH = resolve(__dirname, '../client/initCypressTests.js')

const HMR_DEPENDENCY_LOOKUP_MAX_ITERATION = 50

function getSpecsPathsSet (specs: Spec[]) {
  return new Set<string>(
    specs.map((spec) => spec.absolute),
  )
}

interface Spec{
  absolute: string
  relative: string
}

export const makeCypressPlugin = (
  projectRoot: string,
  supportFilePath: string | false,
  devServerEvents: NodeJS.EventEmitter,
  specs: Spec[],
<<<<<<< HEAD
  buildMode: boolean,
=======
  namespace: string,
>>>>>>> ee08f4ae
  indexHtml?: string,
): Plugin => {
  let base = '/'

  let specsPathsSet = getSpecsPathsSet(specs)

  devServerEvents.on('dev-server:specs:changed', (specs: Spec[]) => {
    specsPathsSet = getSpecsPathsSet(specs)
  })

  const posixSupportFilePath = supportFilePath ? normalizePath(resolve(projectRoot, supportFilePath)) : undefined
  const posixIndexHtml = indexHtml ? normalizePath(resolve(projectRoot, indexHtml)) : undefined

  const normalizedSupportFilePath = posixSupportFilePath ? `${base}@fs/${posixSupportFilePath}` : undefined

  async function getHTMLCode (): Promise<string> {
    const indexHtmlPath = indexHtml ? resolve(projectRoot, indexHtml) : resolve(__dirname, '..', 'index.html')
    const indexHtmlContent = await readFile(indexHtmlPath, { encoding: 'utf8' })
    // find </body> last index
    const endOfBody = indexHtmlContent.lastIndexOf('</body>')

    // insert the script in the end of the body
    return `${indexHtmlContent.substring(0, endOfBody)
    }<script src="${buildMode ? '/' : base}cypress:client-init-test" type="module"></script>${
      indexHtmlContent.substring(endOfBody)
    }`
  }

  return {
    name: pluginName,
    enforce: 'pre',
    configResolved (config) {
      base = config.base
    },
    async transform (code: string, id: string): Promise<string> {
      if (id === resolve(projectRoot, 'index.html') && buildMode) {
        debug('transformIndexHtml with base (buildMode)', base)

        return getHTMLCode()
      }

      return code
    },
    async transformIndexHtml () {
      if (!buildMode) {
        debug('transformIndexHtml with base (openMode)', base)

        return {
<<<<<<< HEAD
          html: await getHTMLCode(),
          tags: [],
=======
          define: {
            'import.meta.env.__cypress_supportPath': JSON.stringify(normalizedSupportFilePath),
            'import.meta.env.__cypress_originAutUrl': JSON.stringify(`${namespace}/iframes/${convertPathToPosix(projectRoot)}/`),
          },
>>>>>>> ee08f4ae
        }
      }
    },
    resolveId (id) {
      if (id === 'cypress:config') {
        return id
      }

      if (id === 'cypress:support-path') {
        return posixSupportFilePath
      }

      if (id === 'cypress:spec-loaders') {
        return id
      }

      if (id === '/cypress:client-init-test') {
        return INIT_FILEPATH
      }
    },
    load (id) {
      if (id === 'cypress:spec-loaders') {
        return `export default {\n${specs.map((s) => {
          return `${JSON.stringify(s.relative)}:()=>import(${JSON.stringify(s.absolute)})`
        }).join(',\n')}\n}`
      }

      if (id === 'cypress:config') {
        return `
export const supportPath = ${JSON.stringify(normalizedSupportFilePath)}
export const originAutUrl = ${JSON.stringify(`/__cypress/iframes/${normalizePath(projectRoot)}/`)}`
      }
    },
    configureServer: async (server: ViteDevServer) => {
      server.middlewares.use(`${base}index.html`, async (req, res) => {
        const transformedIndexHtml = await server.transformIndexHtml(base, '')

        return res.end(transformedIndexHtml)
      })
    },
    handleHotUpdate: ({ server, file }) => {
      debug('handleHotUpdate - file', file)

      // If the user provided IndexHtml is changed, do a full-reload
      if (file === posixIndexHtml) {
        server.ws.send({
          type: 'full-reload',
        })

        return
      }

      // get the graph node for the file that just got updated
      let moduleImporters = server.moduleGraph.fileToModulesMap.get(file)
      let iterationNumber = 0

      const exploredFiles = new Set<string>()

      // until we reached a point where the current module is imported by no other
      while (moduleImporters?.size) {
        if (iterationNumber > HMR_DEPENDENCY_LOOKUP_MAX_ITERATION) {
          debug(`max hmr iteration reached: ${HMR_DEPENDENCY_LOOKUP_MAX_ITERATION}; Rerun will not happen on this file change.`)

          return []
        }

        // as soon as we find one of the specs, we trigger the re-run of tests
        for (const mod of moduleImporters.values()) {
          debug('handleHotUpdate - mod.file', mod.file)
          if (mod.file === supportFilePath) {
            debug('handleHotUpdate - support compile success')
            devServerEvents.emit('dev-server:compile:success')

            // if we update support we know we have to re-run it all
            // no need to ckeck further
            return []
          }

          if (mod.file && specsPathsSet.has(mod.file)) {
            debug('handleHotUpdate - spec compile success', mod.file)
            devServerEvents.emit('dev-server:compile:success', { specFile: mod.file })
            // if we find one spec, does not mean we are done yet,
            // there could be other spec files to re-run
            // see https://github.com/cypress-io/cypress/issues/17691
          }
        }

        // get all the modules that import the current one
        moduleImporters = getImporters(moduleImporters, exploredFiles)
        iterationNumber += 1
      }

      return []
    },
  }
}

/**
 * Gets all the modules that import the set of modules passed in parameters
 * @param modules the set of module whose dependents to return
 * @param alreadyExploredFiles set of files that have already been looked at and should be avoided in case of circular dependency
 * @returns a set of ModuleMode that import directly the current modules
 */
function getImporters (modules: Set<ModuleNode>, alreadyExploredFiles: Set<string>): Set<ModuleNode> {
  const allImporters = new Set<ModuleNode>()

  modules.forEach((m) => {
    if (m.file && !alreadyExploredFiles.has(m.file)) {
      alreadyExploredFiles.add(m.file)
      m.importers.forEach((imp) => {
        allImporters.add(imp)
      })
    }
  })

  return allImporters
}<|MERGE_RESOLUTION|>--- conflicted
+++ resolved
@@ -27,11 +27,8 @@
   supportFilePath: string | false,
   devServerEvents: NodeJS.EventEmitter,
   specs: Spec[],
-<<<<<<< HEAD
   buildMode: boolean,
-=======
   namespace: string,
->>>>>>> ee08f4ae
   indexHtml?: string,
 ): Plugin => {
   let base = '/'
@@ -80,15 +77,8 @@
         debug('transformIndexHtml with base (openMode)', base)
 
         return {
-<<<<<<< HEAD
           html: await getHTMLCode(),
           tags: [],
-=======
-          define: {
-            'import.meta.env.__cypress_supportPath': JSON.stringify(normalizedSupportFilePath),
-            'import.meta.env.__cypress_originAutUrl': JSON.stringify(`${namespace}/iframes/${convertPathToPosix(projectRoot)}/`),
-          },
->>>>>>> ee08f4ae
         }
       }
     },
@@ -118,8 +108,8 @@
 
       if (id === 'cypress:config') {
         return `
-export const supportPath = ${JSON.stringify(normalizedSupportFilePath)}
-export const originAutUrl = ${JSON.stringify(`/__cypress/iframes/${normalizePath(projectRoot)}/`)}`
+export const hasSupportPath = ${JSON.stringify(Boolean(normalizedSupportFilePath))}
+export const originAutUrl = ${JSON.stringify(`${buildMode ? '/' : ''}${namespace}/iframes/${normalizePath(projectRoot)}/`)}`
       }
     },
     configureServer: async (server: ViteDevServer) => {
