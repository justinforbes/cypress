--- conflicted
+++ resolved
@@ -3,11 +3,7 @@
 import { scanFSForAvailableDependency } from '../findPackageJson'
 import { installDependency } from '../utils'
 
-<<<<<<< HEAD
-async function guessOrAskForFramework(cwd: string): Promise<'react' | 'vue'> {
-=======
 async function guessOrAskForFramework (cwd: string): Promise<'react' | 'vue@2' | 'vue@3'> {
->>>>>>> 3f31f094
   // please sort this alphabetically
   const frameworks = {
     react: () => scanFSForAvailableDependency(cwd, { react: '*', 'react-dom': '*' }),
