--- conflicted
+++ resolved
@@ -35,11 +35,7 @@
     "babel-loader": "^8.0.2",
     "chai": "4.1.2",
     "chalk": "3.0.0",
-<<<<<<< HEAD
-    "chokidar-cli": "^2.1.0",
-=======
     "chokidar-cli": "2.1.0",
->>>>>>> 25f59d13
     "cypress": "0.0.0-development",
     "dependency-check": "2.9.1",
     "deps-ok": "1.2.1",
