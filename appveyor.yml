branches:
  only:
    - master
    - develop
<<<<<<< HEAD
    - feature/cross-platform-wizard
    - v6.0-release
=======
    - revert-create-cypress-tests
>>>>>>> a4a3c9eb
    - /win*/

# https://www.appveyor.com/docs/lang/nodejs-iojs/
environment:
  # use matching version of Node.js
  nodejs_version: "12.18.3"
  # encode secure variables which will NOT be used
  # in pull requests
  # https://www.appveyor.com/docs/build-configuration/#secure-variables
  # the variables can be encrypted at
  # https://ci.appveyor.com/tools/encrypt
  ci_json:
    secure: uOM7Bj+6MfQA/wiUzA4MolZDlcdhIqrOWLN0LdR+Lg4olc1onF3IpWfRf+3B6Q5uT98OTnIU71OOqSRY7inGQg==
  # for uploading built binary to S3 bucket
  aws_credentials_json:
    secure: ttGzd2/rW+i8H+pozcFxzZKU07B5INL8+LjD4vCOKes+tI6EaKhrLvAQ9xT7r+e1p8My8f4LrqvT+i37kbRCUPY4DHmUgagj3aj0OghsT0eX/Vr/6T4v1yndB7SX7FnG07eVcGb63r9f5kT7xu7ElJ9WXh1Ok5K69W0zDPsa1RGCCYqsTi4tH2h5EAZwjY1b
  # CDN control
  CF_TOKEN:
    secure: nVGxcWxXGvrT621HmgMf9Mwm84dqo+cKHZj94OvyyWEGIZOJJkbWHsD/l2/r4a6Y
  CF_ZONEID:
    secure: SrZnd4BYW9PILEEi7y9VyXuC16C+qMEDT3QuV1PZZJa47TRkjcaYpAXhAHz0j0jT
  # authenticate as Cypress bot when posting commit status checks
  GH_APP_ID:
    secure: oR0RVDbv6GKej4wwjkz7Zw==
  GH_INSTALLATION_ID:
    secure: tAoqu4zIgZUxOfW0u9YQgw==
  GH_PRIVATE_KEY:
    secure: msLmlIBnkNovqrqTeCqa7ZPjETyS8Xn4JLuiRMWYK7gZBTO66pNnFaoeqwPFwH+ooO0cDFhAOPTToLisgTLXCo4hnw38zuBuKq+ywCh5mtk5uZn4x4F8G2XyRLD/ViZm+VuD2yZzaTWF11upDqC4xbXDe32yD6OSLKhA5ms5F5ke83zEuWSLTqVVCIpVH12rVTJHl3QHaWPwZbBBE3SFN8D6uiclvI06y3pEg2bVShU8YqlwearYTRuErsYXNCUmT0SrDd2kHznlYf08edQDHpydnQvvTViZMgomvYp5wDCXFD+/FxtTMuTptJFpspirXL8w/xjYy1/JaTd/K01oUUD2Xwl/v0cS28OpdcraETyrQxQhEgTCXfg9ONbZ5mRvQlkaRROaTqDSGMmEPs4N91zarpA7RLxu7PPvxXQcbDW4GiJvH5BhVWu8lY/QBZsr8It1dhLYSzTPNIh9ey8xNaUbZ3oQhPBoreRi36B+FSPBsrZpB8Q8aa97gd+lCa8br2RfaEpzx8gA0pSK44odqcGuJe7T8MHOqYo0cUEUb2UypPPG7mWyjGip+x3Z9P/vSrZzDV+YFFvEzQAMoyRMp/456V+YL8iduryMRIadkJcB4ZVZz2hsxY5Gv6Eeh9NhwzyM64Rz5NP5fJ9Kw8E5Vm+ddEmft8Ec6dajcURoVN0i+s8t7h/e3Hzrr62UjWr0FpUx5fPBC/Tldn3+h4Rr9/HFI2RCZAI5wHOrx/aQ/HknA9UCEdqdod8ix5yAdSpTxp3aCGEoS97STXU43CjLEiQFyLaReoHOOwFp5EqaAiAqiORJaKuShWoir+OqSk7rucU7kFvIlU9GDfLuKUpxcQoDq/8fKT3lcG3Pr4MVV79BJ6EcjcsEf4ukQ3IfwMY+2RbwYWEowsQP18k4HztZpMEOuYPlSCiAPL7Cz4dcE5oybSURr9QQbSqVMoiCKZBn344KxpvH59KW90wt8CYyoeLSlPpM9s73g9My4fwbB3W9lcbw/AteRGer01VYEHY+1MyQwhqgHoXQ//op4gztFbpSLcli88v1IOopcr0Dw5NrylcjCTKuVWmQs0uIAfOr7zxqCZ8DCXG6spdipjF1jx+bxp318ZgH56pmmTOTMbj5Cmdpr3KlCFbYB4JI7lexnZmti1NcHtOglDSq+XT4092myAiarSzQLA6smB+gk68M50W492+QNuc+6LAOfev+Da4geLiErqMpuIqfA3jw4h5+9Ns6mf3JnOLZd1c/X/xvnV3JjBzSJ6f9xGMLBcMTQm/wVfkHM9tO1oZrHswDiBlE1AkQrj6kqT9Kznu/rbAUGRnWL65FoCwdMbYVEhQQvLbLvVCRGBJfB01oD2xs80jyZ2YYZFRZCl/d0lGrVVVZsq6XM7CsxR5WlpJy5JLxCQ4kliG8cjexh0GkVYJoRYneJifw8yThMlyAnMQ88iNS2p2MnYk0WZgTJOIHliIhPRFY4z6BtrxmL8SR1no1vhaQCdbE5RI/rYbk8NpOmQunkjcDwp7nTKn1d8bMTfKGUH+DzhvmqwxA5PW37P84FFSK+3ePY9+oKXcInkAaxiXUpzcZJ4KzUGEZaZCB6irU+sxs6QLDzsq05PprwVz2DGtEn1TcY8qQ6ezeMGxJMRgDvEGq2J0nEgOEZ98CJ7XiPJRlnvUjGUzBlcjnbfFH8zzl/0p189YtENhE6Fyr5bD9MAI6NpVHjLLlg3yjmQ6X95fUtiNCmSpCUveEqIQCRtHCY2E/RrulGqTWE+vCvbM6IJV3WnatPOtWZfXEntWHmS08j6aUkUDM9TodBuzG8TRhW2Kgv8b4pfoejuMa4WkvwRAUU7V+clTWG26dT9UHdk+QuOIQDUiCewWk3PmpIJI4WdcxpBWwDvIgojob7uaGzhkabFKi77RJRc5/Ulxm6yM2MX79jgJxrQprWxxkjlsQnJk186nQZQqpuwziH/ZxV82n1bmI9zCqMXgE1Yr86gvyZpk2UbWhlFdtXEPapge9Cfo/fWUBCIbVcd77Bk98E88Y5Y372YWW+D8oHZed8l+0tCeyZmoHQNCYykcf6w77C+8C+bVdJplPns96vyLgbWIr0cpqZBK4qmkAxHuKZoG0AKRw4U379lnXOsI+02TaTzGOMlFTg4ME5miCbxo/2pUnjrydyTE5evdImLzKAK50Fhy1XASaPxgLrkjhGZebwf1UD2kYg6A1NCHchQId25vSEwGRkMPWvY3a5KOmgsMmRoOUJ17uo/r57p7nLgZV9c1+YEdZxu+GmgwQDLNGpgW1cpEN6GSVpx8xhaGKeYSuqd4lh6H9U5/P8masNckrsz+EHv+w5plzx8nJ/Fx/H50OdOm1KUjo66m26aITX7EjJB/U1qtqNfiK6dt8EttJ5iRXlCbfOkj2biRYeKbXQ2Ezr+61/Mu/W/nhLqmLFDtM6K3xf2bSJnEXQFZOOXTRkKXnRDP7Y47ZgG3563fJQjSfoU4Hsw5xnegTOKlJsoEm95Rnq0esdMTA450Ki2wBOeIsOycljoApACBYLAlSe+ewxEaOjrLtnIR0LfzcKXlCRYbM31YWOCtMhMRehJbX9qWGNPTQHmjabYz7/IhLKtJuaMIpj3pfYgS/oQQ36g6ItCo7vLQAq+rgU99IUyQROOGXMUgK/8umL71oijA9dht0LmH9E7EGwih0WuLO2SndovTJODDfK9YrRTEocbo3B9S05O4fpGoQ32TK99mXjoQdlyxd/dn9Q9uDD27u/fGgUoYdt9VzAIigbRIQuRx430n33V0ZyXv90QuD4ESOLxVI1vnLj6JKAS4PGRz66rouYG6U+1syDWpf5Y6DzC/2KOfdLPwmuwjMQxuhf+6+tGeJbeotNX/eJF0LkRfyieRwEGKxIo0PaxdmVwsF7vKR6ZnOpr5BuLm/+44Rg3bQdJ4bcRW6i6dIhOyHWniLvsAPLu1NZDVN6jA13KTChhcrNnSGddjRFLekawl80E3KhG1p+KvItIZX3kzG4QjJ

platform:
  - x64
  - x86

# https://www.appveyor.com/docs/build-cache/
# hmm, seems there is NPM on windows problem
# with installing over cached folder
# https://github.com/npm/npm/issues/17747
# cache:
#   - node_modules -> yarn.lock
#   - '%LOCALAPPDATA%/Yarn -> yarn.lock'
#   # todo: cache node_modules in each package

# Install scripts. (runs after repo cloning)
install:
  - ps: Install-Product node $env:nodejs_version $env:platform
  # upgrade npm
  - yarn global add @bahmutov/print-env@1
  # Output useful info for debugging.
  - node --version
  - node --print process.arch
  - yarn --version
  - yarn check-next-dev-version
  # prints all public variables relevant to the build
  - print-env Platform
  - yarn check-node-version
  - print-env APPVEYOR
  # prints if we have sensitive variables that start with a prefix GH
  # which are used to trigger other projects
  # ignore errors - forked pull requests will NOT have these variables set
  - has-env GH || true
  # clean cache to prevent install permission issues
  - yarn cache clean
  - yarn --frozen-lockfile || yarn --frozen-lockfile || yarn --frozen-lockfile
  - yarn build-prod
  - .\node_modules\.bin\print-arch

# Post-install test scripts.
test_script:
  # Output useful info for debugging.
  # beware of echo-ing environment variables that may have batch syntax (e.g. commit messages)
  - node --version
  - yarn --version
  - 7z
  - echo *** System info ***
  - node cli/bin/cypress info --dev

  - echo *** Kitchensink tests run on Chrome browser ***
  - npm run dev -- --run-project %CD%/packages/example --browser chrome
  - echo *** Kitchensink tests run on Edge browser ***
  - npm run dev -- --run-project %CD%/packages/example --browser edge

  # make sure mocha runs
  - yarn test-mocha
  # make sure our snapshots are compared correctly
  # - npm run test-mocha-snapshot
  # the other larger tests
  - echo *** Building Windows NPM package %NEXT_DEV_VERSION% ***
  - npm --no-git-tag-version version %NEXT_DEV_VERSION%
  - cd cli
  - yarn
  - yarn build
  - cd build
  - yarn pack
  - cd ../..

  - node ./scripts/win-appveyor-build.js

# Don't actually build.
build: off<|MERGE_RESOLUTION|>--- conflicted
+++ resolved
@@ -2,13 +2,9 @@
   only:
     - master
     - develop
-<<<<<<< HEAD
+    - v6.0-release
+    - /win*/
     - feature/cross-platform-wizard
-    - v6.0-release
-=======
-    - revert-create-cypress-tests
->>>>>>> a4a3c9eb
-    - /win*/
 
 # https://www.appveyor.com/docs/lang/nodejs-iojs/
 environment:
