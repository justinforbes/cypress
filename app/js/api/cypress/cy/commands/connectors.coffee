--- conflicted
+++ resolved
@@ -55,14 +55,11 @@
     ## name could be invoke or its!
     name = @prop("current").get("name")
 
-<<<<<<< HEAD
-=======
     cleanup = =>
       @stopListening @Cypress, "on:inject:command", returnFalseIfThenable
 
     @listenTo @Cypress, "on:inject:command", returnFalseIfThenable
 
->>>>>>> b30752bd
     getRet = =>
       ret = fn.apply(@private("runnable").ctx, args)
       if (ret is @ or ret is @chain()) then null else ret
@@ -71,11 +68,8 @@
     .try(getRet)
     .timeout(options.timeout)
     .then (ret) =>
-<<<<<<< HEAD
-=======
       cleanup()
 
->>>>>>> b30752bd
       ## if ret is null or undefined then
       ## resolve with the existing subject
       return ret ? subject
