--- conflicted
+++ resolved
@@ -25,18 +25,6 @@
     },
   },
   {
-<<<<<<< HEAD
-    name: 'chromium',
-    family: 'chromium',
-    // technically Chromium is always in development
-    channel: 'stable',
-    displayName: 'Chromium',
-    versionRegex: /Chromium (\S+)/m,
-    binary: ['chromium-browser', 'chromium'],
-  },
-  {
-=======
->>>>>>> 0ddb1197
     name: 'chrome',
     family: 'chromium',
     channel: 'beta',
@@ -59,7 +47,6 @@
     displayName: 'Chrome for Testing',
     versionRegex: /Google Chrome for Testing (\S+)/m,
     binary: 'chrome',
-    minSupportedVersion: MIN_CHROME_VERSION,
   },
   {
     name: 'chromium',
@@ -69,7 +56,6 @@
     displayName: 'Chromium',
     versionRegex: /Chromium (\S+)/m,
     binary: ['chromium-browser', 'chromium'],
-    minSupportedVersion: MIN_CHROME_VERSION,
   },
   {
     name: 'firefox',
@@ -111,34 +97,18 @@
   {
     name: 'edge',
     family: 'chromium',
-<<<<<<< HEAD
+    channel: 'beta',
+    displayName: 'Edge Beta',
+    versionRegex: /Microsoft Edge.+?(\S*(?= beta)|(?<=beta )\S*)/mi,
+    binary: ['edge-beta', 'microsoft-edge-beta'],
+  },
+  {
+    name: 'edge',
+    family: 'chromium',
     channel: 'canary',
     displayName: 'Edge Canary',
     versionRegex: /Microsoft Edge.+?(\S*(?= canary)|(?<=canary )\S*)/mi,
     binary: ['edge-canary', 'microsoft-edge-canary'],
-=======
-    channel: 'beta',
-    displayName: 'Edge Beta',
-    versionRegex: /Microsoft Edge.+?(\S*(?= beta)|(?<=beta )\S*)/mi,
-    binary: ['edge-beta', 'microsoft-edge-beta'],
-    minSupportedVersion: MIN_EDGE_VERSION,
->>>>>>> 0ddb1197
-  },
-  {
-    name: 'edge',
-    family: 'chromium',
-<<<<<<< HEAD
-    channel: 'beta',
-    displayName: 'Edge Beta',
-    versionRegex: /Microsoft Edge.+?(\S*(?= beta)|(?<=beta )\S*)/mi,
-    binary: ['edge-beta', 'microsoft-edge-beta'],
-=======
-    channel: 'canary',
-    displayName: 'Edge Canary',
-    versionRegex: /Microsoft Edge.+?(\S*(?= canary)|(?<=canary )\S*)/mi,
-    binary: ['edge-canary', 'microsoft-edge-canary'],
-    minSupportedVersion: MIN_EDGE_VERSION,
->>>>>>> 0ddb1197
   },
   {
     name: 'edge',
