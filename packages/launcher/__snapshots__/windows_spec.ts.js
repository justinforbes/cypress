--- conflicted
+++ resolved
@@ -45,13 +45,8 @@
     "displayName": "Chrome Beta",
     "versionRegex": {},
     "binary": "google-chrome-beta",
-<<<<<<< HEAD
-    "path": "C:/Program Files (x86)/Google/Chrome/Application/chrome.exe",
-    "version": "1.2.3",
-=======
     "path": "C:/Program Files (x86)/Google/Chrome Beta/Application/chrome.exe",
     "version": "6.7.8",
->>>>>>> 244936d0
     "findAppParams": {
       "appName": "Google Chrome Beta.app",
       "executable": "Contents/MacOS/Google Chrome Beta",
@@ -200,6 +195,12 @@
     }
   }
 ]
+
+exports['windows browser detection detects 64-bit Chrome Beta app path 1'] = {
+  "name": "chrome",
+  "version": "9.0.1",
+  "path": "C:/Program Files/Google/Chrome Beta/Application/chrome.exe"
+}
 
 exports['windows browser detection detects new Chrome 64-bit app path 1'] = {
   "name": "chrome",
@@ -262,10 +263,4 @@
       "versionProperty": "CFBundleShortVersionString"
     }
   }
-]
-
-exports['windows browser detection detects 64-bit Chrome Beta app path 1'] = {
-  "name": "chrome",
-  "version": "9.0.1",
-  "path": "C:/Program Files/Google/Chrome Beta/Application/chrome.exe"
-}+]