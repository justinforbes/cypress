--- conflicted
+++ resolved
@@ -5,11 +5,7 @@
     transition: transform 150ms ease-out;
 
     .icon-dark {
-<<<<<<< HEAD
-      stroke: $gray-700;
-=======
       stroke: $gray-800;
->>>>>>> ec9539c2
     }
   }
 
