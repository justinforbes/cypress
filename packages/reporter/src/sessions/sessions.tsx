import cs from 'classnames'
import React from 'react'
import { observer } from 'mobx-react'
import GlobeIcon from '-!react-svg-loader!@packages/frontend-shared/src/assets/icons/globe_x12.svg'

import SessionsModel from './sessions-model'
import events from '../lib/events'
import Collapsible from '../collapsible/collapsible'
import Tag from '../lib/tag'
import FlashOnClick from '../lib/flash-on-click'
import Tag from '../lib/tag'

export interface SessionPanelProps {
  model: Record<string, SessionsModel>
}

const SessionRow = ({ name, isGlobalSession, id, state, status, testId }: SessionsModel) => {
  const printToConsole = (id) => {
    events.emit('show:command', testId, id)
  }

  return (
    <FlashOnClick
      key={name}
      message='Printed output to your console'
      onClick={() => printToConsole(id)}
      shouldShowMessage={() => true}
      wrapperClassName='session-item-wrapper'
    >
      <div className='session-item'>
        <span className={cs('session-info', { 'spec-session': !isGlobalSession })}>
          {isGlobalSession && <GlobeIcon className='global-session-icon' />}
          {name}
        </span>
        <span className='session-tag'>
          <Tag
            customClassName='session-status'
            content={status}
            type={`${state === 'failed' ? 'failed' : 'successful'}-status`}
          />
        </span>
      </div>
    </FlashOnClick>
  )
}

<<<<<<< HEAD
    return (
      <div className={cs('runnable-agents-region', { 'no-agents': !_.size(model) })}>
        <div className='instruments-container sessions-container'>
          <ul className='hooks-container'>
            <li className='hook-item'>
              <Collapsible
                isOpen
                header={<>Sessions <i style={{ textTransform: 'none' }}>({_.size(model)})</i></>}
                headerClass='hook-header'
                headerExtras={
                  <div
                    className="clear-sessions"
                    onClick={() => events.emit('clear:all:sessions')}
                  >
                    <span><i className="fas fa-ban" /> Clear All Sessions</span>
                  </div>
                }
                contentClass='instrument-content'
              >
                <div>
                  {_.map(model, (sess) => {
                    return (
                      <FlashOnClick
                        key={sess.name}
                        message='Printed output to your console'
                        onClick={() => this.printToConsole(sess.id)}
                        shouldShowMessage={() => true}
                      >
                        <div className="session-item" >
                          <span className={cs('session-info', { 'spec-session': !sess.isGlobalSession })}>
                            {sess.name}
                          </span>
                          <span className='session-tag'>
                            <Tag
                              content={sess.status}
                              type={`${sess.state === 'failed' ? 'failed' : 'successful'}-status`}
                            />
                          </span>
                        </div>
                      </FlashOnClick>
                    )
                  })}
                </div>
              </Collapsible>
            </li>
          </ul>
        </div>
      </div>
    )
=======
const Sessions = ({ model }: SessionPanelProps) => {
  const sessions = Object.values(model)

  if (sessions.length === 0) {
    return null
>>>>>>> ec9539c2
  }

  return (
    <ul className='instruments-container hooks-container sessions-container'>
      <li className='hook-item'>
        <Collapsible
          header={<>Sessions <i style={{ textTransform: 'none' }}>({sessions.length})</i></>}
          headerClass='hook-header'
          headerExtras={
            <div
              className="clear-sessions"
              onClick={() => events.emit('clear:all:sessions')}
            >
              <span><i className="fas fa-ban" /> Clear All Sessions</span>
            </div>
          }
          contentClass='instrument-content session-content'
        >
          {sessions.map((session) => (<SessionRow key={session.id} {...session} />))}
        </Collapsible>
      </li>
    </ul>
  )
}

export default observer(Sessions)<|MERGE_RESOLUTION|>--- conflicted
+++ resolved
@@ -8,7 +8,6 @@
 import Collapsible from '../collapsible/collapsible'
 import Tag from '../lib/tag'
 import FlashOnClick from '../lib/flash-on-click'
-import Tag from '../lib/tag'
 
 export interface SessionPanelProps {
   model: Record<string, SessionsModel>
@@ -44,63 +43,11 @@
   )
 }
 
-<<<<<<< HEAD
-    return (
-      <div className={cs('runnable-agents-region', { 'no-agents': !_.size(model) })}>
-        <div className='instruments-container sessions-container'>
-          <ul className='hooks-container'>
-            <li className='hook-item'>
-              <Collapsible
-                isOpen
-                header={<>Sessions <i style={{ textTransform: 'none' }}>({_.size(model)})</i></>}
-                headerClass='hook-header'
-                headerExtras={
-                  <div
-                    className="clear-sessions"
-                    onClick={() => events.emit('clear:all:sessions')}
-                  >
-                    <span><i className="fas fa-ban" /> Clear All Sessions</span>
-                  </div>
-                }
-                contentClass='instrument-content'
-              >
-                <div>
-                  {_.map(model, (sess) => {
-                    return (
-                      <FlashOnClick
-                        key={sess.name}
-                        message='Printed output to your console'
-                        onClick={() => this.printToConsole(sess.id)}
-                        shouldShowMessage={() => true}
-                      >
-                        <div className="session-item" >
-                          <span className={cs('session-info', { 'spec-session': !sess.isGlobalSession })}>
-                            {sess.name}
-                          </span>
-                          <span className='session-tag'>
-                            <Tag
-                              content={sess.status}
-                              type={`${sess.state === 'failed' ? 'failed' : 'successful'}-status`}
-                            />
-                          </span>
-                        </div>
-                      </FlashOnClick>
-                    )
-                  })}
-                </div>
-              </Collapsible>
-            </li>
-          </ul>
-        </div>
-      </div>
-    )
-=======
 const Sessions = ({ model }: SessionPanelProps) => {
   const sessions = Object.values(model)
 
   if (sessions.length === 0) {
     return null
->>>>>>> ec9539c2
   }
 
   return (
