--- conflicted
+++ resolved
@@ -163,34 +163,15 @@
       runner.emit('runner:console:log', commandId)
     })
 
-    localBus.on('show:error', (testId, attemptIndex) => {
+    localBus.on('show:error', (testId) => {
       const test = runnablesStore.testById(testId)
-<<<<<<< HEAD
-      let model = test
-
-      if (attemptIndex != null) {
-        model = test.getAttemptByIndex(attemptIndex)
-      }
-
-      if (model.err.isCommandErr) {
-        const command = model.commandMatchingErr()
-
-        if (!command) return
-
-        runner.emit('runner:console:log', command.id)
-
-        return
-      }
-
-      runner.emit('runner:console:error', testId)
-=======
       const command = test.err.isCommandErr && test.commandMatchingErr()
 
       runner.emit('runner:console:error', {
         err: test.err,
+        // attemptIndex,
         commandId: command ? command.id : undefined,
       })
->>>>>>> 2319a11d
     })
 
     localBus.on('show:snapshot', (commandId) => {
