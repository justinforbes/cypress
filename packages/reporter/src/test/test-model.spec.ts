--- conflicted
+++ resolved
@@ -1,10 +1,3 @@
-<<<<<<< HEAD
-=======
-import { HookProps } from '../hooks/hook-model'
-import Command, { CommandProps } from '../commands/command-model'
-import Agent from '../agents/agent-model'
-import Route from '../routes/route-model'
->>>>>>> 4b4628ea
 import Err from '../errors/err-model'
 import _ from 'lodash'
 import TestModel, { TestProps, UpdatableTestProps } from './test-model'
@@ -27,7 +20,8 @@
   const defaults = {
     instrument: 'command',
     hookName: '',
-    id: 'c3',
+    id: 1,
+    hookId: 'c3',
     numElements: 1,
     testCurrentRetry: 0,
     testId: 'r3',
@@ -51,32 +45,20 @@
 describe('Test model', () => {
   context('.state', () => {
     it('is the "state" when it exists', () => {
-<<<<<<< HEAD
       const test = createTest({ state: 'passed' })
-=======
-      const test = new TestModel({ id: 1, state: 'passed' } as TestProps, 0)
->>>>>>> 4b4628ea
 
       expect(test.state).to.equal('passed')
     })
 
     it('is active when there is no state and isActive is true', () => {
-<<<<<<< HEAD
-      const test = createTest()
-=======
-      const test = new TestModel({ id: 1 } as TestProps, 0)
->>>>>>> 4b4628ea
+      const test = createTest()
 
       test.lastAttempt.isActive = true
       expect(test.state).to.equal('active')
     })
 
     it('is processing when there is no state and isActive is falsey', () => {
-<<<<<<< HEAD
-      const test = createTest()
-=======
-      const test = new TestModel({ id: 1 } as TestProps, 0)
->>>>>>> 4b4628ea
+      const test = createTest()
 
       expect(test.state).to.equal('processing')
     })
@@ -84,45 +66,29 @@
 
   context('.isLongRunning', () => {
     it('start out not long running', () => {
-<<<<<<< HEAD
-      const test = createTest()
-=======
-      const test = new TestModel({ id: 1 } as TestProps, 0)
->>>>>>> 4b4628ea
+      const test = createTest()
 
       expect(test.isLongRunning).to.be.false
     })
 
     it('is not long running if active but without a long running command', () => {
-<<<<<<< HEAD
-      const test = createTest()
-=======
-      const test = new TestModel({ id: 1 } as TestProps, 0)
->>>>>>> 4b4628ea
+      const test = createTest()
 
       test.start({} as TestProps)
       expect(test.isLongRunning).to.be.false
     })
 
     it('becomes long running if active and has a long running command', () => {
-<<<<<<< HEAD
       const test = createTest()
 
       test.start({} as TestProps)
       const command = test.addLog(createCommand()) as CommandModel
 
       command.isLongRunning = true
-=======
-      const test = new TestModel({ id: 1, hooks: [{ hookId: 'h1' } as HookProps] } as TestProps, 0)
-
-      test.start()
-      test.addCommand({ isLongRunning: true, hookId: 'h1' } as Command)
->>>>>>> 4b4628ea
       expect(test.isLongRunning).to.be.true
     })
 
     it('becomes not long running if it becomes inactive', () => {
-<<<<<<< HEAD
       const test = createTest()
 
       test.start({} as TestProps)
@@ -131,24 +97,13 @@
       command.isLongRunning = true
 
       test.finish({} as UpdatableTestProps)
-=======
-      const test = new TestModel({ id: 1, hooks: [{ hookId: 'h1' } as HookProps] } as TestProps, 0)
-
-      test.start()
-      test.addCommand({ isLongRunning: true, hookId: 'h1' } as Command)
-      test.finish({})
->>>>>>> 4b4628ea
       expect(test.isLongRunning).to.be.false
     })
   })
 
   context('#addAgent', () => {
     it('adds the agent to the agents collection', () => {
-<<<<<<< HEAD
-      const test = createTest()
-=======
-      const test = new TestModel({ id: 1 } as TestProps, 0)
->>>>>>> 4b4628ea
+      const test = createTest()
 
       test.addLog({ instrument: 'agent' } as AgentProps)
       expect(test.lastAttempt.agents.length).to.equal(1)
@@ -157,11 +112,7 @@
 
   context('#addRoute', () => {
     it('adds the route to the routes collection', () => {
-<<<<<<< HEAD
-      const test = createTest()
-=======
-      const test = new TestModel({ id: 1 } as TestProps, 0)
->>>>>>> 4b4628ea
+      const test = createTest()
 
       test.addLog({ instrument: 'route' } as RouteProps)
       expect(test.lastAttempt.routes.length).to.equal(1)
@@ -170,7 +121,6 @@
 
   context('#addCommand', () => {
     it('adds the command to the commands collection', () => {
-<<<<<<< HEAD
       const test = createTest()
 
       test.addLog(createCommand())
@@ -180,7 +130,7 @@
     it('creates a hook and adds the command to it if it does not exist', () => {
       const test = createTest()
 
-      test.addLog(createCommand({ instrument: 'command', hookName: 'someHook' }))
+      test.addLog(createCommand({ instrument: 'command', hookId: 'h3' }))
       expect(test.lastAttempt.hooks.length).to.equal(1)
       expect(test.lastAttempt.hooks[0].name).equal('someHook')
       expect(test.lastAttempt.hooks[0].commands.length).to.equal(1)
@@ -189,8 +139,7 @@
     it('adds the command to an existing hook if it already exists', () => {
       const test = createTest()
       const commandProps = createCommand({
-        instrument: 'command',
-        hookName: 'someHook',
+        hookId: 'h1',
       })
 
       const command = test.addLog(commandProps) as CommandModel
@@ -200,14 +149,9 @@
       expect(test.lastAttempt.hooks.length).to.equal(1)
       expect(test.lastAttempt.hooks[0].name).to.equal('someHook')
       expect(test.lastAttempt.hooks[0].commands.length).to.equal(1)
-      test.addLog(createCommand({ instrument: 'command', hookName: 'someHook' }))
+      test.addLog(createCommand({ instrument: 'command', hookId: 'h1' }))
       expect(test.lastAttempt.hooks.length).to.equal(1)
       expect(test.lastAttempt.hooks[0].commands.length).to.equal(2)
-=======
-      const test = new TestModel({ id: 1, hooks: [{ hookId: 'h1' } as HookProps] } as TestProps, 0)
-
-      test.addCommand({ hookId: 'h1' } as Command)
-      expect(test.commands.length).to.equal(1)
     })
 
     it('adds the command to the correct hook', () => {
@@ -279,17 +223,12 @@
       expect(test.hookCount['before each']).to.equal(2)
       expect(test.hookCount['after each']).to.equal(1)
       expect(test.hooks[2].hookNumber).to.equal(1)
->>>>>>> 4b4628ea
     })
   })
 
   context('#start', () => {
     it('sets the test as active', () => {
-<<<<<<< HEAD
-      const test = createTest()
-=======
-      const test = new TestModel({ id: 1 } as TestProps, 0)
->>>>>>> 4b4628ea
+      const test = createTest()
 
       test.start({} as TestProps)
       expect(test.isActive).to.be.true
@@ -298,44 +237,31 @@
 
   context('#finish', () => {
     it('sets the test as inactive', () => {
-<<<<<<< HEAD
-      const test = createTest()
-=======
-      const test = new TestModel({ id: 1 } as TestProps, 0)
->>>>>>> 4b4628ea
+      const test = createTest()
 
       test.finish({} as UpdatableTestProps)
       expect(test.isActive).to.be.false
     })
 
     it('updates the state of the test', () => {
-<<<<<<< HEAD
-      const test = createTest()
-=======
-      const test = new TestModel({ id: 1 } as TestProps, 0)
->>>>>>> 4b4628ea
+      const test = createTest()
 
       test.finish({ state: 'failed' } as UpdatableTestProps)
       expect(test.state).to.equal('failed')
     })
 
     it('updates the test err', () => {
-<<<<<<< HEAD
-      const test = createTest()
-=======
-      const test = new TestModel({ id: 1 } as TestProps, 0)
->>>>>>> 4b4628ea
+      const test = createTest()
 
       test.finish({ err: { name: 'SomeError' } as Err } as UpdatableTestProps)
       expect(test.err.name).to.equal('SomeError')
     })
 
     it('sets the hook to failed if it exists', () => {
-<<<<<<< HEAD
-      const test = createTest()
-
-      test.addLog(createCommand({ instrument: 'command', hookName: 'someHook' }))
-      test.finish({ hookName: 'someHook', err: { message: 'foo' } as Err } as UpdatableTestProps)
+      const test = createTest()
+
+      test.addLog(createCommand({ instrument: 'command' }))
+      test.finish({ hookId: 'h1', err: { message: 'foo' } as Err } as UpdatableTestProps)
       expect(test.lastAttempt.hooks[0].failed).to.be.true
     })
 
@@ -343,61 +269,29 @@
       const test = createTest()
 
       expect(() => {
-        test.finish({ hookName: 'someHook' } as UpdatableTestProps)
-=======
-      const test = new TestModel({ id: 1, hooks: [{ hookId: 'h1' } as HookProps] } as TestProps, 0)
-
-      test.addCommand({ hookId: 'h1' } as Command)
-      test.finish({ hookId: 'h1' })
-      expect(test.hooks[0].failed).to.be.true
-    })
-
-    it('does not throw error if hook does not exist', () => {
-      const test = new TestModel({ id: 1 } as TestProps, 0)
-
-      expect(() => {
-        test.finish({ hookId: 'h1' })
->>>>>>> 4b4628ea
+        test.finish({ hookId: 'h1' } as UpdatableTestProps)
       }).not.to.throw()
     })
   })
 
   context('#commandMatchingErr', () => {
     it('returns last command matching the error', () => {
-<<<<<<< HEAD
       const test = createTest({ err: { message: 'SomeError' } as Err })
 
-      test.addLog(createCommand({ err: { message: 'SomeError' } as Err, hookName: 'someHook' }))
-      test.addLog(createCommand({ err: {} as Err, hookName: 'someHook' }))
-      test.addLog(createCommand({ err: { message: 'SomeError' } as Err, hookName: 'someHook' }))
-      test.addLog(createCommand({ err: {} as Err, hookName: 'anotherHook' }))
-      test.addLog(createCommand({ name: 'The One', err: { message: 'SomeError' } as Err, hookName: 'anotherHook' }))
-=======
-      const test = new TestModel({ id: 1, err: { message: 'SomeError' } as Err, hooks: [{ hookId: 'h1' } as HookProps] } as TestProps, 0)
-
-      test.addCommand(new Command({ err: { message: 'SomeError' } as Err, hookId: 'h1' } as CommandProps))
-      test.addCommand(new Command({ err: {} as Err, hookId: 'h1' } as CommandProps))
-      test.addCommand(new Command({ err: { message: 'SomeError' } as Err, hookId: 'h1' } as CommandProps))
-      test.addCommand(new Command({ err: {} as Err, hookId: 'h1' } as CommandProps))
-      test.addCommand(new Command({ name: 'The One', err: { message: 'SomeError' } as Err, hookId: 'h1' } as CommandProps))
->>>>>>> 4b4628ea
+      test.addLog(createCommand({ err: { message: 'SomeError' } as Err, hookId: 'h1' }))
+      test.addLog(createCommand({ err: {} as Err, hookId: 'h1' }))
+      test.addLog(createCommand({ err: { message: 'SomeError' } as Err, hookId: 'h1' }))
+      test.addLog(createCommand({ err: {} as Err, hookId: 'h3' }))
+      test.addLog(createCommand({ name: 'The One', err: { message: 'SomeError' } as Err, hookId: 'h3' }))
       expect(test.commandMatchingErr()!.name).to.equal('The One')
     })
 
     it('returns undefined if there are no commands with errors', () => {
-<<<<<<< HEAD
       const test = createTest({ err: { message: 'SomeError' } as Err })
 
-      test.addLog(createCommand({ hookName: 'someHook' }))
-      test.addLog(createCommand({ hookName: 'someHook' }))
-      test.addLog(createCommand({ hookName: 'anotherHook' }))
-=======
-      const test = new TestModel({ id: 1, err: { message: 'SomeError' } as Err, hooks: [{ hookId: 'h1' } as HookProps] } as TestProps, 0)
-
-      test.addCommand(new Command({ hookId: 'h1' } as CommandProps))
-      test.addCommand(new Command({ hookId: 'h1' } as CommandProps))
-      test.addCommand(new Command({ hookId: 'h1' } as CommandProps))
->>>>>>> 4b4628ea
+      test.addLog(createCommand({ hookId: 'h1' }))
+      test.addLog(createCommand({ hookId: 'h1' }))
+      test.addLog(createCommand({ hookId: 'h3' }))
       expect(test.commandMatchingErr()).to.be.undefined
     })
   })
