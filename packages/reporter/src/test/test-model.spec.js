import sinon from 'sinon'

import Test from './test-model'

describe('Test model', () => {
  context('.state', () => {
    it('is processing when there are no attempts', () => {
      const test = new Test({})

      expect(test.state).to.equal('processing')
    })

    it('is the last attempt\'s state when there are attempts', () => {
      const test = new Test({ state: 'passed' })

      expect(test.state).to.equal('passed')
    })
  })

  context('.isOpen', () => {
    it('is open when failed', () => {
      const test = new Test({ state: 'failed' })

      expect(test.isOpen).eq(true)
    })
    it('is open when long running', () => {
      const test = new Test({})

      test.attempts = [{ isLongRunning: true }]

      expect(test.isOpen).eq(true)
    })
    it('is open when is the single test', () => {
      const test = new Test({}, null, { hasSingleTest: true })

      expect(test.isOpen).eq(true)
    })
    it('can be toggled from closed to open', () => {
      const test = new Test({})

      test.toggleOpen()

      expect(test.isOpen).eq(true)
    })
    it('can be toggled from open to closed', () => {
      const test = new Test({ state: 'failed' })

      test.toggleOpen()

      expect(test.isOpen).eq(false)
    })
  })

  context('.isLongRunning', () => {
    it('is true if any attempt is long running', () => {
      const test = new Test({})

      test.attempts = [{ isLongRunning: false }, { isLongRunning: true }]

      expect(test.isLongRunning).to.be.true
    })

    it('is false if no attempt is long running', () => {
      const test = new Test({})

<<<<<<< HEAD
      test.attempts = [{ isLongRunning: false }, { isLongRunning: false }]
=======
      test.addCommand({ isMatchingEvent: () => {
        return false
      } }, 'some hook')

      expect(test.hooks.length).to.equal(1)
      expect(test.hooks[0].commands.length).to.equal(1)
      test.addCommand({}, 'some hook')
      expect(test.hooks.length).to.equal(1)
      expect(test.hooks[0].commands.length).to.equal(2)
    })
  })

  context('#start', () => {
    it('sets the test as active', () => {
      const test = new Test({})
>>>>>>> 11784c3a

      expect(test.isLongRunning).to.be.false
    })
  })

  context('#addLog', () => {
    it('adds the log to the attempt', () => {
      const test = new Test({ _currentRetry: 0 })
      const props = { testCurrentRetry: 0 }
      const attempt = test.getAttemptByIndex(0)

      sinon.stub(attempt, 'addLog')
      test.addLog(props)
      expect(attempt.addLog).to.be.calledWith(props)
    })
  })

  context('#start', () => {
    it('starts the appropriate attempt if it exists', () => {
      const test = new Test({ _currentRetry: 2, prevAttempts: [{ _currentRetry: 0 }, { _currentRetry: 1 }] })

      test.start({ _currentRetry: 2 })
      expect(test.getAttemptByIndex(2).isActive).to.be.true
    })

    it('creates and starts a new attempt if it does not exist', () => {
      const test = new Test({})

      test.start({ _currentRetry: 1 })
      expect(test.getAttemptByIndex(1).isActive).to.be.true
    })
  })

  context('#finish', () => {
    it('finishes the attempt', () => {
      const test = new Test({ _currentRetry: 0 })
      const attempt = test.getAttemptByIndex(0)
      const props = { _currentRetry: 0 }

      sinon.stub(attempt, 'finish')

      test.finish(props)
      expect(attempt.finish).to.be.calledWith(props)
    })
  })

  context('#commandMatchingErr', () => {
    it('returns command of the last attempt matching the error', () => {
      const test = new Test({ _currentRetry: 0 })
      const attempt = test.getAttemptByIndex(0)
      const command = {}

      sinon.stub(attempt, 'commandMatchingErr').returns(command)

      expect(test.commandMatchingErr()).to.equal(command)
    })
  })
})<|MERGE_RESOLUTION|>--- conflicted
+++ resolved
@@ -23,6 +23,7 @@
 
       expect(test.isOpen).eq(true)
     })
+
     it('is open when long running', () => {
       const test = new Test({})
 
@@ -30,11 +31,13 @@
 
       expect(test.isOpen).eq(true)
     })
+
     it('is open when is the single test', () => {
       const test = new Test({}, null, { hasSingleTest: true })
 
       expect(test.isOpen).eq(true)
     })
+
     it('can be toggled from closed to open', () => {
       const test = new Test({})
 
@@ -42,6 +45,7 @@
 
       expect(test.isOpen).eq(true)
     })
+
     it('can be toggled from open to closed', () => {
       const test = new Test({ state: 'failed' })
 
@@ -63,25 +67,13 @@
     it('is false if no attempt is long running', () => {
       const test = new Test({})
 
-<<<<<<< HEAD
       test.attempts = [{ isLongRunning: false }, { isLongRunning: false }]
-=======
-      test.addCommand({ isMatchingEvent: () => {
-        return false
-      } }, 'some hook')
-
-      expect(test.hooks.length).to.equal(1)
-      expect(test.hooks[0].commands.length).to.equal(1)
-      test.addCommand({}, 'some hook')
-      expect(test.hooks.length).to.equal(1)
-      expect(test.hooks[0].commands.length).to.equal(2)
     })
   })
 
   context('#start', () => {
     it('sets the test as active', () => {
       const test = new Test({})
->>>>>>> 11784c3a
 
       expect(test.isLongRunning).to.be.false
     })
