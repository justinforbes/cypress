import cs from 'classnames'
import { observer } from 'mobx-react'
import React, { Component } from 'react'
// @ts-ignore
import Tooltip from '@cypress/react-tooltip'

<<<<<<< HEAD
import events, { Events } from '../lib/events'
=======
import appState, { AppState } from '../lib/app-state'
>>>>>>> 2319a11d
import { indent, onEnterOrSpace } from '../lib/util'
import runnablesStore, { RunnablesStore } from '../runnables/runnables-store'
import TestModel from './test-model'

import Attempts from '../attempts/attempts'

interface Props {
<<<<<<< HEAD
  events: Events
=======
  appState: AppState
>>>>>>> 2319a11d
  runnablesStore: RunnablesStore
  model: TestModel
}

@observer
class Test extends Component<Props> {
  static defaultProps = {
<<<<<<< HEAD
    events,
=======
    appState,
>>>>>>> 2319a11d
    runnablesStore,
  }

  render () {
    const { model } = this.props

    if (!model.shouldRender) return null

    return (
      <div
        className={cs('runnable-wrapper', { 'is-open': model.isOpen })}
        onClick={model.toggleOpen}
        style={{ paddingLeft: indent(model.level) }}
      >
        <div className='runnable-content-region'>
          <i aria-hidden="true" className='runnable-state fa'></i>
          <span
            aria-expanded={model.isOpen}
            className='runnable-title'
            onKeyPress={onEnterOrSpace(model.toggleOpen)}
            role='button'
            tabIndex={0}
          >
            {model.title}
            <span className="visually-hidden">{model.state}</span>
          </span>
          <div className='runnable-controls'>
            <Tooltip placement='top' title='One or more commands failed'>
              <i className='fas fa-exclamation-triangle'></i>
            </Tooltip>
          </div>
        </div>
        {this._contents()}
<<<<<<< HEAD
=======
        <TestError model={model} />
>>>>>>> 2319a11d
      </div>
    )
  }

  _contents () {
    // performance optimization - don't render contents if not open
    if (!this.props.model.isOpen) return null

    return (
      <div
        className='runnable-instruments collapsible-content'
        onClick={(e) => e.stopPropagation()}
      >
        <Attempts test={this.props.model} />
      </div>
    )
  }

  _onErrorClick = (e:Event) => {
    e.stopPropagation()
    this.props.events.emit('show:error', this.props.model.id)
  }
}

export default Test<|MERGE_RESOLUTION|>--- conflicted
+++ resolved
@@ -4,23 +4,18 @@
 // @ts-ignore
 import Tooltip from '@cypress/react-tooltip'
 
-<<<<<<< HEAD
 import events, { Events } from '../lib/events'
-=======
 import appState, { AppState } from '../lib/app-state'
->>>>>>> 2319a11d
 import { indent, onEnterOrSpace } from '../lib/util'
 import runnablesStore, { RunnablesStore } from '../runnables/runnables-store'
 import TestModel from './test-model'
+import TestError from '../errors/test-error'
 
 import Attempts from '../attempts/attempts'
 
 interface Props {
-<<<<<<< HEAD
   events: Events
-=======
   appState: AppState
->>>>>>> 2319a11d
   runnablesStore: RunnablesStore
   model: TestModel
 }
@@ -28,11 +23,8 @@
 @observer
 class Test extends Component<Props> {
   static defaultProps = {
-<<<<<<< HEAD
     events,
-=======
     appState,
->>>>>>> 2319a11d
     runnablesStore,
   }
 
@@ -50,7 +42,7 @@
         <div className='runnable-content-region'>
           <i aria-hidden="true" className='runnable-state fa'></i>
           <span
-            aria-expanded={model.isOpen}
+            aria-expanded={!!model.isOpen}
             className='runnable-title'
             onKeyPress={onEnterOrSpace(model.toggleOpen)}
             role='button'
@@ -66,10 +58,7 @@
           </div>
         </div>
         {this._contents()}
-<<<<<<< HEAD
-=======
         <TestError model={model} />
->>>>>>> 2319a11d
       </div>
     )
   }
