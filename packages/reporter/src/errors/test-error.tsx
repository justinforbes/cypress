--- conflicted
+++ resolved
@@ -25,10 +25,6 @@
     {_.map(urlArray, (url) => (
       <a className='runnable-err-docs-url' href={url} target='_blank' key={url}>
         Learn more
-<<<<<<< HEAD
-        <i className='fas fa-external-link-alt' />
-=======
->>>>>>> 7a8b58fa
       </a>
     ))}
   </>)
