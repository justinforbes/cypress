--- conflicted
+++ resolved
@@ -24,11 +24,7 @@
   }
 
   interface ClientRequest {
-<<<<<<< HEAD
-    _header: { [key: string]: string } | undefined
-=======
     _header?: { [key: string]: string }
->>>>>>> df8cb034
     _implicitHeader: () => void
     output: string[]
     agent: Agent
