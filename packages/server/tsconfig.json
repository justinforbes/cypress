{
  "extends": "./../ts/tsconfig.json",
  "include": [
    "lib/*.ts",
    "lib/**/*.ts",
  ],
  "files": [
    "./../ts/index.d.ts"
  ],
  "compilerOptions": {
    "types": [
      "mocha",
      "node"
    ],
<<<<<<< HEAD
    "resolveJsonModule": true,
=======
>>>>>>> 599b12f4
    "noUnusedLocals": false,
    "importHelpers": true
  }
}<|MERGE_RESOLUTION|>--- conflicted
+++ resolved
@@ -12,10 +12,7 @@
       "mocha",
       "node"
     ],
-<<<<<<< HEAD
     "resolveJsonModule": true,
-=======
->>>>>>> 599b12f4
     "noUnusedLocals": false,
     "importHelpers": true
   }
