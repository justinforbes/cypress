exports['e2e spec_isolation failing 1'] = {
  "startedTestsAt": "2018-02-01T20:14:19.323Z",
  "endedTestsAt": "2018-02-01T20:14:19.323Z",
  "totalDuration": 5555,
  "totalSuites": 8,
  "totalTests": 12,
  "totalFailed": 5,
  "totalPassed": 5,
  "totalPending": 1,
  "totalSkipped": 1,
  "runs": [
    {
      "stats": {
        "suites": 5,
        "tests": 6,
        "passes": 1,
        "pending": 1,
        "skipped": 1,
        "failures": 3,
        "wallClockStartedAt": "2018-02-01T20:14:19.323Z",
        "wallClockEndedAt": "2018-02-01T20:14:19.323Z",
        "wallClockDuration": 1234
      },
      "reporter": "spec",
      "reporterStats": {
        "suites": 5,
        "tests": 4,
        "passes": 3,
        "pending": 1,
        "failures": 3,
        "start": "2018-02-01T20:14:19.323Z",
        "end": "2018-02-01T20:14:19.323Z",
        "duration": 1234
      },
      "hooks": [
        {
          "hookId": "h1",
          "hookName": "before each",
          "title": [
            "\"before each\" hook"
          ],
          "body": "function() {\n      throw new Error(\"fail1\");\n    }"
        },
        {
          "hookId": "h2",
          "hookName": "after each",
          "title": [
            "\"after each\" hook"
          ],
          "body": "function() {\n      throw new Error(\"fail2\");\n    }"
        },
        {
          "hookId": "h3",
          "hookName": "after all",
          "title": [
            "\"after all\" hook"
          ],
          "body": "function() {\n      throw new Error(\"fail3\");\n    }"
        }
      ],
      "tests": [
        {
          "testId": "r4",
          "title": [
            "simple failing hook spec",
            "beforeEach hooks",
            "never gets here"
          ],
          "state": "failed",
<<<<<<< HEAD
          "body": "function () {}",
          "stack": "Error: fail1\n\nBecause this error occurred during a `before each` hook we are skipping the remaining tests in the current suite: 'beforeEach hooks'\n    at stack trace line",
          "error": "fail1\n\nBecause this error occurred during a `before each` hook we are skipping the remaining tests in the current suite: 'beforeEach hooks'",
=======
          "body": "function() {}",
          "stack": "Error: fail1\n\nBecause this error occurred during a 'before each' hook we are skipping the remaining tests in the current suite: 'beforeEach hooks'\n    at stack trace line",
          "error": "fail1\n\nBecause this error occurred during a 'before each' hook we are skipping the remaining tests in the current suite: 'beforeEach hooks'",
>>>>>>> 2c35402f
          "timings": {
            "lifecycle": 100,
            "before each": [
              {
                "hookId": "h1",
                "fnDuration": 400,
                "afterFnDuration": 200
              }
            ]
          },
          "failedFromHookId": "h1",
          "wallClockStartedAt": "2018-02-01T20:14:19.323Z",
          "wallClockDuration": 1234,
          "videoTimestamp": 9999
        },
        {
          "testId": "r6",
          "title": [
            "simple failing hook spec",
            "pending",
            "is pending"
          ],
          "state": "pending",
          "body": "",
          "stack": null,
          "error": null,
          "timings": null,
          "failedFromHookId": null,
          "wallClockStartedAt": null,
          "wallClockDuration": null,
          "videoTimestamp": null
        },
        {
          "testId": "r8",
          "title": [
            "simple failing hook spec",
            "afterEach hooks",
            "runs this"
          ],
          "state": "failed",
<<<<<<< HEAD
          "body": "function () {}",
          "stack": "Error: fail2\n\nBecause this error occurred during a `after each` hook we are skipping the remaining tests in the current suite: 'afterEach hooks'\n    at stack trace line",
          "error": "fail2\n\nBecause this error occurred during a `after each` hook we are skipping the remaining tests in the current suite: 'afterEach hooks'",
=======
          "body": "function() {}",
          "stack": "Error: fail2\n\nBecause this error occurred during a 'after each' hook we are skipping the remaining tests in the current suite: 'afterEach hooks'\n    at stack trace line",
          "error": "fail2\n\nBecause this error occurred during a 'after each' hook we are skipping the remaining tests in the current suite: 'afterEach hooks'",
>>>>>>> 2c35402f
          "timings": {
            "lifecycle": 100,
            "test": {
              "fnDuration": 400,
              "afterFnDuration": 200
            },
            "after each": [
              {
                "hookId": "h2",
                "fnDuration": 400,
                "afterFnDuration": 200
              }
            ]
          },
          "failedFromHookId": "h2",
          "wallClockStartedAt": "2018-02-01T20:14:19.323Z",
          "wallClockDuration": 1234,
          "videoTimestamp": 9999
        },
        {
          "testId": "r9",
          "title": [
            "simple failing hook spec",
            "afterEach hooks",
            "does not run this"
          ],
          "state": "skipped",
          "body": "function() {}",
          "stack": null,
          "error": null,
          "timings": null,
          "failedFromHookId": null,
          "wallClockStartedAt": null,
          "wallClockDuration": null,
          "videoTimestamp": null
        },
        {
          "testId": "r11",
          "title": [
            "simple failing hook spec",
            "after hooks",
            "runs this"
          ],
          "state": "passed",
          "body": "function() {}",
          "stack": null,
          "error": null,
          "timings": {
            "lifecycle": 100,
            "test": {
              "fnDuration": 400,
              "afterFnDuration": 200
            }
          },
          "failedFromHookId": null,
          "wallClockStartedAt": "2018-02-01T20:14:19.323Z",
          "wallClockDuration": 1234,
          "videoTimestamp": 9999
        },
        {
          "testId": "r12",
          "title": [
            "simple failing hook spec",
            "after hooks",
            "fails on this"
          ],
          "state": "failed",
<<<<<<< HEAD
          "body": "function () {}",
          "stack": "Error: fail3\n\nBecause this error occurred during a `after all` hook we are skipping the remaining tests in the current suite: 'after hooks'\n    at stack trace line",
          "error": "fail3\n\nBecause this error occurred during a `after all` hook we are skipping the remaining tests in the current suite: 'after hooks'",
=======
          "body": "function() {}",
          "stack": "Error: fail3\n\nBecause this error occurred during a 'after all' hook we are skipping the remaining tests in the current suite: 'after hooks'\n    at stack trace line",
          "error": "fail3\n\nBecause this error occurred during a 'after all' hook we are skipping the remaining tests in the current suite: 'after hooks'",
>>>>>>> 2c35402f
          "timings": {
            "lifecycle": 100,
            "test": {
              "fnDuration": 400,
              "afterFnDuration": 200
            },
            "after all": [
              {
                "hookId": "h3",
                "fnDuration": 400,
                "afterFnDuration": 200
              }
            ]
          },
          "failedFromHookId": "h3",
          "wallClockStartedAt": "2018-02-01T20:14:19.323Z",
          "wallClockDuration": 1234,
          "videoTimestamp": 9999
        }
      ],
      "error": null,
      "video": "/foo/bar/.projects/e2e/cypress/videos/abc123.mp4",
      "screenshots": [
        {
          "screenshotId": "some-random-id",
          "name": null,
          "testId": "r4",
          "takenAt": "2018-02-01T20:14:19.323Z",
          "path": "/foo/bar/.projects/e2e/cypress/screenshots/simple_failing_hook_spec.coffee/simple failing hook spec -- beforeEach hooks -- never gets here -- before each hook (failed).png",
          "height": 720,
          "width": 1280
        },
        {
          "screenshotId": "some-random-id",
          "name": null,
          "testId": "r8",
          "takenAt": "2018-02-01T20:14:19.323Z",
          "path": "/foo/bar/.projects/e2e/cypress/screenshots/simple_failing_hook_spec.coffee/simple failing hook spec -- afterEach hooks -- runs this -- after each hook (failed).png",
          "height": 720,
          "width": 1280
        },
        {
          "screenshotId": "some-random-id",
          "name": null,
          "testId": "r12",
          "takenAt": "2018-02-01T20:14:19.323Z",
          "path": "/foo/bar/.projects/e2e/cypress/screenshots/simple_failing_hook_spec.coffee/simple failing hook spec -- after hooks -- fails on this -- after all hook (failed).png",
          "height": 720,
          "width": 1280
        }
      ],
      "spec": {
        "name": "simple_failing_hook_spec.coffee",
        "relative": "cypress/integration/simple_failing_hook_spec.coffee",
        "absolute": "/foo/bar/.projects/e2e/cypress/integration/simple_failing_hook_spec.coffee"
      },
      "shouldUploadVideo": true
    },
    {
      "stats": {
        "suites": 1,
        "tests": 2,
        "passes": 0,
        "pending": 0,
        "skipped": 0,
        "failures": 2,
        "wallClockStartedAt": "2018-02-01T20:14:19.323Z",
        "wallClockEndedAt": "2018-02-01T20:14:19.323Z",
        "wallClockDuration": 1234
      },
      "reporter": "spec",
      "reporterStats": {
        "suites": 1,
        "tests": 2,
        "passes": 0,
        "pending": 0,
        "failures": 2,
        "start": "2018-02-01T20:14:19.323Z",
        "end": "2018-02-01T20:14:19.323Z",
        "duration": 1234
      },
      "hooks": [],
      "tests": [
        {
          "testId": "r3",
          "title": [
            "simple failing spec",
            "fails1"
          ],
          "state": "failed",
<<<<<<< HEAD
          "body": "function () {\n    return cy.wrap(true, {\n      timeout: 100\n    }).should(\"be.false\");\n  }",
          "stack": "AssertionError: Timed out retrying: expected true to be false\n    at stack trace line\n    at stack trace line\n    at stack trace line\n    at stack trace line\n    at stack trace line\n    at stack trace line\n    at stack trace line\n    at stack trace line\n    at stack trace line\n    at stack trace line\n    at stack trace line\n    at stack trace line\n    at stack trace line\n    at stack trace line\n    at stack trace line\n    at stack trace line",
=======
          "body": "function() {\n    return cy.wrap(true, {\n      timeout: 100\n    }).should(\"be.false\");\n  }",
          "stack": "CypressError: Timed out retrying: expected true to be false\n    at stack trace line\n    at stack trace line\n    at stack trace line\n    at stack trace line\n    at stack trace line\n    at stack trace line\n    at stack trace line\n    at stack trace line\n    at stack trace line\n    at stack trace line\n    at stack trace line\n    at stack trace line\n    at stack trace line",
>>>>>>> 2c35402f
          "error": "Timed out retrying: expected true to be false",
          "timings": {
            "lifecycle": 100,
            "test": {
              "fnDuration": 400,
              "afterFnDuration": 200
            }
          },
          "failedFromHookId": null,
          "wallClockStartedAt": "2018-02-01T20:14:19.323Z",
          "wallClockDuration": 1234,
          "videoTimestamp": 9999
        },
        {
          "testId": "r4",
          "title": [
            "simple failing spec",
            "fails2"
          ],
          "state": "failed",
          "body": "function() {\n    throw new Error(\"fails2\");\n  }",
          "stack": "Error: fails2\n    at stack trace line",
          "error": "fails2",
          "timings": {
            "lifecycle": 100,
            "test": {
              "fnDuration": 400,
              "afterFnDuration": 200
            }
          },
          "failedFromHookId": null,
          "wallClockStartedAt": "2018-02-01T20:14:19.323Z",
          "wallClockDuration": 1234,
          "videoTimestamp": 9999
        }
      ],
      "error": null,
      "video": "/foo/bar/.projects/e2e/cypress/videos/abc123.mp4",
      "screenshots": [
        {
          "screenshotId": "some-random-id",
          "name": null,
          "testId": "r3",
          "takenAt": "2018-02-01T20:14:19.323Z",
          "path": "/foo/bar/.projects/e2e/cypress/screenshots/simple_failing_spec.coffee/simple failing spec -- fails1 (failed).png",
          "height": 720,
          "width": 1280
        },
        {
          "screenshotId": "some-random-id",
          "name": null,
          "testId": "r4",
          "takenAt": "2018-02-01T20:14:19.323Z",
          "path": "/foo/bar/.projects/e2e/cypress/screenshots/simple_failing_spec.coffee/simple failing spec -- fails2 (failed).png",
          "height": 720,
          "width": 1280
        }
      ],
      "spec": {
        "name": "simple_failing_spec.coffee",
        "relative": "cypress/integration/simple_failing_spec.coffee",
        "absolute": "/foo/bar/.projects/e2e/cypress/integration/simple_failing_spec.coffee"
      },
      "shouldUploadVideo": true
    },
    {
      "stats": {
        "suites": 1,
        "tests": 3,
        "passes": 3,
        "pending": 0,
        "skipped": 0,
        "failures": 0,
        "wallClockStartedAt": "2018-02-01T20:14:19.323Z",
        "wallClockEndedAt": "2018-02-01T20:14:19.323Z",
        "wallClockDuration": 1234
      },
      "reporter": "spec",
      "reporterStats": {
        "suites": 1,
        "tests": 3,
        "passes": 3,
        "pending": 0,
        "failures": 0,
        "start": "2018-02-01T20:14:19.323Z",
        "end": "2018-02-01T20:14:19.323Z",
        "duration": 1234
      },
      "hooks": [
        {
          "hookId": "h1",
          "hookName": "before all",
          "title": [
            "\"before all\" hook"
          ],
          "body": "function() {\n    return cy.wait(100);\n  }"
        },
        {
          "hookId": "h2",
          "hookName": "before each",
          "title": [
            "\"before each\" hook"
          ],
          "body": "function() {\n    return cy.wait(200);\n  }"
        },
        {
          "hookId": "h3",
          "hookName": "after each",
          "title": [
            "\"after each\" hook"
          ],
          "body": "function() {\n    return cy.wait(200);\n  }"
        },
        {
          "hookId": "h4",
          "hookName": "after all",
          "title": [
            "\"after all\" hook"
          ],
          "body": "function() {\n    return cy.wait(100);\n  }"
        }
      ],
      "tests": [
        {
          "testId": "r3",
          "title": [
            "simple hooks spec",
            "t1"
          ],
          "state": "passed",
          "body": "function() {\n    return cy.wrap(\"t1\").should(\"eq\", \"t1\");\n  }",
          "stack": null,
          "error": null,
          "timings": {
            "lifecycle": 100,
            "before all": [
              {
                "hookId": "h1",
                "fnDuration": 400,
                "afterFnDuration": 200
              }
            ],
            "before each": [
              {
                "hookId": "h2",
                "fnDuration": 400,
                "afterFnDuration": 200
              }
            ],
            "test": {
              "fnDuration": 400,
              "afterFnDuration": 200
            },
            "after each": [
              {
                "hookId": "h3",
                "fnDuration": 400,
                "afterFnDuration": 200
              }
            ]
          },
          "failedFromHookId": null,
          "wallClockStartedAt": "2018-02-01T20:14:19.323Z",
          "wallClockDuration": 1234,
          "videoTimestamp": 9999
        },
        {
          "testId": "r4",
          "title": [
            "simple hooks spec",
            "t2"
          ],
          "state": "passed",
          "body": "function() {\n    return cy.wrap(\"t2\").should(\"eq\", \"t2\");\n  }",
          "stack": null,
          "error": null,
          "timings": {
            "lifecycle": 100,
            "before each": [
              {
                "hookId": "h2",
                "fnDuration": 400,
                "afterFnDuration": 200
              }
            ],
            "test": {
              "fnDuration": 400,
              "afterFnDuration": 200
            },
            "after each": [
              {
                "hookId": "h3",
                "fnDuration": 400,
                "afterFnDuration": 200
              }
            ]
          },
          "failedFromHookId": null,
          "wallClockStartedAt": "2018-02-01T20:14:19.323Z",
          "wallClockDuration": 1234,
          "videoTimestamp": 9999
        },
        {
          "testId": "r5",
          "title": [
            "simple hooks spec",
            "t3"
          ],
          "state": "passed",
          "body": "function() {\n    return cy.wrap(\"t3\").should(\"eq\", \"t3\");\n  }",
          "stack": null,
          "error": null,
          "timings": {
            "lifecycle": 100,
            "before each": [
              {
                "hookId": "h2",
                "fnDuration": 400,
                "afterFnDuration": 200
              }
            ],
            "test": {
              "fnDuration": 400,
              "afterFnDuration": 200
            },
            "after each": [
              {
                "hookId": "h3",
                "fnDuration": 400,
                "afterFnDuration": 200
              }
            ],
            "after all": [
              {
                "hookId": "h4",
                "fnDuration": 400,
                "afterFnDuration": 200
              }
            ]
          },
          "failedFromHookId": null,
          "wallClockStartedAt": "2018-02-01T20:14:19.323Z",
          "wallClockDuration": 1234,
          "videoTimestamp": 9999
        }
      ],
      "error": null,
      "video": "/foo/bar/.projects/e2e/cypress/videos/abc123.mp4",
      "screenshots": [],
      "spec": {
        "name": "simple_hooks_spec.coffee",
        "relative": "cypress/integration/simple_hooks_spec.coffee",
        "absolute": "/foo/bar/.projects/e2e/cypress/integration/simple_hooks_spec.coffee"
      },
      "shouldUploadVideo": true
    },
    {
      "stats": {
        "suites": 1,
        "tests": 1,
        "passes": 1,
        "pending": 0,
        "skipped": 0,
        "failures": 0,
        "wallClockStartedAt": "2018-02-01T20:14:19.323Z",
        "wallClockEndedAt": "2018-02-01T20:14:19.323Z",
        "wallClockDuration": 1234
      },
      "reporter": "spec",
      "reporterStats": {
        "suites": 1,
        "tests": 1,
        "passes": 1,
        "pending": 0,
        "failures": 0,
        "start": "2018-02-01T20:14:19.323Z",
        "end": "2018-02-01T20:14:19.323Z",
        "duration": 1234
      },
      "hooks": [
        {
          "hookId": "h1",
          "hookName": "before each",
          "title": [
            "\"before each\" hook"
          ],
          "body": "function() {\n    return cy.wait(1000);\n  }"
        }
      ],
      "tests": [
        {
          "testId": "r3",
          "title": [
            "simple passing spec",
            "passes"
          ],
          "state": "passed",
          "body": "function() {\n    return cy.wrap(true).should(\"be.true\");\n  }",
          "stack": null,
          "error": null,
          "timings": {
            "lifecycle": 100,
            "before each": [
              {
                "hookId": "h1",
                "fnDuration": 400,
                "afterFnDuration": 200
              }
            ],
            "test": {
              "fnDuration": 400,
              "afterFnDuration": 200
            }
          },
          "failedFromHookId": null,
          "wallClockStartedAt": "2018-02-01T20:14:19.323Z",
          "wallClockDuration": 1234,
          "videoTimestamp": 9999
        }
      ],
      "error": null,
      "video": "/foo/bar/.projects/e2e/cypress/videos/abc123.mp4",
      "screenshots": [],
      "spec": {
        "name": "simple_passing_spec.coffee",
        "relative": "cypress/integration/simple_passing_spec.coffee",
        "absolute": "/foo/bar/.projects/e2e/cypress/integration/simple_passing_spec.coffee"
      },
      "shouldUploadVideo": true
    }
  ],
  "browserPath": "path/to/browser",
  "browserName": "FooBrowser",
  "browserVersion": "88",
  "osName": "FooOS",
  "osVersion": "1234",
  "cypressVersion": "9.9.9",
  "config": {}
}<|MERGE_RESOLUTION|>--- conflicted
+++ resolved
@@ -67,15 +67,9 @@
             "never gets here"
           ],
           "state": "failed",
-<<<<<<< HEAD
-          "body": "function () {}",
+          "body": "function() {}",
           "stack": "Error: fail1\n\nBecause this error occurred during a `before each` hook we are skipping the remaining tests in the current suite: 'beforeEach hooks'\n    at stack trace line",
           "error": "fail1\n\nBecause this error occurred during a `before each` hook we are skipping the remaining tests in the current suite: 'beforeEach hooks'",
-=======
-          "body": "function() {}",
-          "stack": "Error: fail1\n\nBecause this error occurred during a 'before each' hook we are skipping the remaining tests in the current suite: 'beforeEach hooks'\n    at stack trace line",
-          "error": "fail1\n\nBecause this error occurred during a 'before each' hook we are skipping the remaining tests in the current suite: 'beforeEach hooks'",
->>>>>>> 2c35402f
           "timings": {
             "lifecycle": 100,
             "before each": [
@@ -116,15 +110,9 @@
             "runs this"
           ],
           "state": "failed",
-<<<<<<< HEAD
-          "body": "function () {}",
+          "body": "function() {}",
           "stack": "Error: fail2\n\nBecause this error occurred during a `after each` hook we are skipping the remaining tests in the current suite: 'afterEach hooks'\n    at stack trace line",
           "error": "fail2\n\nBecause this error occurred during a `after each` hook we are skipping the remaining tests in the current suite: 'afterEach hooks'",
-=======
-          "body": "function() {}",
-          "stack": "Error: fail2\n\nBecause this error occurred during a 'after each' hook we are skipping the remaining tests in the current suite: 'afterEach hooks'\n    at stack trace line",
-          "error": "fail2\n\nBecause this error occurred during a 'after each' hook we are skipping the remaining tests in the current suite: 'afterEach hooks'",
->>>>>>> 2c35402f
           "timings": {
             "lifecycle": 100,
             "test": {
@@ -192,15 +180,9 @@
             "fails on this"
           ],
           "state": "failed",
-<<<<<<< HEAD
-          "body": "function () {}",
+          "body": "function() {}",
           "stack": "Error: fail3\n\nBecause this error occurred during a `after all` hook we are skipping the remaining tests in the current suite: 'after hooks'\n    at stack trace line",
           "error": "fail3\n\nBecause this error occurred during a `after all` hook we are skipping the remaining tests in the current suite: 'after hooks'",
-=======
-          "body": "function() {}",
-          "stack": "Error: fail3\n\nBecause this error occurred during a 'after all' hook we are skipping the remaining tests in the current suite: 'after hooks'\n    at stack trace line",
-          "error": "fail3\n\nBecause this error occurred during a 'after all' hook we are skipping the remaining tests in the current suite: 'after hooks'",
->>>>>>> 2c35402f
           "timings": {
             "lifecycle": 100,
             "test": {
@@ -291,13 +273,8 @@
             "fails1"
           ],
           "state": "failed",
-<<<<<<< HEAD
-          "body": "function () {\n    return cy.wrap(true, {\n      timeout: 100\n    }).should(\"be.false\");\n  }",
+          "body": "function() {\n    return cy.wrap(true, {\n      timeout: 100\n    }).should(\"be.false\");\n  }",
           "stack": "AssertionError: Timed out retrying: expected true to be false\n    at stack trace line\n    at stack trace line\n    at stack trace line\n    at stack trace line\n    at stack trace line\n    at stack trace line\n    at stack trace line\n    at stack trace line\n    at stack trace line\n    at stack trace line\n    at stack trace line\n    at stack trace line\n    at stack trace line\n    at stack trace line\n    at stack trace line\n    at stack trace line",
-=======
-          "body": "function() {\n    return cy.wrap(true, {\n      timeout: 100\n    }).should(\"be.false\");\n  }",
-          "stack": "CypressError: Timed out retrying: expected true to be false\n    at stack trace line\n    at stack trace line\n    at stack trace line\n    at stack trace line\n    at stack trace line\n    at stack trace line\n    at stack trace line\n    at stack trace line\n    at stack trace line\n    at stack trace line\n    at stack trace line\n    at stack trace line\n    at stack trace line",
->>>>>>> 2c35402f
           "error": "Timed out retrying: expected true to be false",
           "timings": {
             "lifecycle": 100,
