{
  "name": "@packages/server",
  "version": "0.0.0",
  "private": true,
  "main": "index.js",
  "scripts": {
    "build-js": "tsc",
    "check-deps": "node ../../scripts/check-deps.js --verbose",
    "check-deps-pre": "npm run check-deps -- --prescript",
    "clean-deps": "rm -rf node_modules",
    "precodecov": "npm run check-deps-pre",
    "codecov": "codecov",
    "predev": "npm run check-deps-pre",
    "dev": "node index.js",
    "lint-coffee": "../../node_modules/.bin/coffeelint test/*.coffee test/unit/*.coffee test/integration/*.coffee",
    "prerepl": "npm run check-deps-pre",
    "repl": "node repl.js",
    "prestart": "npm run check-deps-pre",
    "start": "node ../../cli/bin/cypress open --dev --global",
    "pretest": "npm run check-deps-pre",
    "test": "node ./test/scripts/run.js",
    "pretest-cov": "npm run check-deps-pre",
    "test-cov": "cross-env NODE_COVERAGE=true NODE_ENV=test CYPRESS_ENV=test BLUEBIRD_DEBUG=1 xvfb-maybe istanbul cover node_modules/.bin/_mocha -- --opts ./test/support/mocha.opts",
    "pretest-cov-process": "npm run check-deps-pre",
    "test-cov-process": "cross-env NODE_COVERAGE=true NODE_ENV=test CYPRESS_ENV=test BLUEBIRD_DEBUG=1 istanbul cover --include-pid",
    "pretest-e2e": "npm run check-deps-pre",
    "test-e2e": "node ./test/scripts/e2e.js",
    "pretest-e2e-chrome": "npm run check-deps-pre",
    "test-e2e-chrome": "node ./test/scripts/run.js test/e2e chrome",
    "pretest-integration": "npm run check-deps-pre",
    "test-integration": "node ./test/scripts/run.js test/integration",
    "pretest-integration-watch": "npm run check-deps-pre",
    "test-integration-watch": "./test/support/watch test-integration",
    "test-performance": "node ./test/scripts/run.js test/performance",
    "pretest-unit": "npm run check-deps-pre",
    "test-unit": "node ./test/scripts/run.js test/unit",
    "pretest-unit-watch": "npm run check-deps-pre",
    "test-unit-watch": "./test/support/watch test/unit",
    "pretest-watch": "npm run check-deps-pre",
    "test-watch": "./test/support/watch test"
  },
  "dependencies": {
    "@cypress/browserify-preprocessor": "1.1.2",
    "@cypress/commit-info": "2.2.0",
    "@cypress/get-windows-proxy": "1.6.0",
    "@cypress/icons": "0.7.0",
    "@ffmpeg-installer/ffmpeg": "1.0.19",
    "ansi_up": "1.3.0",
    "black-hole-stream": "0.0.1",
    "bluebird": "3.7.0",
    "browserify": "16.3.0",
    "chai": "1.10.0",
    "chalk": "2.4.2",
    "check-more-types": "2.24.0",
    "chokidar": "3.2.2",
    "chrome-remote-interface": "0.28.0",
    "cjsxify": "0.3.0",
    "cli-table3": "0.5.1",
    "color-string": "1.5.3",
    "common-tags": "1.8.0",
    "compression": "1.7.4",
    "content-type": "1.0.4",
    "cookie-parser": "1.4.4",
    "data-uri-to-buffer": "2.0.1",
    "debug": "4.1.1",
    "dependency-tree": "7.0.2",
    "duplexify": "4.1.1",
    "electron-context-menu": "0.15.1",
    "errorhandler": "1.5.1",
    "evil-dns": "0.2.0",
    "execa": "1.0.0",
    "express": "4.16.4",
    "find-process": "1.4.1",
    "fix-path": "2.1.0",
    "fluent-ffmpeg": "2.1.2",
    "fs-extra": "8.1.0",
    "get-port": "5.0.0",
    "getos": "3.1.1",
    "glob": "7.1.3",
    "graceful-fs": "4.2.0",
    "http-proxy": "1.17.0",
    "http-status-codes": "1.3.2",
    "human-interval": "0.1.6",
    "image-size": "0.7.4",
    "is-fork-pr": "2.5.0",
    "is-html": "2.0.0",
    "jimp": "0.6.4",
    "jsonlint": "1.6.3",
    "konfig": "0.2.1",
    "lazy-ass": "1.6.0",
    "lockfile": "1.0.4",
    "lodash": "4.17.15",
    "log-symbols": "2.2.0",
    "md5": "2.2.1",
    "mime": "1.6.0",
    "minimatch": "3.0.4",
    "minimist": "1.2.0",
    "mocha": "2.4.5",
    "mocha-junit-reporter": "1.23.1",
    "mocha-teamcity-reporter": "3.0.0",
    "moment": "2.24.0",
    "morgan": "1.9.1",
    "node-machine-id": "1.1.10",
    "node-webkit-updater": "cypress-io/node-webkit-updater#e74623726f381487f543e373e71515177a32daeb",
    "opn": "cypress-io/opn#2f4e9a216ca7bdb95dfae9d46d99ddf004b3cbb5",
    "ospath": "1.2.2",
<<<<<<< HEAD
    "p-queue": "1.2.0",
    "pac-resolver": "^3.0.0",
    "parse-domain": "2.0.0",
    "pluralize": "3.1.0",
    "pumpify": "1.5.1",
=======
    "p-queue": "6.1.0",
    "pluralize": "8.0.0",
>>>>>>> 8d72901d
    "ramda": "0.24.1",
    "randomstring": "1.1.5",
    "request": "cypress-io/request#47cdc67085c9fddc8d39d3172538f3f86c96bb8b",
    "request-promise": "4.2.4",
    "return-deep-diff": "0.3.0",
    "sanitize-filename": "1.6.3",
    "semver": "6.3.0",
    "send": "0.17.0",
    "shell-env": "3.0.0",
    "signal-exit": "3.0.2",
    "sinon": "5.1.1",
    "squirrelly": "7.7.0",
    "strip-ansi": "3.0.1",
    "syntax-error": "1.4.0",
    "term-size": "2.1.0",
    "tough-cookie": "3.0.1",
    "trash": "5.2.0",
    "underscore": "1.9.1",
    "underscore.string": "3.3.5",
    "url-parse": "1.4.7",
    "uuid": "3.3.2",
    "which": "1.3.1",
    "widest-line": "3.1.0",
    "winston": "2.4.4"
  },
  "devDependencies": {
    "@babel/core": "7.4.4",
    "@babel/plugin-proposal-class-properties": "7.4.4",
    "@babel/plugin-proposal-object-rest-spread": "7.4.4",
    "@babel/plugin-transform-runtime": "7.4.4",
    "@babel/preset-env": "7.4.4",
    "@babel/preset-react": "7.0.0",
    "@babel/runtime": "7.4.4",
    "@cypress/debugging-proxy": "2.0.1",
    "@cypress/json-schemas": "5.33.0",
    "@cypress/sinon-chai": "1.1.0",
    "@types/chai-as-promised": "7.1.2",
    "@types/chrome": "0.0.91",
    "babel-plugin-add-module-exports": "1.0.2",
    "babelify": "10.0.0",
    "bin-up": "1.2.2",
    "body-parser": "1.19.0",
    "chai-as-promised": "7.1.1",
    "chai-uuid": "1.0.6",
    "chokidar-cli": "1.2.2",
    "chrome-har-capturer": "0.13.4",
    "coffee-coverage": "3.0.1",
    "cors": "2.8.5",
    "cross-env": "6.0.3",
    "devtools-protocol": "0.0.702485",
    "eol": "0.9.1",
    "eventsource": "1.0.7",
    "express-session": "1.16.1",
    "express-useragent": "1.0.12",
    "http-mitm-proxy": "0.7.0",
    "https-proxy-agent": "3.0.0",
    "istanbul": "0.4.5",
    "mocked-env": "1.2.4",
    "mockery": "2.1.0",
    "multiparty": "4.2.1",
    "nock": "9.6.1",
    "npm-install-version": "6.0.2",
    "proxyquire": "2.1.0",
    "react": "15.6.2",
    "repl.history": "0.1.4",
    "snap-shot-it": "7.9.0",
    "ssestream": "1.0.1",
    "stream-to-promise": "1.1.1",
    "supertest": "4.0.2",
    "supertest-session": "4.0.0",
    "ws": "5.2.2",
    "xvfb": "cypress-io/node-xvfb#22e3783c31d81ebe64d8c0df491ea00cdc74726a",
    "xvfb-maybe": "cypress-io/xvfb-maybe#c4a810c42d603949cd63b8cf245f6c239331d370"
  },
  "files": [
    "config",
    "lib"
  ],
  "productName": "Cypress",
  "optionalDependencies": {
    "registry-js": "1.8.0"
  }
}<|MERGE_RESOLUTION|>--- conflicted
+++ resolved
@@ -104,16 +104,9 @@
     "node-webkit-updater": "cypress-io/node-webkit-updater#e74623726f381487f543e373e71515177a32daeb",
     "opn": "cypress-io/opn#2f4e9a216ca7bdb95dfae9d46d99ddf004b3cbb5",
     "ospath": "1.2.2",
-<<<<<<< HEAD
-    "p-queue": "1.2.0",
-    "pac-resolver": "^3.0.0",
-    "parse-domain": "2.0.0",
-    "pluralize": "3.1.0",
-    "pumpify": "1.5.1",
-=======
+    "pac-resolver": "3.0.0",
     "p-queue": "6.1.0",
     "pluralize": "8.0.0",
->>>>>>> 8d72901d
     "ramda": "0.24.1",
     "randomstring": "1.1.5",
     "request": "cypress-io/request#47cdc67085c9fddc8d39d3172538f3f86c96bb8b",
