--- conflicted
+++ resolved
@@ -57,11 +57,8 @@
     "console-table-printer": "1.0.0-beta12",
     "cors": "2.8.5",
     "coveralls": "2.13.3",
-<<<<<<< HEAD
     "debug": "^4.1.1",
     "@cypress/debugging-proxy": "1.6.0",
-=======
->>>>>>> 8d7abf22
     "electron-osx-sign": "0.4.11",
     "eol": "0.9.1",
     "eventsource": "1.0.7",
