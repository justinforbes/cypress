<<<<<<< HEAD
=======
import Promise from 'bluebird'
import Debug from 'debug'
>>>>>>> 4b50f9ee
import _ from 'lodash'
import path from 'path'
import errors from '../errors'
import { fs } from '../util/fs'
<<<<<<< HEAD
import Debug from 'debug'
import type { SettingsOptions } from '@packages/types'
import { getCtx } from '@packages/data-context'
=======
import { requireAsync } from './require_async'
>>>>>>> 4b50f9ee

const debug = Debug('cypress:server:settings')

function configCode (obj, isTS?: boolean) {
  const objJSON = obj && !_.isEmpty(obj)
    ? JSON.stringify(_.omit(obj, 'configFile'), null, 2)
    : `{

}`

  if (isTS) {
    return `export default ${objJSON}`
  }

<<<<<<< HEAD
  return `module.exports = ${objJSON}
`
=======
function _pathToFile (projectRoot, file) {
  return path.resolve(projectRoot, file)
  // return path.isAbsolute(file) ? file : path.join(projectRoot, file)
>>>>>>> 4b50f9ee
}

function _err (type, file, err) {
  const e = errors.get(type, file, err)

  e.code = err.code
  e.errno = err.errno

  return e
}

function _logWriteErr (file, err) {
  throw _err('ERROR_WRITING_FILE', file, err)
}

function _write (file, obj: any = {}) {
  if (/\.json$/.test(file)) {
    debug('writing json file')

    return fs.outputJson(file, obj, { spaces: 2 })
    .then(() => obj)
    .catch((err) => {
      return _logWriteErr(file, err)
    })
  }

  debug('writing javascript file')

  const fileExtension = file?.split('.').pop()

  const isTSFile = fileExtension === 'ts'

  return fs.writeFileAsync(file, configCode(obj, isTSFile))
  .return(obj)
  .catch((err) => {
    return _logWriteErr(file, err)
  })
}

export function isComponentTesting (options: SettingsOptions = {}) {
  return options.testingType === 'component'
}

<<<<<<< HEAD
export async function read (projectRoot: string) {
  const ctx = getCtx()
=======
export function configFile (options: SettingsOptions = {}) {
  // default is only used in tests.
  // This prevents a the change from becoming bigger than it should
  // FIXME: remove the default
  return options.configFile === false ? false : (options.configFile || 'cypress.json')
}

export function id (projectRoot, options: SettingsOptions = {}) {
  const file = pathToConfigFile(projectRoot, options)

  if (!file) {
    return Promise.resolve(null)
  }

  return fs.readJson(file)
  .then((config) => config.projectId)
  .catch(() => {
    return null
  })
}

export function read (projectRoot, options: SettingsOptions = {}) {
  const file = pathToConfigFile(projectRoot, options)

  if (!file) {
    return Promise.resolve({})
  }

  const readPromise = /\.json$/.test(file) ? fs.readJSON(path.resolve(projectRoot, file)) : requireAsync(file, {
    projectRoot,
    loadErrorCode: 'CONFIG_FILE_ERROR',
  })

  return readPromise
  .catch((err) => {
    if (err.type === 'MODULE_NOT_FOUND' || err.code === 'ENOENT') {
      if (options.args?.runProject) {
        return Promise.reject(errors.get('CONFIG_FILE_NOT_FOUND', options.configFile || '', projectRoot))
      }
>>>>>>> 4b50f9ee

  // For testing purposes, no-op if the projectRoot is already the same
  // as the one set in the DataContext, as it would be in normal execution
  ctx.lifecycleManager.setCurrentProject(projectRoot)

  return ctx.lifecycleManager.getConfigFileContents()
}

export async function readEnv (projectRoot: string) {
  const ctx = getCtx()

  // For testing purposes, no-op if the projectRoot is already the same
  // as the one set in the DataContext, as it would be in normal execution
  ctx.lifecycleManager.setCurrentProject(projectRoot)

  return ctx.lifecycleManager.loadCypressEnvFile()
}

export function writeForTesting (projectRoot, objToWrite = {}) {
  const file = path.join(projectRoot, 'cypress.config.js')

  return _write(file, objToWrite)
}

export function pathToConfigFile (projectRoot) {
  const ctx = getCtx()

  ctx.lifecycleManager.setCurrentProject(projectRoot)

  return ctx.lifecycleManager.configFilePath
}<|MERGE_RESOLUTION|>--- conflicted
+++ resolved
@@ -1,19 +1,10 @@
-<<<<<<< HEAD
-=======
-import Promise from 'bluebird'
 import Debug from 'debug'
->>>>>>> 4b50f9ee
 import _ from 'lodash'
 import path from 'path'
 import errors from '../errors'
 import { fs } from '../util/fs'
-<<<<<<< HEAD
-import Debug from 'debug'
 import type { SettingsOptions } from '@packages/types'
 import { getCtx } from '@packages/data-context'
-=======
-import { requireAsync } from './require_async'
->>>>>>> 4b50f9ee
 
 const debug = Debug('cypress:server:settings')
 
@@ -28,14 +19,8 @@
     return `export default ${objJSON}`
   }
 
-<<<<<<< HEAD
   return `module.exports = ${objJSON}
 `
-=======
-function _pathToFile (projectRoot, file) {
-  return path.resolve(projectRoot, file)
-  // return path.isAbsolute(file) ? file : path.join(projectRoot, file)
->>>>>>> 4b50f9ee
 }
 
 function _err (type, file, err) {
@@ -79,50 +64,8 @@
   return options.testingType === 'component'
 }
 
-<<<<<<< HEAD
 export async function read (projectRoot: string) {
   const ctx = getCtx()
-=======
-export function configFile (options: SettingsOptions = {}) {
-  // default is only used in tests.
-  // This prevents a the change from becoming bigger than it should
-  // FIXME: remove the default
-  return options.configFile === false ? false : (options.configFile || 'cypress.json')
-}
-
-export function id (projectRoot, options: SettingsOptions = {}) {
-  const file = pathToConfigFile(projectRoot, options)
-
-  if (!file) {
-    return Promise.resolve(null)
-  }
-
-  return fs.readJson(file)
-  .then((config) => config.projectId)
-  .catch(() => {
-    return null
-  })
-}
-
-export function read (projectRoot, options: SettingsOptions = {}) {
-  const file = pathToConfigFile(projectRoot, options)
-
-  if (!file) {
-    return Promise.resolve({})
-  }
-
-  const readPromise = /\.json$/.test(file) ? fs.readJSON(path.resolve(projectRoot, file)) : requireAsync(file, {
-    projectRoot,
-    loadErrorCode: 'CONFIG_FILE_ERROR',
-  })
-
-  return readPromise
-  .catch((err) => {
-    if (err.type === 'MODULE_NOT_FOUND' || err.code === 'ENOENT') {
-      if (options.args?.runProject) {
-        return Promise.reject(errors.get('CONFIG_FILE_NOT_FOUND', options.configFile || '', projectRoot))
-      }
->>>>>>> 4b50f9ee
 
   // For testing purposes, no-op if the projectRoot is already the same
   // as the one set in the DataContext, as it would be in normal execution
