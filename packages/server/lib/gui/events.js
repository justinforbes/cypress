/* eslint-disable no-case-declarations */
const _ = require('lodash')
const path = require('path')
const ipc = require('electron').ipcMain
const { clipboard } = require('electron')
const debug = require('debug')('cypress:server:events')
const pluralize = require('pluralize')
const stripAnsi = require('strip-ansi')
const dialog = require('./dialog')
const pkg = require('./package')
const logs = require('./logs')
const auth = require('./auth')
const Windows = require('./windows')
const { openExternal } = require('./links')
const files = require('./files')
const open = require('../util/open')
const user = require('../user')
const errors = require('../errors')
const Updater = require('../updater')
const ProjectStatic = require('../project_static')

const { openProject } = require('../open_project')
const ensureUrl = require('../util/ensure-url')
const chromePolicyCheck = require('../util/chrome_policy_check')
const browsers = require('../browsers')
const konfig = require('../konfig')
const editors = require('../util/editors')
const fileOpener = require('../util/file-opener')
const api = require('../api')
const savedState = require('../saved_state')

const nullifyUnserializableValues = (obj) => {
  // nullify values that cannot be cloned
  // https://github.com/cypress-io/cypress/issues/6750
  return _.cloneDeepWith(obj, (val) => {
    if (_.isFunction(val)) {
      return null
    }
  })
}

const handleEvent = function (options, bus, event, id, type, arg) {
  debug('got request for event: %s, %o', type, arg)

  _.defaults(options, {
    windowOpenFn: Windows.open,
    getWindowByWebContentsFn: Windows.getByWebContents,
  })

  const sendResponse = function (originalData = {}) {
    try {
      const data = nullifyUnserializableValues(originalData)

      debug('sending ipc data %o', { type, data, originalData })

      return event.sender.send('response', data)
    } catch (error) {} // eslint-disable-line no-empty
  }

  const sendErr = function (err) {
    debug('send error: %o', err)

    return sendResponse({ id, __error: errors.clone(err, { html: true }) })
  }

  const send = (data) => {
    return sendResponse({ id, data })
  }

  const sendNull = () => {
    return send(null)
  }

  const onBus = function (event) {
    bus.removeAllListeners(event)

    return bus.on(event, send)
  }

  switch (type) {
    case 'on:menu:clicked':
      return onBus('menu:item:clicked')

    case 'on:app:event':
      return onBus('app:events')

    case 'on:focus:tests':
      return onBus('focus:tests')

    case 'on:spec:changed':
      return onBus('spec:changed')

    case 'on:config:changed':
      return onBus('config:changed')

    case 'on:project:error':
      return onBus('project:error')

    case 'on:auth:message':
      return onBus('auth:message')

    case 'on:project:warning':
      return onBus('project:warning')

    case 'gui:error':
      return logs.error(arg)
      .then(sendNull)
      .catch(sendErr)

    case 'show:directory:dialog':
      return dialog.show()
      .then(send)
      .catch(sendErr)

    case 'show:new:spec:dialog':
      return files.showDialogAndCreateSpec()
      .then(send)
      .catch(sendErr)

    case 'log:in':
      return user.logIn(arg)
      .then(send)
      .catch(sendErr)

    case 'log:out':
      return user.logOut()
      .then(send)
      .catch(sendErr)

    case 'get:current:user':
      return user.getSafely()
      .then(send)
      .catch(sendErr)

    case 'external:open':
      return openExternal(arg)

    case 'close:browser':
      return openProject.closeBrowser()
      .then(send)
      .catch(sendErr)

    case 'launch:browser':
      // is there a way to lint the arguments received?
      debug('launching browser for \'%s\' spec: %o', arg.specType, arg.spec)
      debug('full list of options %o', arg)

      // the "arg" should have objects for
      //   - browser
      //   - spec (with fields)
      //       name, absolute, relative
      //   - specType: "integration" | "component"
      //   - specFilter (optional): the string user searched for
      const fullSpec = _.merge({}, arg.spec, {
        specType: arg.specType,
        specFilter: arg.specFilter,
      })

      return openProject.launch(arg.browser, fullSpec, {
        projectRoot: options.projectRoot,
        onBrowserOpen () {
          return send({ browserOpened: true })
        },
        onBrowserClose () {
          return send({ browserClosed: true })
        },
      })
      .catch((err) => {
        if (err.title == null) {
          err.title = 'Error launching browser'
        }

        return sendErr(err)
      })

    case 'begin:auth':
      const onMessage = (msg) => {
        return bus.emit('auth:message', msg)
      }

      return auth.start(onMessage, arg)
      .then(send)
      .catch(sendErr)

    case 'window:open':
      return options.windowOpenFn(options.projectRoot, arg)
      .then(send)
      .catch(sendErr)

    case 'window:close':
      return options.getWindowByWebContentsFn(event.sender).destroy()

    case 'open:file':
      return fileOpener.openFile(arg)

    case 'open:finder':
      return open.opn(arg)
      .then(send)
      .catch(sendErr)

    case 'get:options':
      return pkg(options)
      .then(send)
      .catch(sendErr)

    case 'updater:check':
      return Updater.check({
        ...arg,
        onNewVersion ({ version }) {
          return send(version)
        },
        onNoNewVersion () {
          return send(false)
        },
      })

    case 'get:release:notes':
      return api.getReleaseNotes(arg)
      .then(send)
      .catch(sendNull)

    case 'get:logs':
      return logs.get()
      .then(send)
      .catch(sendErr)

    case 'clear:logs':
      return logs.clear()
      .then(sendNull)
      .catch(sendErr)

    case 'on:log':
      return logs.onLog(send)

    case 'off:log':
      logs.off()

      return send(null)

    case 'get:orgs':
      return ProjectStatic.getOrgs()
      .then(send)
      .catch(sendErr)

    case 'get:projects':
      return ProjectStatic.getPathsAndIds()
      .then(send)
      .catch(sendErr)

    case 'get:project:statuses':
      return ProjectStatic.getProjectStatuses(arg)
      .then(send)
      .catch(sendErr)

    case 'get:project:status':
      return ProjectStatic.getProjectStatus(arg)
      .then(send)
      .catch(sendErr)

    case 'get:dashboard:projects':
      return ProjectStatic.getDashboardProjects()
      .then(send)
      .catch(sendErr)

    case 'add:project':
      return ProjectStatic.add(arg, options)
      .then(send)
      .catch(sendErr)

    case 'remove:project':
      return ProjectStatic.remove(arg)
      .then(() => {
        return send(arg)
      })
      .catch(sendErr)

    case 'open:project':
      debug('open:project')

      const onSettingsChanged = () => {
        return bus.emit('config:changed')
      }

      const onSpecChanged = (spec) => {
        return bus.emit('spec:changed', spec)
      }

      const onFocusTests = function () {
        if (_.isFunction(options.onFocusTests)) {
          options.onFocusTests()
        }

        return bus.emit('focus:tests')
      }

      const onError = (err) => {
        return bus.emit('project:error', errors.clone(err, { html: true }))
      }

      const onWarning = function (warning) {
        warning.message = stripAnsi(warning.message)

        return bus.emit('project:warning', errors.clone(warning, { html: true }))
      }

      return browsers.getAllBrowsersWith(options.browser)
      .then((browsers = []) => {
        debug('setting found %s on the config', pluralize('browser', browsers.length, true))
        options.config = _.assign(options.config, { browsers })
      }).then(() => {
        chromePolicyCheck.run((err) => {
          return options.config.browsers.forEach((browser) => {
            if (browser.family === 'chromium') {
              browser.warning = errors.getMsgByType('BAD_POLICY_WARNING_TOOLTIP')
            }
          })
        })

        return openProject.create(arg, options, {
          onFocusTests,
          onSpecChanged,
          onSettingsChanged,
          onError,
          onWarning,
        })
<<<<<<< HEAD
      }).then((project) => {
        return project.getConfig()
=======
      }).call('getConfig')
      .then((config) => {
        if (config.configFile && path.isAbsolute(config.configFile)) {
          config.configFile = path.relative(arg, config.configFile)
        }

        // those two values make no sense to display in
        // the GUI
        if (config.resolved) {
          config.resolved.configFile = undefined
          config.resolved.testingType = undefined
        }

        return config
>>>>>>> d24d2724
      })
      .then(send)
      .catch(sendErr)

    case 'close:project':
      return openProject.close()
      .then(send)
      .catch(sendErr)

    case 'setup:dashboard:project':
      return ProjectStatic.createCiProject(arg, arg.projectRoot)
      .then(send)
      .catch(sendErr)

    case 'set:project:id':
      return ProjectStatic.writeProjectId(arg)
      .then(send)
      .catch(sendErr)

    case 'get:record:keys':
      return openProject.getRecordKeys()
      .then(send)
      .catch(sendErr)

    case 'get:user:editor':
      return editors.getUserEditor(true)
      .then(send)
      .catch(sendErr)

    case 'set:user:editor':
      return editors.setUserEditor(arg)
      .then(send)
      .catch(sendErr)

    case 'get:specs':
      return openProject.getSpecChanges({
        onChange: send,
        onError: sendErr,
      })

    case 'get:runs':
      return openProject.getRuns()
      .then(send)
      .catch((err) => {
        err.type = _.get(err, 'statusCode') === 401 ?
          'UNAUTHENTICATED'
          : _.get(err, 'cause.code') === 'ESOCKETTIMEDOUT' ?
            'TIMED_OUT'
            : _.get(err, 'code') === 'ENOTFOUND' ?
              'NO_CONNECTION'
              :
              err.type || 'UNKNOWN'

        return sendErr(err)
      })

    case 'request:access':
      return openProject.requestAccess(arg)
      .then(send)
      .catch((err) => {
        err.type = _.get(err, 'statusCode') === 403 ?
          'ALREADY_MEMBER'
          : (_.get(err, 'statusCode') === 422) && /existing/.test(err.errors && err.errors.userId, (x) => {
            return x.join('')
          }) ?
            'ALREADY_REQUESTED'
            :
            err.type || 'UNKNOWN'

        return sendErr(err)
      })

    case 'new:project:banner:closed':
      return openProject.getProject()
      .saveState({ showedNewProjectBanner: true })
      .then(sendNull)

    case 'has:opened:cypress':
      return savedState.create()
      .then(async (state) => {
        const currentState = await state.get()

        // we check if there is any state at all so users existing before
        // we added firstOpenedCypress are not marked as new
        const hasOpenedCypress = !!Object.keys(currentState).length

        if (!currentState.firstOpenedCypress) {
          await state.set('firstOpenedCypress', Date.now())
        }

        return hasOpenedCypress
      })
      .then(send)

    case 'remove:scaffolded:files':
      return openProject.getProject()
      .removeScaffoldedFiles()
      .then(sendNull)

    case 'set:prompt:shown':
      return openProject.getProject()
      .saveState({
        promptsShown: {
          ...openProject.getProject().state.promptsShown,
          [arg]: Date.now(),
        },
      })
      .then(sendNull)

    case 'ping:api:server':
      const apiUrl = konfig('api_url')

      return ensureUrl.isListening(apiUrl)
      .then(send)
      .catch((err) => {
        // if it's an aggegrate error, just send the first one
        if (err.length) {
          const subErr = err[0]

          err.name = subErr.name || `${subErr.code} ${subErr.address}:${subErr.port}`
          err.message = subErr.message || `${subErr.code} ${subErr.address}:${subErr.port}`
        }

        err.apiUrl = apiUrl

        return sendErr(err)
      })

    case 'ping:baseUrl':
      const baseUrl = arg

      return ensureUrl.isListening(baseUrl)
      .then(send)
      .catch((err) => {
        const warning = errors.get('CANNOT_CONNECT_BASE_URL_WARNING', baseUrl)

        return sendErr(warning)
      })

    case 'set:clipboard:text':
      clipboard.writeText(arg)

      return sendNull()

    default:
      throw new Error(`No ipc event registered for: '${type}'`)
  }
}

module.exports = {
  nullifyUnserializableValues,

  handleEvent,

  stop () {
    return ipc.removeAllListeners()
  },

  /**
   * @param options {open_project.LaunchArgs}
   */
  start (options, bus) {
    // curry left options
    return ipc.on('request', _.partial(this.handleEvent, options, bus))
  },

}<|MERGE_RESOLUTION|>--- conflicted
+++ resolved
@@ -323,11 +323,8 @@
           onError,
           onWarning,
         })
-<<<<<<< HEAD
-      }).then((project) => {
-        return project.getConfig()
-=======
-      }).call('getConfig')
+      })
+      .then((project) => project.getConfig())
       .then((config) => {
         if (config.configFile && path.isAbsolute(config.configFile)) {
           config.configFile = path.relative(arg, config.configFile)
@@ -341,7 +338,6 @@
         }
 
         return config
->>>>>>> d24d2724
       })
       .then(send)
       .catch(sendErr)
