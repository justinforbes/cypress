--- conflicted
+++ resolved
@@ -1,9 +1,5 @@
-<<<<<<< HEAD
 import Debug from 'debug'
-import openProject from '../open_project'
-=======
 import { openProject } from '../open_project'
->>>>>>> 790e7b2b
 import { createFile } from '../util/spec_writer'
 import { showSaveDialog } from './dialog'
 
