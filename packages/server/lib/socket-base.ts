import Bluebird from 'bluebird'
import Debug from 'debug'
import EventEmitter from 'events'
import _ from 'lodash'
import path from 'path'
import { getCtx } from '@packages/data-context'
import { handleGraphQLSocketRequest } from '@packages/graphql/src/makeGraphQLServer'
import { onNetStubbingEvent } from '@packages/net-stubbing'
import * as socketIo from '@packages/socket'

import firefoxUtil from './browsers/firefox-util'
import * as errors from './errors'
import exec from './exec'
import files from './files'
import fixture from './fixture'
import task from './task'
import { ensureProp } from './util/class-helpers'
import { getUserEditor, setUserEditor } from './util/editors'
import { openFile, OpenFileDetails } from './util/file-opener'
import open from './util/open'
import type { DestroyableHttpServer } from './util/server_destroy'
import * as session from './session'
import { cookieJar } from './util/cookies'
import runEvents from './plugins/run_events'

// eslint-disable-next-line no-duplicate-imports
import type { Socket } from '@packages/socket'

type StartListeningCallbacks = {
  onSocketConnection: (socket: any) => void
}

const runnerEvents = [
  'reporter:restart:test:run',
  'runnables:ready',
  'run:start',
  'test:before:run:async',
  'reporter:log:add',
  'reporter:log:state:changed',
  'paused',
  'test:after:hooks',
  'run:end',
] as const

const reporterEvents = [
  // "go:to:file"
  'runner:restart',
  'runner:abort',
  'runner:console:log',
  'runner:console:error',
  'runner:show:snapshot',
  'runner:hide:snapshot',
  'reporter:restarted',
] as const

const debug = Debug('cypress:server:socket-base')

const retry = (fn: (res: any) => void) => {
  return Bluebird.delay(25).then(fn)
}

export class SocketBase {
  private _sendResetBrowserTabsForNextTestMessage
  private _sendResetBrowserStateMessage
  private _isRunnerSocketConnected
  private _sendFocusBrowserMessage

  protected supportsRunEvents: boolean
  protected experimentalSessionAndOrigin: boolean
  protected ended: boolean
  protected _io?: socketIo.SocketIOServer
  localBus: EventEmitter

  constructor (config: Record<string, any>) {
    this.supportsRunEvents = config.isTextTerminal || config.experimentalInteractiveRunEvents
    this.experimentalSessionAndOrigin = config.experimentalSessionAndOrigin
    this.ended = false
    this.localBus = new EventEmitter()
  }

  protected ensureProp = ensureProp

  get io () {
    return this.ensureProp(this._io, 'startListening')
  }

  toReporter (event: string, data?: any) {
    return this._io?.to('reporter').emit(event, data)
  }

  toRunner (event: string, data?: any) {
    return this._io?.to('runner').emit(event, data)
  }

  isSocketConnected (socket) {
    return socket && socket.connected
  }

  toDriver (event, ...data) {
    return this._io?.emit(event, ...data)
  }

  onAutomation (socket, message, data, id) {
    // instead of throwing immediately here perhaps we need
    // to make this more resilient by automatically retrying
    // up to 1 second in the case where our automation room
    // is empty. that would give padding for reconnections
    // to automatically happen.
    // for instance when socket.io detects a disconnect
    // does it immediately remove the member from the room?
    // YES it does per http://socket.io/docs/rooms-and-namespaces/#disconnection
    if (this.isSocketConnected(socket)) {
      return socket.emit('automation:request', id, message, data)
    }

    throw new Error(`Could not process '${message}'. No automation clients connected.`)
  }

  createIo (server: DestroyableHttpServer, path: string, cookie: string | boolean) {
    return new socketIo.SocketIOServer(server, {
      path,
      cookie: {
        name: cookie,
      },
      destroyUpgrade: false,
      serveClient: false,
      // TODO(webkit): the websocket socket.io transport is busted in WebKit, need polling
      transports: ['websocket', 'polling'],
    })
  }

  startListening (
    server: DestroyableHttpServer,
    automation,
    config,
    options,
    callbacks: StartListeningCallbacks,
  ) {
    let existingState = null

    _.defaults(options, {
      socketId: null,
      onCrossOriginEvent () {},
      onResetServerState () {},
      onTestsReceivedAndMaybeRecord () {},
      onMocha () {},
      onConnect () {},
      onRequest () {},
      onResolveUrl () {},
      onFocusTests () {},
      onSpecChanged () {},
      onChromiumRun () {},
      onReloadBrowser () {},
      checkForAppErrors () {},
      onSavedStateChanged () {},
      onTestFileChange () {},
      onCaptureVideoFrames () {},
    })

    let automationClient
    let runnerSocket

    const { socketIoRoute, socketIoCookie } = config

    const io = this._io = this.createIo(server, socketIoRoute, socketIoCookie)

    automation.use({
      onPush: (message, data) => {
        return io.emit('automation:push:message', message, data)
      },
    })

    const resetRenderedHTMLOrigins = () => {
      const origins = options.getRenderedHTMLOrigins()

      Object.keys(origins).forEach((key) => delete origins[key])
    }

    const onAutomationClientRequestCallback = (message, data, id) => {
      return this.onAutomation(automationClient, message, data, id)
    }

    const automationRequest = (message: string, data: Record<string, unknown>) => {
      return automation.request(message, data, onAutomationClientRequestCallback)
    }

    const getFixture = (path, opts) => fixture.get(config.fixturesFolder, path, opts)

    io.on('connection', (socket: Socket & { inReporterRoom?: boolean, inRunnerRoom?: boolean }) => {
      if (socket.conn.transport.name === 'polling' && options.getCurrentBrowser()?.family !== 'webkit') {
        debug('polling WebSocket request received with non-WebKit browser, disconnecting')

        // TODO(webkit): polling transport is only used for experimental WebKit, and it bypasses SocketAllowed,
        // we d/c polling clients if we're not in WK. remove once WK ws proxying is fixed
        return socket.disconnect(true)
      }

      debug('socket connected')

      socket.on('disconnecting', (reason) => {
        debug(`socket-disconnecting ${reason}`)
      })

      socket.on('disconnect', (reason) => {
        debug(`socket-disconnect ${reason}`)
      })

      socket.on('error', (err) => {
        debug(`socket-error ${err.message}`)
      })

      // cache the headers so we can access
      // them at any time
      const headers = socket.request?.headers ?? {}

      socket.on('automation:client:connected', () => {
        const connectedBrowser = getCtx().coreData.activeBrowser

        if (automationClient === socket) {
          return
        }

        automationClient = socket

        debug('automation:client connected')

        // only send the necessary config
        automationClient.emit('automation:config', {
          experimentalSessionAndOrigin: this.experimentalSessionAndOrigin,
        })

        // if our automation disconnects then we're
        // in trouble and should probably bomb everything
        automationClient.on('disconnect', () => {
          const activeBrowser = getCtx().coreData.activeBrowser

          // if we've stopped or if we've switched to another browser then don't do anything
          if (this.ended || (connectedBrowser?.path !== activeBrowser?.path)) {
            return
          }

          // if we are in headless mode then log out an error and maybe exit with process.exit(1)?
          return Bluebird.delay(2000)
          .then(() => {
            // bail if we've swapped to a new automationClient
            if (automationClient !== socket) {
              return
            }

            // give ourselves about 2000ms to reconnect
            // and if we're connected its all good
            if (automationClient.connected) {
              return
            }

            // TODO: if all of our clients have also disconnected
            // then don't warn anything
            errors.warning('AUTOMATION_SERVER_DISCONNECTED')

            // TODO: no longer emit this, just close the browser and display message in reporter
            io.emit('automation:disconnected')
          })
        })

        socket.on('automation:push:request', (
          message: string,
          data: Record<string, unknown>,
          cb: (...args: unknown[]) => any,
        ) => {
          automation.push(message, data)

          // just immediately callback because there
          // is not really an 'ack' here
          if (cb) {
            return cb()
          }
        })

        socket.on('automation:response', automation.response)
      })

      socket.on('automation:request', (message, data, cb) => {
        debug('automation:request %s %o', message, data)

        return automationRequest(message, data)
        .then((resp) => {
          return cb({ response: resp })
        }).catch((err) => {
          return cb({ error: errors.cloneErr(err) })
        })
      })

      this._sendResetBrowserTabsForNextTestMessage = async (shouldKeepTabOpen: boolean) => {
        await automationRequest('reset:browser:tabs:for:next:test', { shouldKeepTabOpen })
      }

      this._sendResetBrowserStateMessage = async () => {
        await automationRequest('reset:browser:state', {})
      }

      this._sendFocusBrowserMessage = async () => {
        await automationRequest('focus:browser:window', {})
      }

      this._isRunnerSocketConnected = () => {
        return !!(runnerSocket && runnerSocket.connected)
      }

      socket.on('reporter:connected', () => {
        if (socket.inReporterRoom) {
          return
        }

        socket.inReporterRoom = true

        return socket.join('reporter')
      })

      // TODO: what to do about reporter disconnections?

      socket.on('runner:connected', () => {
        if (socket.inRunnerRoom) {
          return
        }

        runnerSocket = socket

        socket.inRunnerRoom = true

        return socket.join('runner')
      })

      // TODO: what to do about runner disconnections?
      socket.on('spec:changed', (spec) => {
        return options.onSpecChanged(spec)
      })

      socket.on('app:connect', (socketId) => {
        return options.onConnect(socketId, socket)
      })

      socket.on('set:runnables:and:maybe:record:tests', async (runnables, cb) => {
        return options.onTestsReceivedAndMaybeRecord(runnables, cb)
      })

      socket.on('get:cached:state', (cb) => {
        return cb({
          globalSessions: session.getState().globalSessions,
        })
      })

      socket.on('mocha', (...args: unknown[]) => {
        return options.onMocha.apply(options, args)
      })

      socket.on('open:finder', (p, cb = function () {}) => {
        return open.opn(p)
        .then(() => {
          return cb()
        })
      })

      socket.on('recorder:frame', (data) => {
        return options.onCaptureVideoFrames(data)
      })

      socket.on('reload:browser', (url: string, browser: any) => {
        return options.onReloadBrowser(url, browser)
      })

      socket.on('focus:tests', () => {
        return options.onFocusTests()
      })

      socket.on('is:automation:client:connected', (
        data: Record<string, any>,
        cb: (...args: unknown[]) => void,
      ) => {
        const isConnected = () => {
          return automationRequest('is:automation:client:connected', data)
        }

        const tryConnected = () => {
          return Bluebird
          .try(isConnected)
          .catch(() => {
            return retry(tryConnected)
          })
        }

        // retry for up to data.timeout
        // or 1 second
        return Bluebird
        .try(tryConnected)
        .timeout(data.timeout != null ? data.timeout : 1000)
        .then(() => {
          return cb(true)
        }).catch(Bluebird.TimeoutError, (_err) => {
          return cb(false)
        })
      })

      socket.on('backend:request', (eventName: string, ...args) => {
        // cb is always the last argument
        const cb = args.pop()

        debug('backend:request %o', { eventName, args })

        const backendRequest = () => {
          // TODO: standardize `configFile`; should it be absolute or relative to projectRoot?
          const cfgFile = config.configFile && config.configFile.includes(config.projectRoot)
            ? config.configFile
            : path.join(config.projectRoot, config.configFile)

          switch (eventName) {
            case 'preserve:run:state':
              existingState = args[0]

              return null
            case 'resolve:url': {
              const [url, resolveOpts] = args

              return options.onResolveUrl(url, headers, automationRequest, resolveOpts)
            }
            case 'http:request':
              return options.onRequest(headers, automationRequest, args[0])
            case 'reset:server:state':
              return options.onResetServerState()
            case 'log:memory:pressure':
              return firefoxUtil.log()
            case 'firefox:force:gc':
              return firefoxUtil.collectGarbage()
            case 'firefox:window:focus':
              return firefoxUtil.windowFocus()
            case 'get:fixture':
              return getFixture(args[0], args[1])
            case 'read:file':
              return files.readFile(config.projectRoot, args[0], args[1])
            case 'write:file':
              return files.writeFile(config.projectRoot, args[0], args[1], args[2])
            case 'net':
              return onNetStubbingEvent({
                eventName: args[0],
                frame: args[1],
                state: options.netStubbingState,
                socket: this,
                getFixture,
                args,
              })
            case 'exec':
              return exec.run(config.projectRoot, args[0])
            case 'task':
              return task.run(cfgFile ?? null, args[0])
            case 'save:session':
              return session.saveSession(args[0])
            case 'clear:sessions':
              console.log('clear:sessions', args)

              return session.clearSessions(args[0])
            case 'get:session':
              return session.getSession(args[0])
            case 'reset:cached:test:state':
              cookieJar.removeAllCookies()
              session.clearSessions()

              return resetRenderedHTMLOrigins()
            case 'get:rendered:html:origins':
              return options.getRenderedHTMLOrigins()
            case 'reset:rendered:html:origins':
              return resetRenderedHTMLOrigins()
<<<<<<< HEAD
            case 'cross:origin:bridge:ready':
            case 'cross:origin:finished':
              return this.handleCrossOriginEvent(eventName, args[0])
            case 'cross:origin:release:html':
              return this.localBus.emit('cross:origin:release:html')
=======
            }
>>>>>>> 6ee305ba
            case 'cross:origin:automation:cookies:received':
              return this.localBus.emit('cross:origin:automation:cookies:received')
            default:
              throw new Error(`You requested a backend event we cannot handle: ${eventName}`)
          }
        }

        return Bluebird.try(backendRequest)
        .then((resp) => {
          return cb({ response: resp })
        }).catch((err) => {
          return cb({ error: errors.cloneErr(err) })
        })
      })

      socket.on('get:existing:run:state', (cb) => {
        const s = existingState

        if (s) {
          existingState = null

          return cb(s)
        }

        return cb()
      })

      socket.on('save:app:state', (state, cb) => {
        options.onSavedStateChanged(state)

        // we only use the 'ack' here in tests
        if (cb) {
          return cb()
        }
      })

      socket.on('external:open', (url: string) => {
        debug('received external:open %o', { url })
        // using this instead of require('electron').shell.openExternal
        // because CT runner does not spawn an electron shell
        // if we eventually decide to exclusively launch CT from
        // the desktop-gui electron shell, we should update this to use
        // electron.shell.openExternal.

        // cross platform way to open a new tab in default browser, or a new browser window
        // if one does not already exist for the user's default browser.
        const start = (process.platform === 'darwin' ? 'open' : process.platform === 'win32' ? 'start' : 'xdg-open')

        return require('child_process').exec(`${start} ${url}`)
      })

      socket.on('get:user:editor', (cb) => {
        getUserEditor(false)
        .then(cb)
        .catch(() => {})
      })

      socket.on('set:user:editor', (editor) => {
        setUserEditor(editor).catch(() => {})
      })

      socket.on('open:file', async (fileDetails: OpenFileDetails) => {
        // todo(lachlan): post 10.0 we should not pass the
        // editor (in the `fileDetails.where` key) from the
        // front-end, but rather rely on the server context
        // to grab the preferred editor, like I'm doing here,
        // so we do not need to
        // maintain two sources of truth for the preferred editor
        // adding this conditional to maintain backwards compat with
        // existing runner and reporter API.
        fileDetails.where = {
          binary: getCtx().coreData.localSettings.preferences.preferredEditorBinary || 'computer',
        }

        debug('opening file %o', fileDetails)

        openFile(fileDetails)
      })

      if (this.supportsRunEvents) {
        socket.on('plugins:before:spec', async (spec) => {
          await runEvents.execute('before:spec', {}, spec)
        })
      }

      reporterEvents.forEach((event) => {
        socket.on(event, (data) => {
          this.toRunner(event, data)
        })
      })

      runnerEvents.forEach((event) => {
        socket.on(event, (data): any => {
          this.toReporter(event, data)
        })
      })

      callbacks.onSocketConnection(socket)

      return
    })

    io.of('/data-context').on('connection', (socket: Socket) => {
      socket.on('graphql:request', handleGraphQLSocketRequest)
    })

    return io
  }

  end () {
    this.ended = true

    // TODO: we need an 'ack' from this end
    // event from the other side
    return this._io?.emit('tests:finished')
  }

  async resetBrowserTabsForNextTest (shouldKeepTabOpen: boolean) {
    if (this._sendResetBrowserTabsForNextTestMessage) {
      await this._sendResetBrowserTabsForNextTestMessage(shouldKeepTabOpen)
    }
  }

  async resetBrowserState () {
    if (this._sendResetBrowserStateMessage) {
      await this._sendResetBrowserStateMessage()
    }
  }

  isRunnerSocketConnected () {
    if (this._isRunnerSocketConnected) {
      return this._isRunnerSocketConnected()
    }
  }

  async sendFocusBrowserMessage () {
    await this._sendFocusBrowserMessage()
  }

  close () {
    return this._io?.close()
  }

  changeToUrl (url: string) {
    return this.toRunner('change:to:url', url)
  }
}<|MERGE_RESOLUTION|>--- conflicted
+++ resolved
@@ -454,8 +454,6 @@
             case 'save:session':
               return session.saveSession(args[0])
             case 'clear:sessions':
-              console.log('clear:sessions', args)
-
               return session.clearSessions(args[0])
             case 'get:session':
               return session.getSession(args[0])
@@ -468,15 +466,6 @@
               return options.getRenderedHTMLOrigins()
             case 'reset:rendered:html:origins':
               return resetRenderedHTMLOrigins()
-<<<<<<< HEAD
-            case 'cross:origin:bridge:ready':
-            case 'cross:origin:finished':
-              return this.handleCrossOriginEvent(eventName, args[0])
-            case 'cross:origin:release:html':
-              return this.localBus.emit('cross:origin:release:html')
-=======
-            }
->>>>>>> 6ee305ba
             case 'cross:origin:automation:cookies:received':
               return this.localBus.emit('cross:origin:automation:cookies:received')
             default:
