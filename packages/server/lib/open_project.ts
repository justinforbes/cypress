--- conflicted
+++ resolved
@@ -357,19 +357,16 @@
       this.specsWatcher = null
     }
 
-<<<<<<< HEAD
-      return Promise.all([
-        this.closeOpenProjectAndBrowsers(),
-        closeGraphQLServer(),
-      ])
-    },
-=======
     if (this.componentSpecsWatcher) {
       this.componentSpecsWatcher.close()
       this.componentSpecsWatcher = null
     }
-  }
->>>>>>> a2b1e8bc
+
+    return Promise.all([
+      this.closeOpenProjectAndBrowsers(),
+      closeGraphQLServer(),
+    ])
+  }
 
   closeBrowser () {
     return browsers.close()
