--- conflicted
+++ resolved
@@ -28,13 +28,9 @@
 import type { Cfg } from './project-base'
 import type { Browser } from '@packages/server/lib/browsers/types'
 import { InitializeRoutes, createCommonRoutes } from './routes'
-<<<<<<< HEAD
 import { createRoutesE2E } from './routes-e2e'
 import { createRoutesCT } from './routes-ct'
-import type { FoundSpec, ProtocolManagerShape } from '@packages/types'
-=======
-import type { FoundSpec, TestingType } from '@packages/types'
->>>>>>> 65cb16f9
+import type { FoundSpec, ProtocolManagerShape, TestingType } from '@packages/types'
 import type { Server as WebSocketServer } from 'ws'
 import { RemoteStates } from './remote_states'
 import { cookieJar, SerializableAutomationCookie } from './util/cookies'
