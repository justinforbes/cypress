import './cwd'
import Bluebird from 'bluebird'
import compression from 'compression'
import Debug from 'debug'
import EventEmitter from 'events'
import evilDns from 'evil-dns'
import express, { Express } from 'express'
import http from 'http'
import httpProxy from 'http-proxy'
import _ from 'lodash'
import type { AddressInfo } from 'net'
import url from 'url'
import la from 'lazy-ass'
import type httpsProxy from '@packages/https-proxy'
import { netStubbingState, NetStubbingState } from '@packages/net-stubbing'
import { agent, clientCertificates, cors, httpUtils, uri } from '@packages/network'
import { NetworkProxy, BrowserPreRequest } from '@packages/proxy'
import type { SocketCt } from './socket-ct'
import * as errors from './errors'
import Request from './request'
import type { SocketE2E } from './socket-e2e'
import templateEngine from './template_engine'
import { ensureProp } from './util/class-helpers'
import { allowDestroy, DestroyableHttpServer } from './util/server_destroy'
import { SocketAllowed } from './util/socket_allowed'
import { createInitialWorkers } from '@packages/rewriter'
import type { Cfg } from './project-base'
import type { Browser } from '@packages/server/lib/browsers/types'
import { InitializeRoutes, createCommonRoutes } from './routes'
import { createRoutesE2E } from './routes-e2e'
import { createRoutesCT } from './routes-ct'
<<<<<<< HEAD
import type { FoundSpec } from '@packages/types'
import type { Server as WebSocketServer } from 'ws'

const DEFAULT_DOMAIN_NAME = 'localhost'
const fullyQualifiedRe = /^https?:\/\//
=======
import { RemoteStates } from './remote_states'

const ALLOWED_PROXY_BYPASS_URLS = [
  '/',
  '/__cypress/runner/cypress_runner.css',
  '/__cypress/runner/cypress_runner.js', // TODO: fix this
  '/__cypress/runner/favicon.ico',
]
>>>>>>> 2d866f38

const debug = Debug('cypress:server:server-base')

const _isNonProxiedRequest = (req) => {
  // proxied HTTP requests have a URL like: "http://example.com/foo"
  // non-proxied HTTP requests have a URL like: "/foo"
  return req.proxiedUrl.startsWith('/')
}

const _forceProxyMiddleware = function (clientRoute, namespace = '__cypress') {
  const ALLOWED_PROXY_BYPASS_URLS = [
    '/',
    `/${namespace}/runner/cypress_runner.css`,
    `/${namespace}/runner/cypress_runner.js`, // TODO: fix this
    `/${namespace}/runner/favicon.ico`,
  ]

  // normalize clientRoute to help with comparison
  const trimmedClientRoute = _.trimEnd(clientRoute, '/')

  return function (req, res, next) {
    const trimmedUrl = _.trimEnd(req.proxiedUrl, '/')

    if (_isNonProxiedRequest(req) && !ALLOWED_PROXY_BYPASS_URLS.includes(trimmedUrl) && (trimmedUrl !== trimmedClientRoute)) {
      // this request is non-proxied and non-allowed, redirect to the runner error page
      return res.redirect(clientRoute)
    }

    return next()
  }
}

const setProxiedUrl = function (req) {
  // proxiedUrl is the full URL with scheme, host, and port
  // it will only be fully-qualified if the request was proxied.

  // this function will set the URL of the request to be the path
  // only, which can then be used to proxy the request.

  // bail if we've already proxied the url
  if (req.proxiedUrl) {
    return
  }

  // backup the original proxied url
  // and slice out the host/origin
  // and only leave the path which is
  // how browsers would normally send
  // use their url
  req.proxiedUrl = uri.removeDefaultPort(req.url).format()

  req.url = uri.getPath(req.url)
}

const notSSE = (req, res) => {
  return (req.headers.accept !== 'text/event-stream') && compression.filter(req, res)
}

export type WarningErr = Record<string, any>

export interface OpenServerOptions {
  SocketCtor: typeof SocketE2E | typeof SocketCt
  testingType: Cypress.TestingType
  onError: any
  onWarning: any
  exit?: boolean
  getCurrentBrowser: () => Browser
  getSpec: () => FoundSpec | null
  shouldCorrelatePreRequests: () => boolean
}

export abstract class ServerBase<TSocket extends SocketE2E | SocketCt> {
  private _middleware
  protected request: Request
  protected isListening: boolean
  protected socketAllowed: SocketAllowed
  protected _fileServer
  protected _baseUrl: string | null
  protected _server?: DestroyableHttpServer
  protected _socket?: TSocket
  protected _nodeProxy?: httpProxy
  protected _networkProxy?: NetworkProxy
  protected _netStubbingState?: NetStubbingState
  protected _httpsProxy?: httpsProxy
<<<<<<< HEAD
  protected _graphqlWS?: WebSocketServer

  protected _remoteAuth: unknown
  protected _remoteProps: unknown
  protected _remoteOrigin: unknown
  protected _remoteStrategy: unknown
  protected _remoteVisitingUrl: unknown
  protected _remoteDomainName: unknown
  protected _remoteFileServer: unknown
=======
  protected _eventBus: EventEmitter
  protected _remoteStates: RemoteStates
>>>>>>> 2d866f38

  constructor () {
    this.isListening = false
    // @ts-ignore
    this.request = Request()
    this.socketAllowed = new SocketAllowed()
    this._eventBus = new EventEmitter()
    this._middleware = null
    this._baseUrl = null
    this._fileServer = null

    this._remoteStates = new RemoteStates(() => {
      return {
        serverPort: this._port(),
        fileServerPort: this._fileServer?.port(),
      }
    })
  }

  ensureProp = ensureProp

  get server () {
    return this.ensureProp(this._server, 'open')
  }

  get socket () {
    return this.ensureProp(this._socket, 'open')
  }

  get nodeProxy () {
    return this.ensureProp(this._nodeProxy, 'open')
  }

  get networkProxy () {
    return this.ensureProp(this._networkProxy, 'open')
  }

  get netStubbingState () {
    return this.ensureProp(this._netStubbingState, 'open')
  }

  get httpsProxy () {
    return this.ensureProp(this._httpsProxy, 'open')
  }

  get remoteStates () {
    return this._remoteStates
  }

  setupCrossOriginRequestHandling () {
    this._eventBus.on('cross:origin:delaying:html', (request) => {
      this.socket.localBus.once('cross:origin:release:html', () => {
        this._eventBus.emit('cross:origin:release:html')
      })

      this.socket.toDriver('cross:origin:delaying:html', request)
    })
  }

  abstract createServer (
    app: Express,
    config: Cfg,
    onWarning: unknown,
  ): Bluebird<[number, WarningErr?]>

  open (config: Cfg, {
    getSpec,
    getCurrentBrowser,
    onError,
    onWarning,
    shouldCorrelatePreRequests,
    testingType,
    SocketCtor,
    exit,
  }: OpenServerOptions) {
    debug('server open')

    la(_.isPlainObject(config), 'expected plain config object', config)

    if (!config.baseUrl && testingType === 'component') {
      throw new Error('ServerCt#open called without config.baseUrl.')
    }

    const app = this.createExpressApp(config)

    this._nodeProxy = httpProxy.createProxyServer({
      target: config.baseUrl && testingType === 'component' ? config.baseUrl : undefined,
    })

    this._socket = new SocketCtor(config) as TSocket

    clientCertificates.loadClientCertificateConfig(config)

    const getRemoteState = () => {
      return this._getRemoteState()
    }

<<<<<<< HEAD
    this.createNetworkProxy(config, getRemoteState, shouldCorrelatePreRequests)

    if (config.experimentalSourceRewriting) {
      createInitialWorkers()
    }
=======
      this.createNetworkProxy({ config, getCurrentBrowser, remoteStates: this._remoteStates, shouldCorrelatePreRequests })
>>>>>>> 2d866f38

    this.createHosts(config.hosts)

<<<<<<< HEAD
    const routeOptions: InitializeRoutes = {
      config,
      getRemoteState,
      nodeProxy: this.nodeProxy,
      networkProxy: this._networkProxy!,
      onError,
      getSpec,
      getCurrentBrowser,
      testingType,
      exit,
    }

    const runnerSpecificRouter = testingType === 'e2e'
      ? createRoutesE2E(routeOptions)
      : createRoutesCT(routeOptions)
=======
      this.createHosts(config.hosts)

      const routeOptions: InitializeRoutes = {
        config,
        specsStore,
        remoteStates: this._remoteStates,
        nodeProxy: this.nodeProxy,
        networkProxy: this._networkProxy!,
        onError,
        getSpec,
        getCurrentBrowser,
        testingType,
        exit,
      }

      this.setupCrossOriginRequestHandling()
      this._remoteStates.addEventListeners(this.socket.localBus)

      const runnerSpecificRouter = testingType === 'e2e'
        ? createRoutesE2E(routeOptions)
        : createRoutesCT(routeOptions)
>>>>>>> 2d866f38

    app.use(runnerSpecificRouter)
    app.use(createCommonRoutes(routeOptions))

    return this.createServer(app, config, onWarning)
  }

  createExpressApp (config) {
    const { morgan, clientRoute, namespace } = config
    const app = express()

    // set the cypress config from the cypress.config.{ts|js} file
    app.set('view engine', 'html')

    // since we use absolute paths, configure express-handlebars to not automatically find layouts
    // https://github.com/cypress-io/cypress/issues/2891
    app.engine('html', templateEngine.render)

    // handle the proxied url in case
    // we have not yet started our websocket server
    app.use((req, res, next) => {
      setProxiedUrl(req)

      // useful for tests
      if (this._middleware) {
        this._middleware(req, res)
      }

      // always continue on

      return next()
    })

    app.use(_forceProxyMiddleware(clientRoute, namespace))

    app.use(require('cookie-parser')())
    app.use(compression({ filter: notSSE }))
    if (morgan) {
      app.use(this.useMorgan())
    }

    // errorhandler
    app.use(require('errorhandler')())

    // remove the express powered-by header
    app.disable('x-powered-by')

    return app
  }

  useMorgan () {
    return require('morgan')('dev')
  }

  getHttpServer () {
    return this._server
  }

  portInUseErr (port: any) {
    const e = errors.get('PORT_IN_USE_SHORT', port) as any

    e.port = port
    e.portInUse = true

    return e
  }

  createNetworkProxy ({ config, getCurrentBrowser, remoteStates, shouldCorrelatePreRequests }) {
    const getFileServerToken = () => {
      return this._fileServer.token
    }

    this._netStubbingState = netStubbingState()
    // @ts-ignore
    this._networkProxy = new NetworkProxy({
      config,
      shouldCorrelatePreRequests,
      getCurrentBrowser,
      remoteStates,
      getFileServerToken,
      socket: this.socket,
      netStubbingState: this.netStubbingState,
      request: this.request,
      serverBus: this._eventBus,
    })
  }

  startWebsockets (automation, config, options: Record<string, unknown> = {}) {
    options.onRequest = this._onRequest.bind(this)
    options.netStubbingState = this.netStubbingState
    options.getRenderedHTMLOrigins = this._networkProxy?.http.getRenderedHTMLOrigins

    options.onResetServerState = () => {
      this.networkProxy.reset()
      this.netStubbingState.reset()
      this._remoteStates.reset()
    }

    const io = this.socket.startListening(this.server, automation, config, options)

    this._normalizeReqUrl(this.server)

    return io
  }

  createHosts (hosts: string[] | null = []) {
    return _.each(hosts, (ip, host) => {
      return evilDns.add(host, ip)
    })
  }

  addBrowserPreRequest (browserPreRequest: BrowserPreRequest) {
    this.networkProxy.addPendingBrowserPreRequest(browserPreRequest)
  }

  emitRequestEvent (eventName, data) {
    this.socket.toDriver('request:event', eventName, data)
  }

  _createHttpServer (app): DestroyableHttpServer {
    const svr = http.createServer(httpUtils.lenientOptions, app)

    allowDestroy(svr)

    // @ts-ignore
    return svr
  }

  _port = () => {
    return (this.server.address() as AddressInfo).port
  }

  _listen (port, onError) {
    return new Bluebird<number>((resolve) => {
      const listener = () => {
        const address = this.server.address() as AddressInfo

        this.isListening = true

        debug('Server listening on ', address)

        this.server.removeListener('error', onError)

        return resolve(address.port)
      }

      return this.server.listen(port || 0, '127.0.0.1', listener)
    })
  }

  _onRequest (headers, automationRequest, options) {
    // @ts-ignore
    return this.request.sendPromise(headers, automationRequest, options)
  }

  _callRequestListeners (server, listeners, req, res) {
    return listeners.map((listener) => {
      return listener.call(server, req, res)
    })
  }

  _normalizeReqUrl (server) {
    // because socket.io removes all of our request
    // events, it forces the socket.io traffic to be
    // handled first.
    // however we need to basically do the same thing
    // it does and after we call into socket.io go
    // through and remove all request listeners
    // and change the req.url by slicing out the host
    // because the browser is in proxy mode
    const listeners = server.listeners('request').slice(0)

    server.removeAllListeners('request')

    server.on('request', (req, res) => {
      setProxiedUrl(req)

      this._callRequestListeners(server, listeners, req, res)
    })
  }

  proxyWebsockets (proxy, socketIoRoute, req, socket, head) {
    // bail if this is our own namespaced socket.io / graphql-ws request

    if (req.url.startsWith(socketIoRoute)) {
      if (!this.socketAllowed.isRequestAllowed(req)) {
        socket.write('HTTP/1.1 400 Bad Request\r\n\r\nRequest not made via a Cypress-launched browser.')
        socket.end()
      }

      // we can return here either way, if the socket is still valid socket.io or graphql-ws will hook it up
      return
    }

    const host = req.headers.host

    if (host) {
      // get the protocol using req.connection.encrypted
      // get the port & hostname from host header
      const fullUrl = `${req.connection.encrypted ? 'https' : 'http'}://${host}`
      const { hostname, protocol } = url.parse(fullUrl)
      const { port } = cors.parseUrlIntoDomainTldPort(fullUrl)

      const onProxyErr = (err, req, res) => {
        return debug('Got ERROR proxying websocket connection', { err, port, protocol, hostname, req })
      }

      return proxy.ws(req, socket, head, {
        secure: false,
        target: {
          host: hostname,
          port,
          protocol,
        },
        headers: {
          'x-cypress-forwarded-from-cypress': true,
        },
        agent,
      }, onProxyErr)
    }

    // we can't do anything with this socket
    // since we don't know how to proxy it!
    if (socket.writable) {
      return socket.end()
    }
  }

  reset () {
    this._networkProxy?.reset()

    const baseUrl = this._baseUrl ?? '<root>'

    return this._remoteStates.set(baseUrl)
  }

  _close () {
    // bail early we dont have a server or we're not
    // currently listening
    if (!this._server || !this.isListening) {
      return Bluebird.resolve(true)
    }

    this.reset()

    evilDns.clear()

    return this._server.destroyAsync()
    .then(() => {
      this.isListening = false
    })
  }

  close () {
    return Bluebird.all([
      this._close(),
      this._socket?.close(),
      this._fileServer?.close(),
      this._httpsProxy?.close(),
      this._graphqlWS?.close(),
    ])
    .then((res) => {
      this._middleware = null

      return res
    })
  }

  end () {
    return this._socket && this._socket.end()
  }

  changeToUrl (url) {
    return this._socket && this._socket.changeToUrl(url)
  }

  async sendFocusBrowserMessage () {
    this._socket && await this._socket.sendFocusBrowserMessage()
  }

  onRequest (fn) {
    this._middleware = fn
  }

  onNextRequest (fn) {
    return this.onRequest((...args) => {
      fn.apply(this, args)

      this._middleware = null
    })
  }

  onUpgrade (req, socket, head, socketIoRoute) {
    debug('Got UPGRADE request from %s', req.url)

    return this.proxyWebsockets(this.nodeProxy, socketIoRoute, req, socket, head)
  }

  callListeners (req, res) {
    const listeners = this.server.listeners('request').slice(0)

    return this._callRequestListeners(this.server, listeners, req, res)
  }

  onSniUpgrade (req, socket, head) {
    const upgrades = this.server.listeners('upgrade').slice(0)

    return upgrades.map((upgrade) => {
      return upgrade.call(this.server, req, socket, head)
    })
  }

  onConnect (req, socket, head) {
    debug('Got CONNECT request from %s', req.url)

    socket.once('upstream-connected', this.socketAllowed.add)

    return this.httpsProxy.connect(req, socket, head)
  }

  sendSpecList (specs: Cypress.Cypress['spec'][], testingType: Cypress.TestingType) {
    return this.socket.sendSpecList(specs, testingType)
  }
}<|MERGE_RESOLUTION|>--- conflicted
+++ resolved
@@ -29,22 +29,9 @@
 import { InitializeRoutes, createCommonRoutes } from './routes'
 import { createRoutesE2E } from './routes-e2e'
 import { createRoutesCT } from './routes-ct'
-<<<<<<< HEAD
 import type { FoundSpec } from '@packages/types'
 import type { Server as WebSocketServer } from 'ws'
-
-const DEFAULT_DOMAIN_NAME = 'localhost'
-const fullyQualifiedRe = /^https?:\/\//
-=======
 import { RemoteStates } from './remote_states'
-
-const ALLOWED_PROXY_BYPASS_URLS = [
-  '/',
-  '/__cypress/runner/cypress_runner.css',
-  '/__cypress/runner/cypress_runner.js', // TODO: fix this
-  '/__cypress/runner/favicon.ico',
-]
->>>>>>> 2d866f38
 
 const debug = Debug('cypress:server:server-base')
 
@@ -129,20 +116,9 @@
   protected _networkProxy?: NetworkProxy
   protected _netStubbingState?: NetStubbingState
   protected _httpsProxy?: httpsProxy
-<<<<<<< HEAD
   protected _graphqlWS?: WebSocketServer
-
-  protected _remoteAuth: unknown
-  protected _remoteProps: unknown
-  protected _remoteOrigin: unknown
-  protected _remoteStrategy: unknown
-  protected _remoteVisitingUrl: unknown
-  protected _remoteDomainName: unknown
-  protected _remoteFileServer: unknown
-=======
   protected _eventBus: EventEmitter
   protected _remoteStates: RemoteStates
->>>>>>> 2d866f38
 
   constructor () {
     this.isListening = false
@@ -236,26 +212,17 @@
 
     clientCertificates.loadClientCertificateConfig(config)
 
-    const getRemoteState = () => {
-      return this._getRemoteState()
-    }
-
-<<<<<<< HEAD
-    this.createNetworkProxy(config, getRemoteState, shouldCorrelatePreRequests)
+    this.createNetworkProxy({ config, getCurrentBrowser, remoteStates: this._remoteStates, shouldCorrelatePreRequests })
 
     if (config.experimentalSourceRewriting) {
       createInitialWorkers()
     }
-=======
-      this.createNetworkProxy({ config, getCurrentBrowser, remoteStates: this._remoteStates, shouldCorrelatePreRequests })
->>>>>>> 2d866f38
 
     this.createHosts(config.hosts)
 
-<<<<<<< HEAD
     const routeOptions: InitializeRoutes = {
       config,
-      getRemoteState,
+      remoteStates: this._remoteStates,
       nodeProxy: this.nodeProxy,
       networkProxy: this._networkProxy!,
       onError,
@@ -265,32 +232,12 @@
       exit,
     }
 
+    this.setupCrossOriginRequestHandling()
+    this._remoteStates.addEventListeners(this.socket.localBus)
+
     const runnerSpecificRouter = testingType === 'e2e'
       ? createRoutesE2E(routeOptions)
       : createRoutesCT(routeOptions)
-=======
-      this.createHosts(config.hosts)
-
-      const routeOptions: InitializeRoutes = {
-        config,
-        specsStore,
-        remoteStates: this._remoteStates,
-        nodeProxy: this.nodeProxy,
-        networkProxy: this._networkProxy!,
-        onError,
-        getSpec,
-        getCurrentBrowser,
-        testingType,
-        exit,
-      }
-
-      this.setupCrossOriginRequestHandling()
-      this._remoteStates.addEventListeners(this.socket.localBus)
-
-      const runnerSpecificRouter = testingType === 'e2e'
-        ? createRoutesE2E(routeOptions)
-        : createRoutesCT(routeOptions)
->>>>>>> 2d866f38
 
     app.use(runnerSpecificRouter)
     app.use(createCommonRoutes(routeOptions))
