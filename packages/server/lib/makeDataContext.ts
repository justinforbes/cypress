--- conflicted
+++ resolved
@@ -164,12 +164,9 @@
       async runSpec (spec: Cypress.Spec): Promise<void> {
         openProject.changeUrlToSpec(spec)
       },
-<<<<<<< HEAD
-=======
       routeToDebug () {
         openProject.changeUrlToDebug()
       },
->>>>>>> 398fe4d3
     },
     electronApi: {
       openExternal (url: string) {
