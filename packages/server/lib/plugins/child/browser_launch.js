--- conflicted
+++ resolved
@@ -1,8 +1,4 @@
 const util = require('../util')
-<<<<<<< HEAD
-const errorsChild = require('../../errors-child')
-=======
->>>>>>> 599b12f4
 
 const ARRAY_METHODS = ['concat', 'push', 'unshift', 'slice', 'pop', 'shift', 'slice', 'splice', 'filter', 'map', 'forEach', 'reduce', 'reverse', 'splice', 'includes']
 
@@ -24,11 +20,7 @@
 
         hasEmittedWarning = true
 
-<<<<<<< HEAD
-        const warning = errorsChild.get(
-=======
         const warning = require('@packages/errors').getError(
->>>>>>> 599b12f4
           'DEPRECATED_BEFORE_BROWSER_LAUNCH_ARGS',
         )
 
