--- conflicted
+++ resolved
@@ -1,16 +1,4 @@
 import type { ServerSessionData, StoredSessions } from '@packages/types'
-
-<<<<<<< HEAD
-interface SessionData {
-  cookies: CyCookie[]
-  id: string
-  cacheAcrossSpecs: boolean
-  localStorage: Array<Record<string, string>>
-  sessionStorage: Array<Record<string, string>>
-  setup: string
-}
-
-export type StoredSessions = Record<string, SessionData>
 
 type State = {
   globalSessions: StoredSessions
@@ -22,20 +10,7 @@
   specSessions: {},
 }
 
-export function saveSession (data: SessionData): void {
-=======
-type State = {
-  globalSessions: StoredSessions
-  specSessions: StoredSessions
-}
-
-const state: State = {
-  globalSessions: {},
-  specSessions: {},
-}
-
 export function saveSession (data: ServerSessionData): void {
->>>>>>> 344ee214
   if (!data.id) throw new Error('session data had no id')
 
   if (data.cacheAcrossSpecs) {
@@ -45,15 +20,6 @@
   }
 
   state.specSessions[data.id] = data
-<<<<<<< HEAD
-}
-
-export function getActiveSessions (): StoredSessions {
-  return state.globalSessions
-}
-
-export function getSession (id: string): SessionData {
-=======
 }
 
 export function getActiveSessions (): StoredSessions {
@@ -61,7 +27,6 @@
 }
 
 export function getSession (id: string): ServerSessionData {
->>>>>>> 344ee214
   const session = state.globalSessions[id] || state.specSessions[id]
 
   if (!session) throw new Error(`session with id "${id}" not found`)
