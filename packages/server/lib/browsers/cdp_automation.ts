--- conflicted
+++ resolved
@@ -322,7 +322,6 @@
         .then(({ data }) => {
           return `data:image/png;base64,${data}`
         })
-<<<<<<< HEAD
       case 'reset:browser:state':
         return this.sendDebuggerCommandFn('Storage.clearDataForOrigin', { origin: '*', storageTypes: 'all' }).then(() => {
           return this.sendDebuggerCommandFn('Network.clearBrowserCache')
@@ -337,10 +336,8 @@
         return this.sendDebuggerCommandFn('Target.createTarget', { url: data.url })
       case 'stop:screencast':
         return this.sendDebuggerCommandFn('Page.stopScreencast')
-=======
       case 'focus:browser:window':
         return this.sendDebuggerCommandFn('Page.bringToFront')
->>>>>>> dbe90309
       default:
         throw new Error(`No automation handler registered for: '${message}'`)
     }
