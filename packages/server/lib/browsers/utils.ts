--- conflicted
+++ resolved
@@ -1,19 +1,12 @@
 /* eslint-disable no-redeclare */
 import Bluebird from 'bluebird'
 import _ from 'lodash'
-<<<<<<< HEAD
 import type { FoundBrowser } from '@packages/types'
 // @ts-ignore
-=======
-import type { FoundBrowser } from '@packages/launcher'
-
->>>>>>> 599b12f4
 import errors from '../errors'
 // @ts-ignore
 import plugins from '../plugins'
 import { getError } from '@packages/errors'
-
-const errorsChild = require('../errors-child')
 
 const path = require('path')
 const debug = require('debug')('cypress:server:browsers:utils')
@@ -147,11 +140,7 @@
   // interface and we need to warn them
   // TODO: remove this logic in >= v5.0.0
   if (pluginConfigResult[0]) {
-<<<<<<< HEAD
-    options.onWarning(errorsChild.get(
-=======
     options.onWarning(getError(
->>>>>>> 599b12f4
       'DEPRECATED_BEFORE_BROWSER_LAUNCH_ARGS',
     ))
 
@@ -314,12 +303,12 @@
 }
 
 const throwBrowserNotFound = (browserName, browsers: FoundBrowser[] = []) => {
-  const names = `- ${formatBrowsersToOptions(browsers).join('\n- ')}`
-
-  return errors.throw('BROWSER_NOT_FOUND_BY_NAME', browserName, names)
+  return errors.throw('BROWSER_NOT_FOUND_BY_NAME', browserName, formatBrowsersToOptions(browsers))
 }
 
 export = {
+  formatBrowsersToOptions,
+
   extendLaunchOptionsFromPlugins,
 
   executeBeforeBrowserLaunch,
