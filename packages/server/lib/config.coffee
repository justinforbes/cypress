_        = require("lodash")
R        = require("ramda")
la       = require("lazy-ass")
path     = require("path")
check    = require("check-more-types")
Promise  = require("bluebird")
deepDiff = require("return-deep-diff")
errors   = require("./errors")
scaffold = require("./scaffold")
fs       = require("./util/fs")
keys     = require("./util/keys")
origin   = require("./util/origin")
coerce   = require("./util/coerce")
settings = require("./util/settings")
v        = require("./util/validation")
debug    = require("debug")("cypress:server:config")
pathHelpers = require("./util/path_helpers")
findSystemNode = require("./util/find_system_node")

CYPRESS_ENV_PREFIX = "CYPRESS_"
CYPRESS_ENV_PREFIX_LENGTH = "CYPRESS_".length
CYPRESS_RESERVED_ENV_VARS = [
  "CYPRESS_INTERNAL_ENV"
]
CYPRESS_SPECIAL_ENV_VARS = [
  "CI_KEY"
  "RECORD_KEY"
]

dashesOrUnderscoresRe = /^(_-)+/
oneOrMoreSpacesRe = /\s+/
everythingAfterFirstEqualRe = /=(.+)/

toWords = (str) ->
  str.trim().split(oneOrMoreSpacesRe)

isCypressEnvLike = (key) ->
  _.chain(key)
  .invoke('toUpperCase')
  .startsWith(CYPRESS_ENV_PREFIX)
  .value() and
    not _.includes(CYPRESS_RESERVED_ENV_VARS, key)

removeEnvPrefix = (key) ->
  key.slice(CYPRESS_ENV_PREFIX_LENGTH)

folders = toWords """
  fileServerFolder   fixturesFolder   integrationFolder   pluginsFile
  screenshotsFolder  supportFile      supportFolder       unitFolder
  videosFolder
"""

# for experimentalComponentTesting
folders.push("componentFolder")

# Public configuration properties, like "cypress.json" fields
configKeys = toWords """
  animationDistanceThreshold      fileServerFolder
  baseUrl                         fixturesFolder
  blacklistHosts
  chromeWebSecurity
  modifyObstructiveCode           integrationFolder
  env                             pluginsFile
  hosts                           screenshotsFolder
  numTestsKeptInMemory            supportFile
  port                            supportFolder
  projectId                       videosFolder
  reporter
  reporterOptions
  ignoreTestFiles
  testFiles                       defaultCommandTimeout
  trashAssetsBeforeRuns           execTimeout
  userAgent                       pageLoadTimeout
  viewportWidth                   requestTimeout
  viewportHeight                  responseTimeout
  video                           taskTimeout
  videoCompression
  videoUploadOnPasses
  watchForFileChanges
  waitForAnimations               resolvedNodeVersion
  nodeVersion                     resolvedNodePath
  firefoxGcInterval
"""

<<<<<<< HEAD
## NOTE: If you add a config value, make sure to update the following
## - cli/types/index.d.ts (including whitelisted config options on TestOptions)
## - cypress.schema.json
=======
# experimentalComponentTesting
configKeys.push("componentFolder")
>>>>>>> d69c1d18

# Deprecated and retired public configuration properties
breakingConfigKeys = toWords """
  videoRecording
  screenshotOnHeadlessFailure
  trashAssetsBeforeHeadlessRuns
"""

# Internal configuration properties the user should be able to overwrite
systemConfigKeys = toWords """
  browsers
"""

# Know experimental flags / values
# each should start with "experimental" and be camel cased
# example: experimentalComponentTesting
experimentalConfigKeys = ['experimentalGetCookiesSameSite', "experimentalComponentTesting"]

CONFIG_DEFAULTS = {
  port:                          null
  hosts:                         null
  morgan:                        true
  baseUrl:                       null
  # will be replaced by detected list of browsers
  browsers:                      []
  socketId:                      null
  projectId:                     null
  userAgent:                     null
  isTextTerminal:                false
  reporter:                      "spec"
  reporterOptions:               null
  blacklistHosts:                null
  clientRoute:                   "/__/"
  xhrRoute:                      "/xhrs/"
  socketIoRoute:                 "/__socket.io"
  socketIoCookie:                "__socket.io"
  reporterRoute:                 "/__cypress/reporter"
  ignoreTestFiles:               "*.hot-update.js"
  testFiles:                     "**/*.*"
  defaultCommandTimeout:         4000
  requestTimeout:                5000
  responseTimeout:               30000
  pageLoadTimeout:               60000
  execTimeout:                   60000
  taskTimeout:                   60000
  video:                         true
  videoCompression:              32
  videoUploadOnPasses:           true
  modifyObstructiveCode:         true
  chromeWebSecurity:             true
  waitForAnimations:             true
  animationDistanceThreshold:    5
  numTestsKeptInMemory:          50
  watchForFileChanges:           true
  trashAssetsBeforeRuns:         true
  autoOpen:                      false
  viewportWidth:                 1000
  viewportHeight:                660
  fileServerFolder:              ""
  videosFolder:                  "cypress/videos"
  supportFile:                   "cypress/support"
  fixturesFolder:                "cypress/fixtures"
  integrationFolder:             "cypress/integration"
  screenshotsFolder:             "cypress/screenshots"
  namespace:                     "__cypress"
  pluginsFile:                   "cypress/plugins"
  nodeVersion:                   "default"
  configFile:                    "cypress.json"
  firefoxGcInterval:             { runMode: 1, openMode: null }

  ## deprecated
  javascripts:                   []

  ## experimental keys (should all start with "experimental" prefix)
  experimentalComponentTesting:  false

  ## setting related to component testing experiments
  componentFolder:               "cypress/component"
  # TODO: example for component testing with subkeys
  # experimentalComponentTesting: { componentFolder: 'cypress/component' }
  experimentalGetCookiesSameSite: false
}

validationRules = {
  animationDistanceThreshold: v.isNumber
  baseUrl: v.isFullyQualifiedUrl
  blacklistHosts: v.isStringOrArrayOfStrings
  browsers: v.isValidBrowserList
  chromeWebSecurity: v.isBoolean
  configFile: v.isStringOrFalse
  defaultCommandTimeout: v.isNumber
  env: v.isPlainObject
  execTimeout: v.isNumber
  fileServerFolder: v.isString
  fixturesFolder: v.isStringOrFalse
  ignoreTestFiles: v.isStringOrArrayOfStrings
  integrationFolder: v.isString
  modifyObstructiveCode: v.isBoolean
  nodeVersion: v.isOneOf("default", "bundled", "system")
  numTestsKeptInMemory: v.isNumber
  pageLoadTimeout: v.isNumber
  pluginsFile: v.isStringOrFalse
  port: v.isNumber
  reporter: v.isString
  requestTimeout: v.isNumber
  responseTimeout: v.isNumber
  supportFile: v.isStringOrFalse
  taskTimeout: v.isNumber
  testFiles: v.isStringOrArrayOfStrings
  trashAssetsBeforeRuns: v.isBoolean
  userAgent: v.isString
  video: v.isBoolean
  videoCompression: v.isNumberOrFalse
  videosFolder: v.isString
  videoUploadOnPasses: v.isBoolean
  viewportHeight: v.isNumber
  viewportWidth: v.isNumber
  waitForAnimations: v.isBoolean
  watchForFileChanges: v.isBoolean
  firefoxGcInterval: v.isValidFirefoxGcInterval
  # experimental flag validation here
  experimentalComponentTesting: v.isBoolean
  # validation for component testing experiment
  componentFolder: v.isStringOrFalse
  # experimental flag validation below
  experimentalGetCookiesSameSite: v.isBoolean
}

convertRelativeToAbsolutePaths = (projectRoot, obj, defaults = {}) ->
  _.reduce folders, (memo, folder) ->
    val = obj[folder]
    if val? and val isnt false
      memo[folder] = path.resolve(projectRoot, val)
    return memo
  , {}

validateNoBreakingConfig = (cfg) ->
  _.each breakingConfigKeys, (key) ->
    if _.has(cfg, key)
      switch key
        when "screenshotOnHeadlessFailure"
          errors.throw("SCREENSHOT_ON_HEADLESS_FAILURE_REMOVED")
        when "trashAssetsBeforeHeadlessRuns"
          errors.throw("RENAMED_CONFIG_OPTION", key, "trashAssetsBeforeRuns")
        when "videoRecording"
          errors.throw("RENAMED_CONFIG_OPTION", key, "video")

validate = (cfg, onErr) ->
  _.each cfg, (value, key) ->
    ## does this key have a validation rule?
    if validationFn = validationRules[key]
      ## and is the value different from the default?
      if value isnt CONFIG_DEFAULTS[key]
        result = validationFn(key, value)
        if result isnt true
          onErr(result)

validateFile = (file) ->
  return (settings) ->
    validate settings, (errMsg) ->
      errors.throw("SETTINGS_VALIDATION_ERROR", file, errMsg)

hideSpecialVals = (val, key) ->
  if _.includes(CYPRESS_SPECIAL_ENV_VARS, key)
    return keys.hide(val)

  return val

module.exports = {
  getConfigKeys: -> configKeys.concat(experimentalConfigKeys)

  isValidCypressInternalEnvValue: (value) ->
    # names of config environments, see "config/app.yml"
    names = ["development", "test", "staging", "production"]
    _.includes(names, value)

  whitelist: (obj = {}) ->
    propertyNames = configKeys
      .concat(breakingConfigKeys)
      .concat(systemConfigKeys)
      .concat(experimentalConfigKeys)

    _.pick(obj, propertyNames)

  get: (projectRoot, options = {}) ->
    Promise.all([
      settings.read(projectRoot, options).then(validateFile("cypress.json"))
      settings.readEnv(projectRoot).then(validateFile("cypress.env.json"))
    ])
    .spread (settings, envFile) =>
      @set({
        projectName: @getNameFromRoot(projectRoot)
        projectRoot: projectRoot
        config:      settings
        envFile:     envFile
        options:     options
      })

  set: (obj = {}) ->
    debug("setting config object")
    {projectRoot, projectName, config, envFile, options} = obj

    ## just force config to be an object
    ## so we dont have to do as much
    ## work in our tests
    config ?= {}
    debug("config is %o", config)

    ## flatten the object's properties
    ## into the master config object
    config.envFile     = envFile
    config.projectRoot = projectRoot
    config.projectName = projectName

    @mergeDefaults(config, options)

  mergeDefaults: (config = {}, options = {}) ->
    resolved = {}

    _.extend config, _.pick(options, "configFile", "morgan", "isTextTerminal", "socketId", "report", "browsers")
    debug("merged config with options, got %o", config)

    _
    .chain(@whitelist(options))
    .omit("env")
    .omit("browsers")
    .each (val, key) ->
      resolved[key] = "cli"
      config[key] = val
      return
    .value()

    if url = config.baseUrl
      ## replace multiple slashes at the end of string to single slash
      ## so http://localhost/// will be http://localhost/
      ## https://regexr.com/48rvt
      config.baseUrl = url.replace(/\/\/+$/, "/")

    _.defaults(config, CONFIG_DEFAULTS)

    ## split out our own app wide env from user env variables
    ## and delete envFile
    config.env = @parseEnv(config, options.env, resolved)

    config.cypressEnv = process.env["CYPRESS_INTERNAL_ENV"]
    debug("using CYPRESS_INTERNAL_ENV %s", config.cypressEnv)
    if not @isValidCypressInternalEnvValue(config.cypressEnv)
      errors.throw("INVALID_CYPRESS_INTERNAL_ENV", config.cypressEnv)

    delete config.envFile

    ## when headless
    if config.isTextTerminal && !process.env.CYPRESS_INTERNAL_FORCE_FILEWATCH
      ## dont ever watch for file changes
      config.watchForFileChanges = false

      ## and forcibly reset numTestsKeptInMemory
      ## to zero
      config.numTestsKeptInMemory = 0

    config = @setResolvedConfigValues(config, CONFIG_DEFAULTS, resolved)

    if config.port
      config = @setUrls(config)

    config = @setAbsolutePaths(config, CONFIG_DEFAULTS)

    config = @setParentTestsPaths(config)

    ## validate config again here so that we catch
    ## configuration errors coming from the CLI overrides
    ## or env var overrides
    validate config, (errMsg) ->
      errors.throw("CONFIG_VALIDATION_ERROR", errMsg)

    validateNoBreakingConfig(config)

    @setSupportFileAndFolder(config)
    .then(@setPluginsFile)
    .then(@setScaffoldPaths)
    .then(_.partialRight(@setNodeBinary, options.onWarning))

  setResolvedConfigValues: (config, defaults, resolved) ->
    obj = _.clone(config)

    obj.resolved = @resolveConfigValues(config, defaults, resolved)
    debug("resolved config is %o", obj.resolved.browsers)

    return obj

  # Given an object "resolvedObj" and a list of overrides in "obj"
  # marks all properties from "obj" inside "resolvedObj" using
  # {value: obj.val, from: "plugin"}
  setPluginResolvedOn: (resolvedObj, obj) ->
    _.each obj, (val, key) =>
      if _.isObject(val) && !_.isArray(val)
        ## recurse setting overrides
        ## inside of this nested objected
        @setPluginResolvedOn(resolvedObj[key], val)
      else
        ## override the resolved value
        resolvedObj[key] = {
          value: val
          from: "plugin"
        }

  updateWithPluginValues: (cfg, overrides = {}) ->
    ## diff the overrides with cfg
    ## including nested objects (env)
    debug("starting config %o", cfg)
    debug("overrides %o", overrides)

    # make sure every option returned from the plugins file
    # passes our validation functions
    validate overrides, (errMsg) ->
      if cfg.pluginsFile and cfg.projectRoot
        relativePluginsPath = path.relative(cfg.projectRoot, cfg.pluginsFile)
        errors.throw("PLUGINS_CONFIG_VALIDATION_ERROR", relativePluginsPath, errMsg)
      else
        errors.throw("CONFIG_VALIDATION_ERROR", errMsg)

    originalResolvedBrowsers = cfg && cfg.resolved && cfg.resolved.browsers && R.clone(cfg.resolved.browsers)
    if not originalResolvedBrowsers
      # have something to resolve with if plugins return nothing
      originalResolvedBrowsers = {
        value: cfg.browsers
        from: "default"
      }

    diffs = deepDiff(cfg, overrides, true)
    debug("config diffs %o", diffs)

    userBrowserList = diffs && diffs.browsers && R.clone(diffs.browsers)
    if userBrowserList
      debug("user browser list %o", userBrowserList)

    ## for each override go through
    ## and change the resolved values of cfg
    ## to point to the plugin
    if diffs
      debug("resolved config before diffs %o", cfg.resolved)
      @setPluginResolvedOn(cfg.resolved, diffs)
      debug("resolved config object %o", cfg.resolved)

    ## merge cfg into overrides
    merged = _.defaultsDeep(diffs, cfg)
    debug("merged config object %o", merged)

    # the above _.defaultsDeep combines arrays,
    # if diffs.browsers = [1] and cfg.browsers = [1, 2]
    # then the merged result merged.browsers = [1, 2]
    # which is NOT what we want
    if Array.isArray(userBrowserList) and userBrowserList.length
      merged.browsers = userBrowserList
      merged.resolved.browsers.value = userBrowserList

    if overrides.browsers == null
      # null breaks everything when merging lists
      debug("replacing null browsers with original list %o", originalResolvedBrowsers)
      merged.browsers = cfg.browsers
      if originalResolvedBrowsers
        merged.resolved.browsers = originalResolvedBrowsers

    debug("merged plugins config %o", merged)
    return merged

  # combines the default configuration object with values specified in the
  # configuration file like "cypress.json". Values in configuration file
  # overwrite the defaults.
  resolveConfigValues: (config, defaults, resolved = {}) ->
    ## pick out only known configuration keys
    _
    .chain(config)
    .pick(configKeys.concat(systemConfigKeys).concat(experimentalConfigKeys))
    .mapValues (val, key) ->
      source = (s) ->
        {
          value: val
          from:  s
        }

      switch
        when r = resolved[key]
          if _.isObject(r)
            r
          else
            source(r)
        # "browsers" list is special, since it is dynamic by default
        # and can only be ovewritten via plugins file
        when _.isEqual(config[key], defaults[key]) or key == "browsers"
          source("default")
        else
          source("config")
    .value()

  # instead of the built-in Node process, specify a path to 3rd party Node
  setNodeBinary: Promise.method (obj, onWarning) ->
    if obj.nodeVersion != 'system'
      obj.resolvedNodeVersion = process.versions.node
      return obj

    findSystemNode.findNodePathAndVersion()
    .then ({ path, version }) ->
      obj.resolvedNodePath = path
      obj.resolvedNodeVersion = version
    .catch (err) ->
      onWarning(errors.get('COULD_NOT_FIND_SYSTEM_NODE', process.versions.node))
      obj.resolvedNodeVersion = process.versions.node
    .return(obj)

  setScaffoldPaths: (obj) ->
    obj = _.clone(obj)

    obj.integrationExampleName = scaffold.integrationExampleName()
    obj.integrationExamplePath = path.join(obj.integrationFolder, obj.integrationExampleName)

    debug("set scaffold paths")
    scaffold.fileTree(obj)
    .then (fileTree) ->
      debug("got file tree")
      obj.scaffoldedFiles = fileTree

      return obj

  # async function
  setSupportFileAndFolder: (obj) ->
    return Promise.resolve(obj) if not obj.supportFile

    obj = _.clone(obj)

    ## TODO move this logic to find support file into util/path_helpers
    sf = obj.supportFile
    debug("setting support file #{sf}")
    debug("for project root #{obj.projectRoot}")

    Promise
    .try ->
      ## resolve full path with extension
      obj.supportFile = require.resolve(sf)
    .then ->
      if pathHelpers.checkIfResolveChangedRootFolder(obj.supportFile, sf)
        debug("require.resolve switched support folder from %s to %s", sf, obj.supportFile)
        # this means the path was probably symlinked, like
        # /tmp/foo -> /private/tmp/foo
        # which can confuse the rest of the code
        # switch it back to "normal" file
        obj.supportFile = path.join(sf, path.basename(obj.supportFile))
        return fs.pathExists(obj.supportFile)
        .then (found) ->
          if not found
            errors.throw("SUPPORT_FILE_NOT_FOUND", obj.supportFile, obj.configFile || CONFIG_DEFAULTS.configFile)
          debug("switching to found file %s", obj.supportFile)
    .catch({code: "MODULE_NOT_FOUND"}, ->
      debug("support file %s does not exist", sf)
      ## supportFile doesn't exist on disk
      if sf is path.resolve(obj.projectRoot, CONFIG_DEFAULTS.supportFile)
        debug("support file is default, check if #{path.dirname(sf)} exists")
        return fs.pathExists(sf)
        .then (found) ->
          if found
            debug("support folder exists, set supportFile to false")
            ## if the directory exists, set it to false so it's ignored
            obj.supportFile = false
          else
            debug("support folder does not exist, set to default index.js")
            ## otherwise, set it up to be scaffolded later
            obj.supportFile = path.join(sf, "index.js")
          return obj
      else
        debug("support file is not default")
        ## they have it explicitly set, so it should be there
        errors.throw("SUPPORT_FILE_NOT_FOUND", path.resolve(obj.projectRoot, sf), obj.configFile || CONFIG_DEFAULTS.configFile)
    )
    .then ->
      if obj.supportFile
        ## set config.supportFolder to its directory
        obj.supportFolder = path.dirname(obj.supportFile)
        debug("set support folder #{obj.supportFolder}")
      obj

  ## set pluginsFile to an absolute path with the following rules:
  ## - do nothing if pluginsFile is falsey
  ## - look up the absolute path via node, so 'cypress/plugins' can resolve
  ##   to 'cypress/plugins/index.js' or 'cypress/plugins/index.coffee'
  ## - if not found
  ##   * and the pluginsFile is set to the default
  ##     - and the path to the pluginsFile directory exists
  ##       * assume the user doesn't need a pluginsFile, set it to false
  ##         so it's ignored down the pipeline
  ##     - and the path to the pluginsFile directory does not exist
  ##       * set it to cypress/plugins/index.js, it will get scaffolded
  ##   * and the pluginsFile is NOT set to the default
  ##     - throw an error, because it should be there if the user
  ##       explicitly set it
  setPluginsFile: Promise.method (obj) ->
    if not obj.pluginsFile
      return obj

    obj = _.clone(obj)

    pluginsFile = obj.pluginsFile

    debug("setting plugins file #{pluginsFile}")
    debug("for project root #{obj.projectRoot}")

    Promise
    .try ->
      ## resolve full path with extension
      obj.pluginsFile = require.resolve(pluginsFile)
      debug("set pluginsFile to #{obj.pluginsFile}")
    .catch {code: "MODULE_NOT_FOUND"}, ->
      debug("plugins file does not exist")
      if pluginsFile is path.resolve(obj.projectRoot, CONFIG_DEFAULTS.pluginsFile)
        debug("plugins file is default, check if #{path.dirname(pluginsFile)} exists")
        fs.pathExists(pluginsFile)
        .then (found) ->
          if found
            debug("plugins folder exists, set pluginsFile to false")
            ## if the directory exists, set it to false so it's ignored
            obj.pluginsFile = false
          else
            debug("plugins folder does not exist, set to default index.js")
            ## otherwise, set it up to be scaffolded later
            obj.pluginsFile = path.join(pluginsFile, "index.js")
          return obj
      else
        debug("plugins file is not default")
        ## they have it explicitly set, so it should be there
        errors.throw("PLUGINS_FILE_ERROR", path.resolve(obj.projectRoot, pluginsFile))
    .return(obj)

  setParentTestsPaths: (obj) ->
    ## projectRoot:              "/path/to/project"
    ## integrationFolder:        "/path/to/project/cypress/integration"
    ## componentFolder:          "/path/to/project/cypress/components"
    ## parentTestsFolder:        "/path/to/project/cypress"
    ## parentTestsFolderDisplay: "project/cypress"

    obj = _.clone(obj)

    ptfd = obj.parentTestsFolder = path.dirname(obj.integrationFolder)

    prd = path.dirname(obj.projectRoot ? "")

    obj.parentTestsFolderDisplay = path.relative(prd, ptfd)

    return obj

  setAbsolutePaths: (obj, defaults) ->
    obj = _.clone(obj)

    ## if we have a projectRoot
    if pr = obj.projectRoot
      ## reset fileServerFolder to be absolute
      # obj.fileServerFolder = path.resolve(pr, obj.fileServerFolder)

      ## and do the same for all the rest
      _.extend obj, convertRelativeToAbsolutePaths(pr, obj, defaults)

    return obj

  setUrls: (obj) ->
    obj = _.clone(obj)

    proxyUrl = "http://localhost:" + obj.port

    rootUrl = if obj.baseUrl
      origin(obj.baseUrl)
    else
      proxyUrl

    _.extend(obj, {
      proxyUrl:    proxyUrl
      browserUrl:  rootUrl + obj.clientRoute
      reporterUrl: rootUrl + obj.reporterRoute
      xhrUrl:      obj.namespace + obj.xhrRoute
    })

    return obj

  parseEnv: (cfg, envCLI, resolved = {}) ->
    envVars = resolved.env = {}

    resolveFrom = (from, obj = {}) ->
      _.each obj, (val, key) ->
        envVars[key] = {
          value: val
          from: from
        }

    envCfg  = cfg.env ? {}
    envFile = cfg.envFile ? {}
    envProc = @getProcessEnvVars(process.env) ? {}
    envCLI  = envCLI ? {}

    matchesConfigKey = (key) ->
      if _.has(CONFIG_DEFAULTS, key)
        return key

      key = key.toLowerCase().replace(dashesOrUnderscoresRe, "")
      key = _.camelCase(key)

      if _.has(CONFIG_DEFAULTS, key)
        return key

    configFromEnv = _.reduce envProc, (memo, val, key) ->
      if cfgKey = matchesConfigKey(key)
        ## only change the value if it hasnt been
        ## set by the CLI. override default + config
        if resolved[cfgKey] isnt "cli"
          cfg[cfgKey] = val
          resolved[cfgKey] = {
            value: val
            from: "env"
          }

        memo.push(key)
      memo
    , []

    envProc = _.chain(envProc)
    .omit(configFromEnv)
    .mapValues(hideSpecialVals)
    .value()

    resolveFrom("config",  envCfg)
    resolveFrom("envFile", envFile)
    resolveFrom("env",     envProc)
    resolveFrom("cli",     envCLI)

    ## envCfg is from cypress.json
    ## envFile is from cypress.env.json
    ## envProc is from process env vars
    ## envCLI is from CLI arguments
    _.extend envCfg, envFile, envProc, envCLI

  getProcessEnvVars: (obj = {}) ->
    _.reduce obj, (memo, value, key) ->
      if isCypressEnvLike(key)
        memo[removeEnvPrefix(key)] = coerce(value)
      memo
    , {}

  getNameFromRoot: (root = "") ->
    path.basename(root)

}<|MERGE_RESOLUTION|>--- conflicted
+++ resolved
@@ -82,14 +82,12 @@
   firefoxGcInterval
 """
 
-<<<<<<< HEAD
+# experimentalComponentTesting
+configKeys.push("componentFolder")
+
 ## NOTE: If you add a config value, make sure to update the following
 ## - cli/types/index.d.ts (including whitelisted config options on TestOptions)
 ## - cypress.schema.json
-=======
-# experimentalComponentTesting
-configKeys.push("componentFolder")
->>>>>>> d69c1d18
 
 # Deprecated and retired public configuration properties
 breakingConfigKeys = toWords """
