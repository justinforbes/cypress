--- conflicted
+++ resolved
@@ -62,23 +62,16 @@
   ignoreTestFiles
   testFiles                       defaultCommandTimeout
   trashAssetsBeforeRuns           execTimeout
-<<<<<<< HEAD
-  blacklistHosts                  pageLoadTimeout
-  userAgent                       requestTimeout
-  viewportWidth                   responseTimeout
-  viewportHeight                  taskTimeout
-  video                           numTestRetries
-  videoCompression                enableTestRetriesInOpenMode
-=======
   userAgent                       pageLoadTimeout
   viewportWidth                   requestTimeout
   viewportHeight                  responseTimeout
   video                           taskTimeout
   videoCompression
->>>>>>> 178e9bf0
   videoUploadOnPasses
   watchForFileChanges
   waitForAnimations
+  numTestRetries
+  enableTestRetriesInOpenMode
 """
 
 breakingConfigKeys = toWords """
