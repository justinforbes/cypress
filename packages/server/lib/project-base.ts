--- conflicted
+++ resolved
@@ -22,23 +22,9 @@
 
 import { fs } from './util/fs'
 import system from './util/system'
-<<<<<<< HEAD
 import type { FoundBrowser, FoundSpec, OpenProjectLaunchOptions, ReceivedCypressOptions, TestingType } from '@packages/types'
 import { DataContext, getCtx } from '@packages/data-context'
 import { createHmac } from 'crypto'
-=======
-import Watchers from './watchers'
-import stripAnsi from 'strip-ansi'
-
-import type { LaunchArgs } from './open_project'
-
-// Cannot just use RuntimeConfigOptions as is because some types are not complete.
-// Instead, this is an interface of values that have been manually validated to exist
-// and are required when creating a project.
-type ReceivedCypressOptions =
-  Pick<Cypress.RuntimeConfigOptions, 'hosts' | 'projectName' | 'clientRoute' | 'devServerPublicPathRoute' | 'namespace' | 'report' | 'socketIoCookie' | 'configFile' | 'isTextTerminal' | 'isNewProject' | 'proxyUrl' | 'browsers' | 'browserUrl' | 'socketIoRoute' | 'arch' | 'platform' | 'spec' | 'specs' | 'browser' | 'version' | 'remote'>
-  & Pick<Cypress.ResolvedConfigOptions, 'chromeWebSecurity' | 'supportFolder' | 'experimentalSourceRewriting' | 'fixturesFolder' | 'reporter' | 'reporterOptions' | 'screenshotsFolder' | 'pluginsFile' | 'supportFile' | 'integrationFolder' | 'baseUrl' | 'viewportHeight' | 'viewportWidth' | 'port' | 'experimentalInteractiveRunEvents' | 'componentFolder' | 'userAgent' | 'downloadsFolder' | 'env' | 'testFiles' | 'ignoreTestFiles' | 'experimentalSessionAndOrigin'> // TODO: Figure out how to type this better.
->>>>>>> 2d866f38
 
 export interface Cfg extends ReceivedCypressOptions {
   projectRoot: string
@@ -546,7 +532,7 @@
 
     return {
       ...this._cfg,
-      remote: this._server?._getRemoteState() ?? {} as Cypress.RemoteState,
+      remote: this._server?.remoteStates.current() ?? {} as Cypress.RemoteState,
       browser: this.browser,
       testingType: this.ctx.coreData.currentTestingType ?? 'e2e',
       specs: [],
