--- conflicted
+++ resolved
@@ -33,11 +33,7 @@
 import { createRoutes as createE2ERoutes } from './routes'
 import { createRoutes as createCTRoutes } from '@packages/server-ct/src/routes-ct'
 import { checkSupportFile } from './project_utils'
-<<<<<<< HEAD
 import type { ProjectContract } from '@packages/graphql'
-import type { FoundBrowser } from '@packages/launcher'
-=======
->>>>>>> a2b1e8bc
 import { LaunchArgs } from './open_project'
 
 // Cannot just use RuntimeConfigOptions as is because some types are not complete.
