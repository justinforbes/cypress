--- conflicted
+++ resolved
@@ -424,13 +424,10 @@
     // /tmp/foo -> /private/tmp/foo
     // which can confuse the rest of the code
     // switch it back to "normal" file
-<<<<<<< HEAD
-=======
     const supportFileName = path.basename(obj.supportFile)
     const base = sf.endsWith(supportFileName) ? path.dirname(sf) : sf
 
     obj.supportFile = path.join(base, supportFileName)
->>>>>>> 9d975ec8
 
     return fs.pathExists(obj.supportFile)
     .then((found) => {
