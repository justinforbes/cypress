/* eslint-disable no-console, @cypress/dev/arrow-body-multiline-braces */
import _ from 'lodash'
import pkg from '@packages/root'
import path from 'path'
import chalk from 'chalk'
import Debug from 'debug'
import Bluebird from 'bluebird'
import assert from 'assert'

import recordMode from './record'
import * as errors from '../errors'
import Reporter from '../reporter'
import browserUtils from '../browsers'
import { openProject } from '../open_project'
import * as videoCapture from '../video_capture'
import { fs } from '../util/fs'
import runEvents from '../plugins/run_events'
import env from '../util/env'
import trash from '../util/trash'
import random from '../util/random'
import system from '../util/system'
import chromePolicyCheck from '../util/chrome_policy_check'
import * as objUtils from '../util/obj_utils'
import type { SpecWithRelativeRoot, SpecFile, TestingType, OpenProjectLaunchOpts, FoundBrowser, BrowserVideoController, VideoRecording, ProcessOptions } from '@packages/types'
import type { Cfg } from '../project-base'
import type { Browser } from '../browsers/types'
import * as printResults from '../util/print-run'
import { ProtocolManager } from '../cloud/protocol'
import { telemetry } from '@packages/telemetry'

type SetScreenshotMetadata = (data: TakeScreenshotProps) => void
type ScreenshotMetadata = ReturnType<typeof screenshotMetadata>
type TakeScreenshotProps = any
type RunEachSpec = any
type BeforeSpecRun = any
type AfterSpecRun = any
type Project = NonNullable<ReturnType<typeof openProject['getProject']>>

let exitEarly = (err) => {
  debug('set early exit error: %s', err.stack)

  earlyExitErr = err
}
let earlyExitErr: Error
let currentSetScreenshotMetadata: SetScreenshotMetadata

const debug = Debug('cypress:server:run')

const DELAY_TO_LET_VIDEO_FINISH_MS = 1000

const relativeSpecPattern = (projectRoot, pattern) => {
  if (typeof pattern === 'string') {
    return pattern.replace(`${projectRoot}/`, '')
  }

  return pattern.map((x) => x.replace(`${projectRoot}/`, ''))
}

const iterateThroughSpecs = function (options: { specs: SpecFile[], runEachSpec: RunEachSpec, beforeSpecRun?: BeforeSpecRun, afterSpecRun?: AfterSpecRun, config: Cfg, protocolManager?: ProtocolManager }) {
  const { specs, runEachSpec, beforeSpecRun, afterSpecRun, config, protocolManager } = options

  const serial = () => {
    return Bluebird.mapSeries(specs, runEachSpec)
  }

  const ranSpecs: SpecFile[] = []

  async function parallelAndSerialWithRecord (runs) {
    const { spec, claimedInstances, totalInstances, estimated, instanceId } = await beforeSpecRun()

    // no more specs to run? then we're done!
    if (!spec) return runs

    // find the actual spec object amongst
    // our specs array since the API sends us
    // the relative name
    const specObject = _.find(specs, { relative: spec })

    if (!specObject) throw new Error(`Unable to find specObject for spec '${spec}'`)

    if (protocolManager) {
      protocolManager.beforeSpec({
        ...specObject,
        instanceId,
      })
    }

    ranSpecs.push(specObject)

    const results = await runEachSpec(
      specObject,
      claimedInstances - 1,
      totalInstances,
      estimated,
    )

    runs.push(results)

    await protocolManager?.afterSpec()

    await afterSpecRun(specObject, results, config)

    // recurse
    return parallelAndSerialWithRecord(runs)
  }

  if (beforeSpecRun) {
    // if we are running in parallel
    // then ask the server for the next spec
    return parallelAndSerialWithRecord([])
  }

  // else iterate in serial
  return serial()
}

async function getProjectId (project, id) {
  if (id == null) {
    id = env.get('CYPRESS_PROJECT_ID')
  }

  // if we have an ID just use it
  if (id) return id

  try {
    return project.getProjectId()
  } catch (err) {
    // no id no problem
    return null
  }
}

const sumByProp = (runs, prop) => {
  return _.sumBy(runs, prop) || 0
}

const getRun = (run, prop) => {
  return _.get(run, prop)
}

async function writeOutput (outputPath, results) {
  if (!outputPath) {
    return
  }

  debug('saving output results %o', { outputPath })

  return fs.outputJson(outputPath, results)
}

const onWarning = (err) => {
  console.log(chalk.yellow(err.message))
}

const openProjectCreate = (projectRoot, socketId, args) => {
  // now open the project to boot the server
  // putting our web client app in headless mode
  // - NO  display server logs (via morgan)
  // - YES display reporter results (via mocha reporter)
  const options = {
    socketId,
    morgan: false,
    report: true,
    isTextTerminal: args.isTextTerminal,
    // pass the list of browsers we have detected when opening a project
    // to give user's plugins file a chance to change it
    browsers: args.browsers,
    onWarning,
    spec: args.spec,
    onError: args.onError,
  }

  return openProject.create(projectRoot, args, options)
}

async function checkAccess (folderPath) {
  return fs.access(folderPath, fs.constants.W_OK).catch((err) => {
    if (['EACCES', 'EPERM', 'EROFS'].includes(err.code)) {
      // we cannot write due to folder permissions, or read-only filesystem
      return errors.warning('FOLDER_NOT_WRITABLE', folderPath)
    }

    throw err
  })
}

const createAndOpenProject = async (options) => {
  const { projectRoot, projectId, socketId } = options

  await checkAccess(projectRoot)

  const open_project = await openProjectCreate(projectRoot, socketId, options)
  const project = open_project.getProject()

  if (!project) throw new Error('Missing project after openProjectCreate!')

  const [config, _projectId] = await Promise.all([
    project.getConfig(),
    getProjectId(project, projectId),
  ])

  return {
    project,
    config,
    projectId: _projectId,
    // Lazy require'd here, so as to not execute until we're in the electron process
    configFile: require('@packages/data-context').getCtx().lifecycleManager.configFile,
  }
}

const removeOldProfiles = (browser) => {
  return browserUtils.removeOldProfiles(browser)
  .catch((err) => {
    // dont make removing old browsers profiles break the build
    return errors.warning('CANNOT_REMOVE_OLD_BROWSER_PROFILES', err)
  })
}

async function trashAssets (config: Cfg) {
  if (config.trashAssetsBeforeRuns !== true) {
    return
  }

  try {
    await Promise.all([
      trash.folder(config.videosFolder),
      trash.folder(config.screenshotsFolder),
      trash.folder(config.downloadsFolder),
    ])
  } catch (err) {
    // dont make trashing assets fail the build
    errors.warning('CANNOT_TRASH_ASSETS', err)
  }
}

async function startVideoRecording (options: { previous?: VideoRecording, project: Project, spec: SpecWithRelativeRoot, videosFolder: string }): Promise<VideoRecording> {
  if (!options.videosFolder) throw new Error('Missing videoFolder for recording')

  function videoPath (suffix: string) {
    return path.join(options.videosFolder, options.spec.relativeToCommonRoot + suffix)
  }

  const videoName = videoPath('.mp4')
  const compressedVideoName = videoPath('-compressed.mp4')

  const outputDir = path.dirname(videoName)

  const onError = _.once((err) => {
    // catch video recording failures and log them out
    // but don't let this affect the run at all
    errors.warning('VIDEO_RECORDING_FAILED', err)

    return undefined
  })

  try {
    await fs.ensureDir(outputDir)
  } catch (err) {
    onError(err)
  }

  if (options.previous) {
    debug('in single-tab mode, re-using previous videoController')

    Object.assign(options.previous.api, {
      videoName,
      compressedVideoName,
      onError,
    })

    await options.previous.controller?.restart().catch(onError)

    return options.previous
  }

  let ffmpegController: BrowserVideoController
  let _ffmpegOpts: Pick<videoCapture.StartOptions, 'webmInput'>

  const videoRecording: VideoRecording = {
    api: {
      onError,
      videoName,
      compressedVideoName,
      async useFfmpegVideoController (ffmpegOpts) {
        _ffmpegOpts = ffmpegOpts || _ffmpegOpts
        ffmpegController = await videoCapture.start({ ...videoRecording.api, ..._ffmpegOpts })

        // This wrapper enables re-binding writeVideoFrame to a new video stream when running in single-tab mode.
        const controllerWrap: BrowserVideoController = {
          ...ffmpegController,
          writeVideoFrame: function writeVideoFrameWrap (data) {
            if (!ffmpegController) throw new Error('missing ffmpegController in writeVideoFrameWrap')

            ffmpegController.writeVideoFrame(data)
          },
          async restart () {
            await videoRecording.api.useFfmpegVideoController(_ffmpegOpts)
          },
        }

        videoRecording.api.useVideoController(controllerWrap)

        return controllerWrap
      },
      useVideoController (videoController) {
        debug('setting videoController for videoRecording %o', videoRecording)
        videoRecording.controller = videoController
      },
      onProjectCaptureVideoFrames (fn) {
        options.project.on('capture:video:frames', fn)
      },
    },
    controller: undefined,
  }

  options.project.videoRecording = videoRecording

  debug('created videoRecording %o', { videoRecording })

  return videoRecording
}

const warnVideoCaptureFailed = (err) => {
  // log that capturing video was attempted
  // but failed and don't let this change the run exit code
  errors.warning('VIDEO_CAPTURE_FAILED', err)
}

const warnVideoCompressionFailed = (err) => {
  // log that compression was attempted
  // but failed and don't let this change the run exit code
  errors.warning('VIDEO_COMPRESSION_FAILED', err)
}

async function compressRecording (options: { quiet: boolean, videoCompression: number | boolean, processOptions: Omit<ProcessOptions, 'videoCompression'> }) {
  debug('ending the video recording %o', options)

  // once this ended promises resolves
  // then begin compressing the file
  // don't compress anything if videoCompress is off
  // or we've been told not to upload the video
  if (options.videoCompression === false || options.videoCompression === 0) {
    debug('skipping compression')

    return
  }

  // if a user passes in videoCompression='true' into their config, coerce the value
  // to the default CRF value which is 32
  if (options.videoCompression === true) {
    debug('coercing compression to 32 CRF')
    options.videoCompression = 32
  }

  const processOptions: ProcessOptions = {
    ...options.processOptions,
    videoCompression: Number(options.videoCompression),
  }

  function continueWithCompression (onProgress?: (progress: number) => void) {
    return videoCapture.compress({ ...processOptions, onProgress })
  }

  if (options.quiet) {
    return continueWithCompression()
  }

  const { onProgress } = printResults.displayVideoCompressionProgress(processOptions)

  return continueWithCompression(onProgress)
}

function launchBrowser (options: { browser: Browser, spec: SpecWithRelativeRoot, setScreenshotMetadata: SetScreenshotMetadata, screenshots: ScreenshotMetadata[], projectRoot: string, shouldLaunchNewTab: boolean, onError: (err: Error) => void, videoRecording?: VideoRecording, protocolManager?: ProtocolManager }) {
  const { browser, spec, setScreenshotMetadata, screenshots, projectRoot, shouldLaunchNewTab, onError, protocolManager } = options

  const warnings = {}

  const browserOpts: OpenProjectLaunchOpts = {
    protocolManager,
    projectRoot,
    shouldLaunchNewTab,
    onError,
    videoApi: options.videoRecording?.api,
    automationMiddleware: {
      onBeforeRequest (message, data) {
        if (message === 'take:screenshot') {
          return setScreenshotMetadata(data)
        }
      },
      onAfterResponse: (message, data, resp) => {
        if (message === 'take:screenshot' && resp) {
          const existingScreenshot = _.findIndex(screenshots, { path: resp.path })

          if (existingScreenshot !== -1) {
            // NOTE: saving screenshots to the same path will overwrite the previous one
            // so we shouldn't report more screenshots than exist on disk.
            // this happens when cy.screenshot is used in a retried test
            screenshots.splice(existingScreenshot, 1, screenshotMetadata(data, resp))
          } else {
            screenshots.push(screenshotMetadata(data, resp))
          }
        }

        return resp
      },
    },
    onWarning: (err) => {
      const { message } = err

      // if this warning has already been
      // seen for this browser launch then
      // suppress it
      if (warnings[message]) return

      warnings[message] = err
    },
  }

  return openProject.launch(browser, spec, browserOpts)
}

function listenForProjectEnd (project, exit): Bluebird<any> {
  if (globalThis.CY_TEST_MOCK?.listenForProjectEnd) return Bluebird.resolve(globalThis.CY_TEST_MOCK.listenForProjectEnd)

  return new Bluebird((resolve, reject) => {
    if (exit === false) {
      resolve = () => {
        console.log('not exiting due to options.exit being false')
      }
    }

    const onEarlyExit = function (err) {
      if (err.isFatalApiErr) {
        return reject(err)
      }

      console.log('')
      errors.log(err)

      const obj = {
        error: errors.stripAnsi(err.message),
        stats: {
          failures: 1,
          tests: 0,
          passes: 0,
          pending: 0,
          suites: 0,
          skipped: 0,
          wallClockDuration: 0,
          wallClockStartedAt: new Date().toJSON(),
          wallClockEndedAt: new Date().toJSON(),
        },
      }

      return resolve(obj)
    }

    project.once('end', (results) => resolve(results))

    // if we already received a reason to exit early, go ahead and do it
    if (earlyExitErr) {
      return onEarlyExit(earlyExitErr)
    }

    // otherwise override exitEarly so we exit as soon as there is a reason
    exitEarly = (err) => {
      onEarlyExit(err)
    }
  })
}

<<<<<<< HEAD
async function waitForBrowserToConnect (options: { project: Project, socketId: string, onError: (err: Error) => void, spec: SpecWithRelativeRoot, isFirstSpec: boolean, testingType: string, experimentalSingleTabRunMode: boolean, browser: Browser, screenshots: ScreenshotMetadata[], projectRoot: string, shouldLaunchNewTab: boolean, webSecurity: boolean, videoRecording?: VideoRecording, protocolManager?: ProtocolManager }) {
=======
async function waitForBrowserToConnect (options: { project: Project, socketId: string, onError: (err: Error) => void, spec: SpecWithRelativeRoot, isFirstSpecInBrowser: boolean, testingType: string, experimentalSingleTabRunMode: boolean, browser: Browser, screenshots: ScreenshotMetadata[], projectRoot: string, shouldLaunchNewTab: boolean, webSecurity: boolean, videoRecording?: VideoRecording }) {
>>>>>>> e712996b
  if (globalThis.CY_TEST_MOCK?.waitForBrowserToConnect) return Promise.resolve()

  const { project, socketId, onError, spec } = options
  const browserTimeout = Number(process.env.CYPRESS_INTERNAL_BROWSER_CONNECT_TIMEOUT || 60000)
  let browserLaunchAttempt = 1

  // without this the run mode is only setting new spec
  // path for next spec in launch browser.
  // we need it to run on every spec even in single browser mode
  currentSetScreenshotMetadata = (data) => {
    data.specName = spec.relativeToCommonRoot

    return data
  }

  // TODO: remove the need to extend options and avoid the type error
  // @ts-expect-error
  options.setScreenshotMetadata = (data) => {
    return currentSetScreenshotMetadata(data)
  }

  if (options.experimentalSingleTabRunMode && options.testingType === 'component' && !options.isFirstSpecInBrowser) {
    // reset browser state to match default behavior when opening/closing a new tab
    await openProject.resetBrowserState()

    // Send the new telemetry context to the browser to set the parent/child relationship appropriately for tests
    if (telemetry.isEnabled()) {
      openProject.updateTelemetryContext(JSON.stringify(telemetry.getActiveContextObject()))
    }

    // since we aren't re-launching the browser, we have to navigate to the next spec instead
    debug('navigating to next spec %s', spec)

    return openProject.changeUrlToSpec(spec)
  }

  const wait = async () => {
    telemetry.startSpan({ name: `waitForBrowserToConnect:attempt:${browserLaunchAttempt}` })

    debug('waiting for socket to connect and browser to launch...')

    return Bluebird.all([
      waitForSocketConnection(project, socketId),
      // TODO: remove the need to extend options and coerce this type
      launchBrowser(options as typeof options & { setScreenshotMetadata: SetScreenshotMetadata }),
    ])
    .timeout(browserTimeout)
    .then(() => {
      telemetry.getSpan(`waitForBrowserToConnect:attempt:${browserLaunchAttempt}`)?.end()
    })
    .catch(Bluebird.TimeoutError, async (err) => {
      telemetry.getSpan(`waitForBrowserToConnect:attempt:${browserLaunchAttempt}`)?.end()
      console.log('')

      // always first close the open browsers
      // before retrying or dieing
      await openProject.closeBrowser()

      if (browserLaunchAttempt === 1 || browserLaunchAttempt === 2) {
        // try again up to 3 attempts
        const word = browserLaunchAttempt === 1 ? 'Retrying...' : 'Retrying again...'

        errors.warning('TESTS_DID_NOT_START_RETRYING', word)
        browserLaunchAttempt += 1

        return await wait()
      }

      err = errors.get('TESTS_DID_NOT_START_FAILED')
      errors.log(err)

      onError(err)
    })
  }

  return wait()
}

function waitForSocketConnection (project: Project, id: string) {
  if (globalThis.CY_TEST_MOCK?.waitForSocketConnection) return

  debug('waiting for socket connection... %o', { id })

  return new Promise<void>((resolve, reject) => {
    const fn = function (socketId) {
      debug('got socket connection %o', { id: socketId })

      if (socketId === id) {
        // remove the event listener if we've connected
        project.removeListener('socket:connected', fn)

        debug('socket connected', { socketId })

        // resolve the promise
        return resolve()
      }
    }

    // when a socket connects verify this
    // is the one that matches our id!
    return project.on('socket:connected', fn)
  })
}

async function waitForTestsToFinishRunning (options: { project: Project, screenshots: ScreenshotMetadata[], videoCompression: number | boolean, exit: boolean, spec: SpecWithRelativeRoot, estimated: number, quiet: boolean, config: Cfg, shouldKeepTabOpen: boolean, testingType: TestingType, videoRecording?: VideoRecording }) {
  if (globalThis.CY_TEST_MOCK?.waitForTestsToFinishRunning) return Promise.resolve(globalThis.CY_TEST_MOCK.waitForTestsToFinishRunning)

  const { project, screenshots, videoRecording, videoCompression, exit, spec, estimated, quiet, config, shouldKeepTabOpen, testingType } = options

  const results = await listenForProjectEnd(project, exit)

  debug('received project end %o', results)

  // https://github.com/cypress-io/cypress/issues/2370
  // delay 1 second if we're recording a video to give
  // the browser padding to render the final frames
  // to avoid chopping off the end of the video
  const videoController = videoRecording?.controller

  debug('received videoController %o', { videoController })

  if (videoController) {
    const span = telemetry.startSpan({ name: 'video:capture:delayToLetFinish' })

    debug('delaying to extend video %o', { DELAY_TO_LET_VIDEO_FINISH_MS })
    await Bluebird.delay(DELAY_TO_LET_VIDEO_FINISH_MS)
    span?.end()
  }

  _.defaults(results, {
    error: null,
    hooks: null,
    tests: null,
    video: null,
    screenshots: null,
    reporterStats: null,
  })

  // Cypress Cloud told us to skip this spec
  const skippedSpec = results.skippedSpec

  if (screenshots) {
    results.screenshots = screenshots
  }

  results.spec = spec

  const { tests } = results
  const attempts = _.flatMap(tests, (test) => test.attempts)

  let videoCaptureFailed = false

  // if we have a video recording
  if (videoController) {
    results.video = videoRecording!.api.videoName

    if (tests && tests.length) {
      // always set the video timestamp on tests
      Reporter.setVideoTimestamp(videoController.startedVideoCapture, attempts)
    }

    try {
      await videoController.endVideoCapture()
      debug('ended video capture')
    } catch (err) {
      videoCaptureFailed = true
      warnVideoCaptureFailed(err)
    }

    telemetry.getSpan('video:capture')?.setAttributes({ videoCaptureFailed })?.end()
  }

  const afterSpecSpan = telemetry.startSpan({ name: 'lifecycle:after:spec' })

  debug('execute after:spec')
  await runEvents.execute('after:spec', spec, results)
  afterSpecSpan?.end()

  const videoName = videoRecording?.api.videoName
  const videoExists = videoName && await fs.pathExists(videoName)

  if (!videoExists) {
    // the video file no longer exists at the path where we expect it,
    // possibly because the user deleted it in the after:spec event
    debug(`No video found after spec ran - skipping compression. Video path: ${videoName}`)

    results.video = null
  }

  if (!quiet && !skippedSpec) {
    printResults.displayResults(results, estimated)
  }

  // @ts-expect-error experimentalSingleTabRunMode only exists on the CT-specific config type
  const usingExperimentalSingleTabMode = testingType === 'component' && config.experimentalSingleTabRunMode

  if (usingExperimentalSingleTabMode) {
    await project.server.destroyAut()
  }

  // we do not support experimentalSingleTabRunMode for e2e
  if (!usingExperimentalSingleTabMode) {
    debug('attempting to close the browser tab')

    await openProject.resetBrowserTabsForNextTest(shouldKeepTabOpen)

    debug('resetting server state')

    project.server.reset()
  }

  let videoCompressionFailed = false

  if (videoExists && !skippedSpec && !videoCaptureFailed) {
    const span = telemetry.startSpan({ name: 'video:compression' })
    const chaptersConfig = videoCapture.generateFfmpegChaptersConfig(results.tests)

    printResults.printVideoHeader()

    try {
      debug('compressing recording')

      span?.setAttributes({
        videoName,
        videoCompressionString: videoCompression.toString(),
        compressedVideoName: videoRecording.api.compressedVideoName,
      })

      await compressRecording({
        quiet,
        videoCompression,
        processOptions: {
          compressedVideoName: videoRecording.api.compressedVideoName,
          videoName,
          chaptersConfig,
          ...(videoRecording.controller!.postProcessFfmpegOptions || {}),
        },
      })
    } catch (err) {
      videoCompressionFailed = true
      warnVideoCompressionFailed(err)
    }
    span?.end()
  }

  // only fail to print the video if capturing the video fails.
  // otherwise, print the video path to the console if it exists regardless of whether compression fails or not
  if (!videoCaptureFailed && videoExists) {
    printResults.printVideoPath(videoName)
  }

  if (videoCaptureFailed || videoCompressionFailed) {
    results.video = null
  }

  return results
}

function screenshotMetadata (data, resp) {
  return {
    screenshotId: random.id(),
    name: data.name || null,
    testId: data.testId,
    testAttemptIndex: data.testAttemptIndex,
    takenAt: resp.takenAt,
    path: resp.path,
    height: resp.dimensions.height,
    width: resp.dimensions.width,
    pathname: undefined as string | undefined,
  }
}

async function runSpecs (options: { config: Cfg, browser: Browser, sys: any, headed: boolean, outputPath: string, specs: SpecWithRelativeRoot[], specPattern: string | RegExp | string[], beforeSpecRun?: BeforeSpecRun, afterSpecRun?: AfterSpecRun, runUrl?: string, parallel?: boolean, group?: string, tag?: string, autoCancelAfterFailures?: number | false, testingType: TestingType, quiet: boolean, project: Project, onError: (err: Error) => void, exit: boolean, socketId: string, webSecurity: boolean, projectRoot: string, protocolManager?: ProtocolManager } & Pick<Cfg, 'video' | 'videoCompression' | 'videosFolder'>) {
  if (globalThis.CY_TEST_MOCK?.runSpecs) return globalThis.CY_TEST_MOCK.runSpecs

  const { config, browser, sys, headed, outputPath, specs, specPattern, beforeSpecRun, afterSpecRun, runUrl, parallel, group, tag, autoCancelAfterFailures, protocolManager } = options

  const isHeadless = !headed

  browser.isHeadless = isHeadless
  browser.isHeaded = !isHeadless

  if (!options.quiet) {
    printResults.displayRunStarting({
      config,
      specs,
      group,
      tag,
      runUrl,
      browser,
      parallel,
      specPattern,
      autoCancelAfterFailures,
    })
  }

  let isFirstSpecInBrowser = true

  async function runEachSpec (spec: SpecWithRelativeRoot, index: number, length: number, estimated: number) {
    const span = telemetry.startSpan({
      name: 'run:spec',
      active: true,
    })

    span?.setAttributes({
      specName: spec.name,
      type: spec.specType,
      firstSpec: isFirstSpecInBrowser,
    })

    if (!options.quiet) {
      printResults.displaySpecHeader(spec.relativeToCommonRoot, index + 1, length, estimated)
    }

    const { results } = await runSpec(config, spec, options, estimated, isFirstSpecInBrowser, index === length - 1)

    if (results?.error?.includes('We detected that the Chrome process just crashed with code')) {
      // If the browser has crashed, make sure isFirstSpecInBrowser is set to true as the browser will be relaunching
      isFirstSpecInBrowser = true
    } else {
      isFirstSpecInBrowser = false
    }

    debug('spec results %o', results)

    span?.end()

    return results
  }

  const beforeRunDetails = {
    browser,
    config,
    cypressVersion: pkg.version,
    group,
    parallel,
    runUrl,
    specs,
    specPattern,
    system: _.pick(sys, 'osName', 'osVersion'),
    tag,
    autoCancelAfterFailures,
  }

  const runSpan = telemetry.startSpan({ name: 'run' })

  runSpan?.setAttributes({
    recordEnabled: !!runUrl,
    ...(runUrl && {
      recordOpts: JSON.stringify({
        runUrl,
        parallel,
        group,
        tag,
        autoCancelAfterFailures,
      }),
    }),
  })

  const beforeRunSpan = telemetry.startSpan({ name: 'lifecycle:before:run' })

  await runEvents.execute('before:run', beforeRunDetails)
  beforeRunSpan?.end()

  const runs = await iterateThroughSpecs({
    specs,
    config,
    runEachSpec,
    afterSpecRun,
    beforeSpecRun,
    protocolManager,
  })

  const results: CypressCommandLine.CypressRunResult = {
    status: 'finished',
    startedTestsAt: getRun(_.first(runs), 'stats.wallClockStartedAt'),
    endedTestsAt: getRun(_.last(runs), 'stats.wallClockEndedAt'),
    totalDuration: sumByProp(runs, 'stats.wallClockDuration'),
    totalSuites: sumByProp(runs, 'stats.suites'),
    totalTests: sumByProp(runs, 'stats.tests'),
    totalPassed: sumByProp(runs, 'stats.passes'),
    totalPending: sumByProp(runs, 'stats.pending'),
    totalFailed: sumByProp(runs, 'stats.failures'),
    totalSkipped: sumByProp(runs, 'stats.skipped'),
    runs,
    browserPath: browser.path,
    browserName: browser.name,
    browserVersion: browser.version,
    osName: sys.osName,
    osVersion: sys.osVersion,
    cypressVersion: pkg.version,
    runUrl,
    // @ts-expect-error slight type mismatch in public types vs internal types
    config,
  }

  debug('final results of all runs: %o', results)

  const { each, remapKeys, remove, renameKey, setValue } = objUtils

  // Remap results for module API/after:run to remove private props and
  // rename props to make more user-friendly
  const moduleAPIResults = remapKeys(results, {
    runs: each((run) => ({
      tests: each((test) => ({
        attempts: each((attempt, i) => ({
          timings: remove,
          failedFromHookId: remove,
          wallClockDuration: renameKey('duration'),
          wallClockStartedAt: renameKey('startedAt'),
          wallClockEndedAt: renameKey('endedAt'),
          screenshots: setValue(
            _(run.screenshots)
            .filter({ testId: test.testId, testAttemptIndex: i })
            .map((screenshot) => _.omit(screenshot,
              ['screenshotId', 'testId', 'testAttemptIndex']))
            .value(),
          ),
        })),
        testId: remove,
      })),
      hooks: each({
        hookId: remove,
      }),
      stats: {
        wallClockDuration: renameKey('duration'),
        wallClockStartedAt: renameKey('startedAt'),
        wallClockEndedAt: renameKey('endedAt'),
      },
      screenshots: remove,
    })),
  })

  const afterRunSpan = telemetry.startSpan({ name: 'lifecycle:after:run' })

  await runEvents.execute('after:run', moduleAPIResults)
  afterRunSpan?.end()

  await writeOutput(outputPath, moduleAPIResults)
  runSpan?.end()

  return results
}

<<<<<<< HEAD
async function runSpec (config, spec: SpecWithRelativeRoot, options: { project: Project, browser: Browser, onError: (err: Error) => void, config: Cfg, quiet: boolean, exit: boolean, testingType: TestingType, socketId: string, webSecurity: boolean, projectRoot: string, protocolManager?: ProtocolManager } & Pick<Cfg, 'video' | 'videosFolder' | 'videoCompression'>, estimated, isFirstSpec, isLastSpec) {
=======
async function runSpec (config, spec: SpecWithRelativeRoot, options: { project: Project, browser: Browser, onError: (err: Error) => void, config: Cfg, quiet: boolean, exit: boolean, testingType: TestingType, socketId: string, webSecurity: boolean, projectRoot: string } & Pick<Cfg, 'video' | 'videosFolder' | 'videoCompression' | 'videoUploadOnPasses'>, estimated, isFirstSpecInBrowser, isLastSpec) {
>>>>>>> e712996b
  const { project, browser, onError } = options

  const { isHeadless } = browser

  debug('about to run spec %o', {
    spec,
    isHeadless,
    browser,
  })

  if (browser.family !== 'chromium' && !options.config.chromeWebSecurity) {
    console.log('')
    errors.warning('CHROME_WEB_SECURITY_NOT_SUPPORTED', browser.family)
  }

  const screenshots = []

  async function getVideoRecording () {
    if (!options.video) return undefined

    const opts = { project, spec, videosFolder: options.videosFolder }

    telemetry.startSpan({ name: 'video:capture' })

    if (config.experimentalSingleTabRunMode && !isFirstSpecInBrowser && project.videoRecording) {
      // in single-tab mode, only the first spec needs to create a videoRecording object
      // which is then re-used between specs
      return await startVideoRecording({ ...opts, previous: project.videoRecording })
    }

    return await startVideoRecording(opts)
  }

  const videoRecording = await getVideoRecording()

  // we know we're done running headlessly
  // when the renderer has connected and
  // finishes running all of the tests.

  const [results] = await Promise.all([
    waitForTestsToFinishRunning({
      spec,
      config,
      project,
      estimated,
      screenshots,
      videoRecording,
      exit: options.exit,
      testingType: options.testingType,
      videoCompression: options.videoCompression,
      quiet: options.quiet,
      shouldKeepTabOpen: !isLastSpec,
    }),
    waitForBrowserToConnect({
      spec,
      project,
      browser,
      screenshots,
      onError,
      videoRecording,
      socketId: options.socketId,
      webSecurity: options.webSecurity,
      projectRoot: options.projectRoot,
      testingType: options.testingType,
      isFirstSpecInBrowser,
      experimentalSingleTabRunMode: config.experimentalSingleTabRunMode,
<<<<<<< HEAD
      shouldLaunchNewTab: !isFirstSpec,
      protocolManager: options.protocolManager,
=======
      shouldLaunchNewTab: !isFirstSpecInBrowser,
>>>>>>> e712996b
    }),
  ])

  return { results }
}

async function ready (options: { projectRoot: string, record: boolean, key: string, ciBuildId: string, parallel: boolean, group: string, browser: string, tag: string, testingType: TestingType, autoCancelAfterFailures: number | false, socketId: string, spec: string | RegExp | string[], headed: boolean, outputPath: string, exit: boolean, quiet: boolean, onError?: (err: Error) => void, browsers?: FoundBrowser[], webSecurity: boolean }) {
  debug('run mode ready with options %o', options)

  if (process.env.ELECTRON_RUN_AS_NODE && !process.env.DISPLAY) {
    debug('running electron as a node process without xvfb')
  }

  _.defaults(options, {
    isTextTerminal: true,
    browser: 'electron',
    quiet: false,
  })

  const { projectRoot, record, key, ciBuildId, parallel, group, browser: browserName, tag, testingType, socketId, autoCancelAfterFailures } = options

  assert(socketId)

  // this needs to be a closure over `exitEarly` and not a reference
  // because `exitEarly` gets overwritten in `listenForProjectEnd`
  // TODO: refactor this so we don't need to extend options
  const onError = options.onError = (err) => exitEarly(err)

  // alias and coerce to null
  let specPatternFromCli = options.spec || null

  // ensure the project exists
  // and open up the project
  const browsers = await browserUtils.get()

  debug('found all system browsers %o', browsers)
  // TODO: refactor this so we don't need to extend options
  options.browsers = browsers

  const { project, projectId, config, configFile } = await createAndOpenProject(options)

  debug('project created and opened with config %o', config)

  // if we have a project id and a key but record hasnt been given
  recordMode.warnIfProjectIdButNoRecordOption(projectId, options)
  recordMode.throwIfRecordParamsWithoutRecording(record, ciBuildId, parallel, group, tag, autoCancelAfterFailures)

  if (record) {
    recordMode.throwIfNoProjectId(projectId, configFile)
    recordMode.throwIfIncorrectCiBuildIdUsage(ciBuildId, parallel, group)
    recordMode.throwIfIndeterminateCiBuildId(ciBuildId, parallel, group)
  }

  // user code might have modified list of allowed browsers
  // but be defensive about it
  const userBrowsers = _.get(config, 'resolved.browsers.value', browsers)

  let specPattern = specPatternFromCli || config.specPattern

  specPattern = relativeSpecPattern(projectRoot, specPattern)

  const [sys, browser] = await Promise.all([
    system.info(),
    (async () => {
      const browser = await browserUtils.ensureAndGetByNameOrPath(browserName, false, userBrowsers)

      await removeOldProfiles(browser)

      return browser
    })(),
    trashAssets(config),
  ])

  // @ts-expect-error ctx is protected
  const specs = project.ctx.project.specs

  if (!specs.length) {
    errors.throwErr('NO_SPECS_FOUND', projectRoot, String(specPattern))
  }

  if (browser.unsupportedVersion && browser.warning) {
    errors.throwErr('UNSUPPORTED_BROWSER_VERSION', browser.warning)
  }

  let protocolManager: ProtocolManager | undefined

  if (browser.family === 'chromium') {
    chromePolicyCheck.run(onWarning)

    if (record) {
      protocolManager = new ProtocolManager()

      project.setProtocolManager(protocolManager)
    }
  }

  async function runAllSpecs ({ beforeSpecRun, afterSpecRun, runUrl, parallel }: { beforeSpecRun?: BeforeSpecRun, afterSpecRun?: AfterSpecRun, runUrl?: string, parallel?: boolean }) {
    const results = await runSpecs({
      autoCancelAfterFailures,
      beforeSpecRun,
      afterSpecRun,
      projectRoot,
      socketId,
      parallel,
      onError,
      // TODO: refactor this so that augmenting the browser object here is not needed and there is no type conflict
      // @ts-expect-error runSpecs augments browser with isHeadless and isHeaded, which is "missing" from the type here
      browser,
      project,
      runUrl,
      group,
      config,
      specs,
      sys,
      tag,
      specPattern,
      videosFolder: config.videosFolder,
      video: config.video,
      videoCompression: config.videoCompression,
      headed: options.headed,
      quiet: options.quiet,
      outputPath: options.outputPath,
      testingType: options.testingType,
      exit: options.exit,
      webSecurity: options.webSecurity,
      protocolManager,
    })

    if (!options.quiet) {
      printResults.renderSummaryTable(runUrl, results)
      printResults.maybeLogCloudRecommendationMessage(results.runs || [], record)
    }

    return results
  }

  if (record) {
    const { projectName } = config

    return recordMode.createRunAndRecordSpecs({
      autoCancelAfterFailures,
      tag,
      key,
      sys,
      specs,
      group,
      config,
      browser,
      parallel,
      ciBuildId,
      testingType,
      project,
      projectId,
      projectRoot,
      projectName,
      specPattern,
      runAllSpecs,
      onError,
      quiet: options.quiet,
      protocolManager,
    })
  }

  // not recording, can't be parallel
  return runAllSpecs({
    parallel: false,
  })
}

export async function run (options, loading: Promise<void>) {
  if (require('../util/electron-app').isRunningAsElectronProcess({ debug })) {
    const app = require('electron').app

    // electron >= 5.0.0 will exit the app if all browserwindows are closed,
    // this is obviously undesirable in run mode
    // https://github.com/cypress-io/cypress/pull/4720#issuecomment-514316695
    app.on('window-all-closed', () => {
      debug('all BrowserWindows closed, not exiting')
    })

    telemetry.getSpan('binary:startup')?.end()

    await app.whenReady()
  }

  await loading

  try {
    return ready(options)
  } catch (e) {
    return exitEarly(e)
  }
}<|MERGE_RESOLUTION|>--- conflicted
+++ resolved
@@ -469,11 +469,7 @@
   })
 }
 
-<<<<<<< HEAD
-async function waitForBrowserToConnect (options: { project: Project, socketId: string, onError: (err: Error) => void, spec: SpecWithRelativeRoot, isFirstSpec: boolean, testingType: string, experimentalSingleTabRunMode: boolean, browser: Browser, screenshots: ScreenshotMetadata[], projectRoot: string, shouldLaunchNewTab: boolean, webSecurity: boolean, videoRecording?: VideoRecording, protocolManager?: ProtocolManager }) {
-=======
-async function waitForBrowserToConnect (options: { project: Project, socketId: string, onError: (err: Error) => void, spec: SpecWithRelativeRoot, isFirstSpecInBrowser: boolean, testingType: string, experimentalSingleTabRunMode: boolean, browser: Browser, screenshots: ScreenshotMetadata[], projectRoot: string, shouldLaunchNewTab: boolean, webSecurity: boolean, videoRecording?: VideoRecording }) {
->>>>>>> e712996b
+async function waitForBrowserToConnect (options: { project: Project, socketId: string, onError: (err: Error) => void, spec: SpecWithRelativeRoot, isFirstSpecInBrowser: boolean, testingType: string, experimentalSingleTabRunMode: boolean, browser: Browser, screenshots: ScreenshotMetadata[], projectRoot: string, shouldLaunchNewTab: boolean, webSecurity: boolean, videoRecording?: VideoRecording, protocolManager?: ProtocolManager }) {
   if (globalThis.CY_TEST_MOCK?.waitForBrowserToConnect) return Promise.resolve()
 
   const { project, socketId, onError, spec } = options
@@ -918,11 +914,7 @@
   return results
 }
 
-<<<<<<< HEAD
-async function runSpec (config, spec: SpecWithRelativeRoot, options: { project: Project, browser: Browser, onError: (err: Error) => void, config: Cfg, quiet: boolean, exit: boolean, testingType: TestingType, socketId: string, webSecurity: boolean, projectRoot: string, protocolManager?: ProtocolManager } & Pick<Cfg, 'video' | 'videosFolder' | 'videoCompression'>, estimated, isFirstSpec, isLastSpec) {
-=======
-async function runSpec (config, spec: SpecWithRelativeRoot, options: { project: Project, browser: Browser, onError: (err: Error) => void, config: Cfg, quiet: boolean, exit: boolean, testingType: TestingType, socketId: string, webSecurity: boolean, projectRoot: string } & Pick<Cfg, 'video' | 'videosFolder' | 'videoCompression' | 'videoUploadOnPasses'>, estimated, isFirstSpecInBrowser, isLastSpec) {
->>>>>>> e712996b
+async function runSpec (config, spec: SpecWithRelativeRoot, options: { project: Project, browser: Browser, onError: (err: Error) => void, config: Cfg, quiet: boolean, exit: boolean, testingType: TestingType, socketId: string, webSecurity: boolean, projectRoot: string, protocolManager?: ProtocolManager } & Pick<Cfg, 'video' | 'videosFolder' | 'videoCompression'>, estimated, isFirstSpecInBrowser, isLastSpec) {
   const { project, browser, onError } = options
 
   const { isHeadless } = browser
@@ -989,12 +981,8 @@
       testingType: options.testingType,
       isFirstSpecInBrowser,
       experimentalSingleTabRunMode: config.experimentalSingleTabRunMode,
-<<<<<<< HEAD
-      shouldLaunchNewTab: !isFirstSpec,
+      shouldLaunchNewTab: !isFirstSpecInBrowser,
       protocolManager: options.protocolManager,
-=======
-      shouldLaunchNewTab: !isFirstSpecInBrowser,
->>>>>>> e712996b
     }),
   ])
 
