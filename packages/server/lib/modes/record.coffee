_          = require("lodash")
os         = require("os")
la         = require("lazy-ass")
chalk      = require("chalk")
check      = require("check-more-types")
debug      = require("debug")("cypress:server:record")
Promise    = require("bluebird")
isForkPr   = require("is-fork-pr")
commitInfo = require("@cypress/commit-info")
api        = require("../api")
logger     = require("../logger")
errors     = require("../errors")
capture    = require("../capture")
upload     = require("../upload")
env        = require("../util/env")
terminal   = require("../util/terminal")
ciProvider = require("../util/ci_provider")

logException = (err) ->
  ## give us up to 1 second to
  ## create this exception report
  logger.createException(err)
  .timeout(1000)
  .catch ->
    ## dont yell about any errors either

runningInternalTests = ->
  env.get("CYPRESS_INTERNAL_E2E_TESTS") is "1"

warnIfCiFlag = (ci) ->
  ## if we are using the ci flag that means
  ## we have an old version of the CLI tools installed
  ## and that we need to warn the user what to update
  if ci
    type = switch
      when env.get("CYPRESS_CI_KEY")
        "CYPRESS_CI_DEPRECATED_ENV_VAR"
      else
        "CYPRESS_CI_DEPRECATED"

    errors.warning(type)

haveProjectIdAndKeyButNoRecordOption = (projectId, options) ->
  ## if we have a project id
  ## and we have a key
  ## and (record or ci) hasn't been set to true or false
  (projectId and options.key) and (
    _.isUndefined(options.record) and _.isUndefined(options.ci)
  )

warnIfProjectIdButNoRecordOption = (projectId, options) ->
  if haveProjectIdAndKeyButNoRecordOption(projectId, options)
    ## log a warning telling the user
    ## that they either need to provide us
    ## with a RECORD_KEY or turn off
    ## record mode
    errors.warning("PROJECT_ID_AND_KEY_BUT_MISSING_RECORD_OPTION", projectId)

throwIfNoProjectId = (projectId) ->
  if not projectId
    errors.throw("CANNOT_RECORD_NO_PROJECT_ID")

getSpecRelativePath = (spec) ->
  _.get(spec, "relative", null)

uploadArtifacts = (options = {}) ->
  { video, screenshots, videoUploadUrl, shouldUploadVideo, screenshotUploadUrls } = options

  uploads = []
  count   = 0

  nums = ->
    count += 1

    chalk.gray("(#{count}/#{uploads.length})")

  send = (pathToFile, url) ->
    success = ->
      console.log("  - Done Uploading #{nums()}", chalk.blue(pathToFile))

    fail = (err) ->
      debug("failed to upload artifact %o", {
        file: pathToFile
        stack: err.stack
      })

      console.log("  - Failed Uploading #{nums()}", chalk.red(pathToFile))

    uploads.push(
      upload.send(pathToFile, url)
      .then(success)
      .catch(fail)
    )

  if videoUploadUrl and shouldUploadVideo
    send(video, videoUploadUrl)

  if screenshotUploadUrls
    screenshotUploadUrls.forEach (obj) ->
      screenshot = _.find(screenshots, { screenshotId: obj.screenshotId })

      send(screenshot.path, obj.uploadUrl)

  if not uploads.length
    console.log("  - Nothing to Upload")

  Promise
  .all(uploads)
  .catch (err) ->
    errors.warning("DASHBOARD_CANNOT_UPLOAD_RESULTS", err)

    logException(err)

updateInstanceStdout = (options = {}) ->
  { instanceId, captured } = options

  stdout = captured.toString()

  api.updateInstanceStdout({
    stdout
    instanceId
  })
  .catch (err) ->
    debug("failed updating instance stdout %o", {
      stack: err.stack
    })

    errors.warning("DASHBOARD_CANNOT_CREATE_RUN_OR_INSTANCE", err)

    ## dont log exceptions if we have a 503 status code
    logException(err) unless err.statusCode is 503
  .finally(capture.restore)

updateInstance = (options = {}) ->
  { instanceId, results, captured } = options
  { stats, tests, hooks, video, screenshots, reporterStats, error } = results

  video = Boolean(video)
  cypressConfig = options.config
  stdout = captured.toString()

  ## get rid of the path property
  screenshots = _.map screenshots, (screenshot) ->
    _.omit(screenshot, "path")

  api.updateInstance({
    stats
    tests
    error
    video
    hooks
    stdout
    instanceId
    screenshots
    reporterStats
    cypressConfig
  })
  .catch (err) ->
    debug("failed updating instance %o", {
      stack: err.stack
    })

    errors.warning("DASHBOARD_CANNOT_CREATE_RUN_OR_INSTANCE", err)

    ## dont log exceptions if we have a 503 status code
    if err.statusCode isnt 503
      logException(err)
      .return(null)
    else
      null

createRun = (options = {}) ->
  _.defaults(options, {
    group: null,
    parallel: null,
    ciBuildId: null,
  })

  { projectId, recordKey, platform, git, specPattern, specs, parallel, ciBuildId, group } = options

  recordKey ?= env.get("CYPRESS_RECORD_KEY") or env.get("CYPRESS_CI_KEY")

  if not recordKey
    ## are we a forked PR and are we NOT running our own internal
    ## e2e tests? currently some e2e tests fail when a user submits
    ## a PR because this logic triggers unintended here
    if isForkPr.isForkPr() and not runningInternalTests()
      ## bail with a warning
      return errors.warning("RECORDING_FROM_FORK_PR")

    ## else throw
    errors.throw("RECORD_KEY_MISSING")

  ## go back to being a string
  if specPattern
    specPattern = specPattern.join(",")

  if ciBuildId
    ## stringify
    ciBuildId = String(ciBuildId)

  specs = _.map(specs, getSpecRelativePath)

  api.createRun({
    specs
    group
    parallel
    platform
    ciBuildId
    projectId
    recordKey
    specPattern
    ci: {
      params: ciProvider.ciParams()
      provider: ciProvider.provider()
    }
    commit: ciProvider.commitDefaults({
      sha: git.sha
      branch: git.branch
      authorName: git.author
      authorEmail: git.email
      message: git.message
      remoteOrigin: git.remote
<<<<<<< HEAD
      pullRequestId: null
=======
>>>>>>> 754fccf0
      defaultBranch: null
    })
  })
  .catch (err) ->
    debug("failed creating run %o", {
      stack: err.stack
    })

    switch err.statusCode
      when 401
        recordKey = recordKey.slice(0, 5) + "..." + recordKey.slice(-5)
        errors.throw("RECORD_KEY_NOT_VALID", recordKey, projectId)
      when 404
        errors.throw("DASHBOARD_PROJECT_NOT_FOUND", projectId)
      when 412
        errors.throw("DASHBOARD_INVALID_RUN_REQUEST", err.error)
      else
        ## warn the user that assets will be not recorded
        errors.warning("DASHBOARD_CANNOT_CREATE_RUN_OR_INSTANCE", err)

        ## report on this exception
        ## and return null
        logException(err)
        .return(null)

createInstance = (options = {}) ->
  { runId, groupId, machineId, platform, spec } = options

  spec = getSpecRelativePath(spec)

  api.createInstance({
    spec
    runId
    groupId
    platform
    machineId
  })
  .catch (err) ->
    debug("failed creating instance %o", {
      stack: err.stack
    })

    errors.warning("DASHBOARD_CANNOT_CREATE_RUN_OR_INSTANCE", err)

    ## dont log exceptions if we have a 503 status code
    if err.statusCode isnt 503
      logException(err)
      .return(null)
    else
      null

createRunAndRecordSpecs = (options = {}) ->
  { specPattern, specs, sys, browser, projectId, projectRoot, runAllSpecs, parallel, ciBuildId, group } = options

  recordKey = options.key

  commitInfo.commitInfo(projectRoot)
  .then (git) ->
    platform = {
      osCpus: sys.osCpus
      osName: sys.osName
      osMemory: sys.osMemory
      osVersion: sys.osVersion
      browserName: browser.displayName
      browserVersion: browser.version
    }

    createRun({
      git
      specs
      group
      parallel
      platform
      recordKey
      ciBuildId
      projectId
      specPattern
    })
    .then (resp) ->
      if not resp
        runAllSpecs()
      else
        { runUrl, runId, machineId, groupId } = resp

        captured = null
        instanceId = null

        beforeSpecRun = (spec) ->
          debug("before spec run %o", { spec })

          capture.restore()

          captured = capture.stdout()

          createInstance({
            spec
            runId
            groupId
            platform
            machineId
          })
          .then (resp = {}) ->
            { instanceId } = resp

            ## pull off only what we need
            return _
            .chain(resp)
            .pick("spec", "claimedInstances", "totalInstances")
            .extend({
              eta: resp.estimatedWallClockDuration
            })
            .value()

        afterSpecRun = (spec, results, config) ->
          ## dont do anything if we failed to
          ## create the instance
          return if not instanceId

          debug("after spec run %o", { spec })

          console.log("")

          terminal.header("Uploading Results", {
            color: ["blue"]
          })

          console.log("")

          updateInstance({
            config
            results
            captured
            instanceId
          })
          .then (resp) ->
            return if not resp

            { video, shouldUploadVideo, screenshots } = results
            { videoUploadUrl, screenshotUploadUrls } = resp

            uploadArtifacts({
              video
              screenshots
              videoUploadUrl
              shouldUploadVideo
              screenshotUploadUrls
            })
            .finally ->
              ## always attempt to upload stdout
              ## even if uploading failed
              updateInstanceStdout({
                captured
                instanceId
              })

        runAllSpecs(beforeSpecRun, afterSpecRun, runUrl)

module.exports = {
  createRun

  createInstance

  updateInstance

  updateInstanceStdout

  uploadArtifacts

  warnIfCiFlag

  throwIfNoProjectId

  warnIfProjectIdButNoRecordOption

  createRunAndRecordSpecs

}<|MERGE_RESOLUTION|>--- conflicted
+++ resolved
@@ -221,10 +221,6 @@
       authorEmail: git.email
       message: git.message
       remoteOrigin: git.remote
-<<<<<<< HEAD
-      pullRequestId: null
-=======
->>>>>>> 754fccf0
       defaultBranch: null
     })
   })
