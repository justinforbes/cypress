--- conflicted
+++ resolved
@@ -720,15 +720,13 @@
 
   getElectronProps,
 
-<<<<<<< HEAD
   displayRunStarting,
-=======
+  
   exitEarly (err) {
     debug('set early exit error: %s', err.stack)
 
     this.earlyExitErr = err
   },
->>>>>>> c43451a1
 
   displayResults (obj = {}, estimated) {
     const results = collectTestResults(obj, estimated)
