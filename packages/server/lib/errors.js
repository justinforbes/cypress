/* eslint-disable no-console */
const _ = require('lodash')
const strip = require('strip-ansi')
const chalk = require('chalk')
const AU = require('ansi_up')
const Promise = require('bluebird')
const { stripIndent } = require('./util/strip_indent')

const ansi_up = new AU.default

ansi_up.use_classes = true

const twoOrMoreNewLinesRe = /\n{2,}/

const isProduction = () => {
  return process.env['CYPRESS_INTERNAL_ENV'] === 'production'
}

const listItems = (paths) => {
  return _
  .chain(paths)
  .map((p) => {
    return `- ${chalk.blue(p)}`
  }).join('\n')
  .value()
}

const displayFlags = (obj, mapper) => {
  return _
  .chain(mapper)
  .map((flag, key) => {
    let v

    v = obj[key]

    if (v) {
      return `The ${flag} flag you passed was: ${chalk.blue(v)}`
    }
  }).compact()
  .join('\n')
  .value()
}

const displayRetriesRemaining = function (tries) {
  const times = tries === 1 ? 'time' : 'times'

  const lastTryNewLine = tries === 1 ? '\n' : ''

  return chalk.gray(
    `We will try connecting to it ${tries} more ${times}...${lastTryNewLine}`,
  )
}

const warnIfExplicitCiBuildId = function (ciBuildId) {
  if (!ciBuildId) {
    return ''
  }

  return `\
It also looks like you also passed in an explicit --ci-build-id flag.

This is only necessary if you are NOT running in one of our supported CI providers.

This flag must be unique for each new run, but must also be identical for each machine you are trying to --group or run in --parallel.\
`
}

const trimMultipleNewLines = (str) => {
  return _
  .chain(str)
  .split(twoOrMoreNewLinesRe)
  .compact()
  .join('\n\n')
  .value()
}

const isCypressErr = (err) => {
  return Boolean(err.isCypressErr)
}

const getMsgByType = function (type, arg1 = {}, arg2, arg3) {
  // NOTE: declarations in case blocks are forbidden so we declare them up front
  let filePath; let err; let msg; let str

  switch (type) {
    case 'CANNOT_TRASH_ASSETS':
      return stripIndent`\
        Warning: We failed to trash the existing run results.

        This error will not alter the exit code.

        ${arg1}`
    case 'CANNOT_REMOVE_OLD_BROWSER_PROFILES':
      return stripIndent`\
        Warning: We failed to remove old browser profiles from previous runs.

        This error will not alter the exit code.

        ${arg1}`
    case 'VIDEO_RECORDING_FAILED':
      return stripIndent`\
        Warning: We failed to record the video.

        This error will not alter the exit code.

        ${arg1}`
    case 'VIDEO_POST_PROCESSING_FAILED':
      return stripIndent`\
        Warning: We failed processing this video.

        This error will not alter the exit code.

        ${arg1}`
    case 'CHROME_WEB_SECURITY_NOT_SUPPORTED':
      return stripIndent`\
        Your project has set the configuration option: \`chromeWebSecurity: false\`

        This option will not have an effect in ${_.capitalize(arg1)}. Tests that rely on web security being disabled will not run as expected.`
    case 'BROWSER_NOT_FOUND_BY_NAME':
      str = stripIndent`\
        Can't run because you've entered an invalid browser name.

        Browser: '${arg1}' was not found on your system or is not supported by Cypress.

        Cypress supports the following browsers:
        - chrome
        - chromium
        - edge
        - electron
        - firefox

        You can also use a custom browser: https://on.cypress.io/customize-browsers

        Available browsers found on your system are:
        ${arg2}`

      if (arg1 === 'canary') {
        str += '\n\n'
        str += stripIndent`\
          Note: In Cypress version 4.0.0, Canary must be launched as \`chrome:canary\`, not \`canary\`.

          See https://on.cypress.io/migration-guide for more information on breaking changes in 4.0.0.`
      }

      return str
    case 'BROWSER_NOT_FOUND_BY_PATH':
      msg = stripIndent`\
        We could not identify a known browser at the path you provided: \`${arg1}\`

        The output from the command we ran was:`

      return { msg, details: arg2 }
    case 'NOT_LOGGED_IN':
      return stripIndent`\
        You're not logged in.

        Run \`cypress open\` to open the Desktop App and log in.`
    case 'TESTS_DID_NOT_START_RETRYING':
      return `Timed out waiting for the browser to connect. ${arg1}`
    case 'TESTS_DID_NOT_START_FAILED':
      return 'The browser never connected. Something is wrong. The tests cannot run. Aborting...'
    case 'DASHBOARD_CANCEL_SKIPPED_SPEC':
      return '\n  This spec and its tests were skipped because the run has been canceled.'
    case 'DASHBOARD_API_RESPONSE_FAILED_RETRYING':
      return stripIndent`\
        We encountered an unexpected error talking to our servers.

        We will retry ${arg1.tries} more ${arg1.tries === 1 ? 'time' : 'times'} in ${arg1.delay}...

        The server's response was:

        ${arg1.response}`
    /* Because of displayFlags() and listItems() */
    /* eslint-disable indent */
    case 'DASHBOARD_CANNOT_PROCEED_IN_PARALLEL':
      return stripIndent`\
        We encountered an unexpected error talking to our servers.

        Because you passed the --parallel flag, this run cannot proceed because it requires a valid response from our servers.

        ${displayFlags(arg1.flags, {
          group: '--group',
          ciBuildId: '--ciBuildId',
        })}

        The server's response was:

        ${arg1.response}`

    case 'DASHBOARD_CANNOT_PROCEED_IN_SERIAL':
      return stripIndent`\
        We encountered an unexpected error talking to our servers.

        ${displayFlags(arg1.flags, {
          group: '--group',
          ciBuildId: '--ciBuildId',
        })}

        The server's response was:

        ${arg1.response}`
    case 'DASHBOARD_UNKNOWN_INVALID_REQUEST':
      return stripIndent`\
        We encountered an unexpected error talking to our servers.

        There is likely something wrong with the request.

        ${displayFlags(arg1.flags, {
            tags: '--tag',
            group: '--group',
            parallel: '--parallel',
            ciBuildId: '--ciBuildId',
          })}

        The server's response was:

        ${arg1.response}`
    case 'DASHBOARD_UNKNOWN_CREATE_RUN_WARNING':
      return stripIndent`\
        Warning from Cypress Dashboard: ${arg1.message}

        Details:
        ${JSON.stringify(arg1.props, null, 2)}`
    case 'DASHBOARD_STALE_RUN':
      return stripIndent`\
        You are attempting to pass the --parallel flag to a run that was completed over 24 hours ago.

        The existing run is: ${arg1.runUrl}

        You cannot parallelize a run that has been complete for that long.

        ${displayFlags(arg1, {
            tags: '--tag',
            group: '--group',
            parallel: '--parallel',
            ciBuildId: '--ciBuildId',
          })}

        https://on.cypress.io/stale-run`
    case 'DASHBOARD_ALREADY_COMPLETE':
      return stripIndent`\
        The run you are attempting to access is already complete and will not accept new groups.

        The existing run is: ${arg1.runUrl}

        When a run finishes all of its groups, it waits for a configurable set of time before finally completing. You must add more groups during that time period.

        ${displayFlags(arg1, {
            tags: '--tag',
            group: '--group',
            parallel: '--parallel',
            ciBuildId: '--ciBuildId',
          })}

        https://on.cypress.io/already-complete`
    case 'DASHBOARD_PARALLEL_REQUIRED':
      return stripIndent`\
        You did not pass the --parallel flag, but this run's group was originally created with the --parallel flag.

        The existing run is: ${arg1.runUrl}

        ${displayFlags(arg1, {
            tags: '--tag',
            group: '--group',
            parallel: '--parallel',
            ciBuildId: '--ciBuildId',
          })}

        You must use the --parallel flag with this group.

        https://on.cypress.io/parallel-required`
    case 'DASHBOARD_PARALLEL_DISALLOWED':
      return stripIndent`\
        You passed the --parallel flag, but this run group was originally created without the --parallel flag.

        The existing run is: ${arg1.runUrl}

        ${displayFlags(arg1, {
            group: '--group',
            parallel: '--parallel',
            ciBuildId: '--ciBuildId',
          })}

        You can not use the --parallel flag with this group.

        https://on.cypress.io/parallel-disallowed`
    case 'DASHBOARD_PARALLEL_GROUP_PARAMS_MISMATCH':
      return stripIndent`\
        You passed the --parallel flag, but we do not parallelize tests across different environments.

        This machine is sending different environment parameters than the first machine that started this parallel run.

        The existing run is: ${arg1.runUrl}

        In order to run in parallel mode each machine must send identical environment parameters such as:

        ${listItems([
            'specs',
            'osName',
            'osVersion',
            'browserName',
            'browserVersion (major)',
          ])}

        This machine sent the following parameters:

        ${JSON.stringify(arg1.parameters, null, 2)}

        https://on.cypress.io/parallel-group-params-mismatch`
    case 'DASHBOARD_RUN_GROUP_NAME_NOT_UNIQUE':
      return stripIndent`\
        You passed the --group flag, but this group name has already been used for this run.

        The existing run is: ${arg1.runUrl}

        ${displayFlags(arg1, {
            group: '--group',
            parallel: '--parallel',
            ciBuildId: '--ciBuildId',
          })}

        If you are trying to parallelize this run, then also pass the --parallel flag, else pass a different group name.

        ${warnIfExplicitCiBuildId(arg1.ciBuildId)}

        https://on.cypress.io/run-group-name-not-unique`
    case 'INDETERMINATE_CI_BUILD_ID':
      return stripIndent`\
        You passed the --group or --parallel flag but we could not automatically determine or generate a ciBuildId.

        ${displayFlags(arg1, {
            group: '--group',
            parallel: '--parallel',
          })}

        In order to use either of these features a ciBuildId must be determined.

        The ciBuildId is automatically detected if you are running Cypress in any of the these CI providers:

        ${listItems(arg2)}

        Because the ciBuildId could not be auto-detected you must pass the --ci-build-id flag manually.

        https://on.cypress.io/indeterminate-ci-build-id`
    case 'RECORD_PARAMS_WITHOUT_RECORDING':
      return stripIndent`\
        You passed the --ci-build-id, --group, --tag, or --parallel flag without also passing the --record flag.

        ${displayFlags(arg1, {
            ciBuildId: '--ci-build-id',
            tags: '--tag',
            group: '--group',
            parallel: '--parallel',
          })}

        These flags can only be used when recording to the Cypress Dashboard service.

        https://on.cypress.io/record-params-without-recording`
    case 'INCORRECT_CI_BUILD_ID_USAGE':
      return stripIndent`\
        You passed the --ci-build-id flag but did not provide either a --group or --parallel flag.

        ${displayFlags(arg1, {
            ciBuildId: '--ci-build-id',
          })}

        The --ci-build-id flag is used to either group or parallelize multiple runs together.

        https://on.cypress.io/incorrect-ci-build-id-usage`
    /* eslint-enable indent */
    case 'RECORD_KEY_MISSING':
      return stripIndent`\
        You passed the --record flag but did not provide us your Record Key.

        You can pass us your Record Key like this:

          ${chalk.blue('cypress run --record --key <record_key>')}

        You can also set the key as an environment variable with the name CYPRESS_RECORD_KEY.

        https://on.cypress.io/how-do-i-record-runs`
    case 'CANNOT_RECORD_NO_PROJECT_ID':
      return stripIndent`\
        You passed the --record flag but this project has not been setup to record.

        This project is missing the 'projectId' inside of '${arg1}'.

        We cannot uniquely identify this project without this id.

        You need to setup this project to record. This will generate a unique 'projectId'.

        Alternatively if you omit the --record flag this project will run without recording.

        https://on.cypress.io/recording-project-runs`
    case 'PROJECT_ID_AND_KEY_BUT_MISSING_RECORD_OPTION':
      return stripIndent`\
        This project has been configured to record runs on our Dashboard.

        It currently has the projectId: ${chalk.green(arg1)}

        You also provided your Record Key, but you did not pass the --record flag.

        This run will not be recorded.

        If you meant to have this run recorded please additionally pass this flag.

          ${chalk.blue('cypress run --record')}

        If you don't want to record these runs, you can silence this warning:

          ${chalk.yellow('cypress run --record false')}

        https://on.cypress.io/recording-project-runs`
    case 'DASHBOARD_INVALID_RUN_REQUEST':
      return stripIndent`\
        Recording this run failed because the request was invalid.

        ${arg1.message}

        Errors:

        ${JSON.stringify(arg1.errors, null, 2)}

        Request Sent:

        ${JSON.stringify(arg1.object, null, 2)}`
    case 'RECORDING_FROM_FORK_PR':
      return stripIndent`\
        Warning: It looks like you are trying to record this run from a forked PR.

        The 'Record Key' is missing. Your CI provider is likely not passing private environment variables to builds from forks.

        These results will not be recorded.

        This error will not alter the exit code.`
    case 'DASHBOARD_CANNOT_UPLOAD_RESULTS':
      return stripIndent`\
        Warning: We encountered an error while uploading results from your run.

        These results will not be recorded.

        This error will not alter the exit code.

        ${arg1}`
    case 'DASHBOARD_CANNOT_CREATE_RUN_OR_INSTANCE':
      return stripIndent`\
        Warning: We encountered an error talking to our servers.

        This run will not be recorded.

        This error will not alter the exit code.

        ${arg1}`
    case 'DASHBOARD_RECORD_KEY_NOT_VALID':
      return stripIndent`\
        Your Record Key ${chalk.yellow(arg1)} is not valid with this project: ${chalk.blue(arg2)}

        It may have been recently revoked by you or another user.

        Please log into the Dashboard to see the valid record keys.

        https://on.cypress.io/dashboard/projects/${arg2}`
    case 'DASHBOARD_PROJECT_NOT_FOUND':
      return stripIndent`\
        We could not find a project with the ID: ${chalk.yellow(arg1)}

        This projectId came from your '${arg2}' file or an environment variable.

        Please log into the Dashboard and find your project.

        We will list the correct projectId in the 'Settings' tab.

        Alternatively, you can create a new project using the Desktop Application.

        https://on.cypress.io/dashboard`
    case 'NO_PROJECT_ID':
      return `Can't find 'projectId' in the '${arg1}' file for this project: ${chalk.blue(arg2)}`
    case 'NO_PROJECT_FOUND_AT_PROJECT_ROOT':
      return `Can't find project at the path: ${chalk.blue(arg1)}`
    case 'CANNOT_FETCH_PROJECT_TOKEN':
      return 'Can\'t find project\'s secret key.'
    case 'CANNOT_CREATE_PROJECT_TOKEN':
      return 'Can\'t create project\'s secret key.'
    case 'PORT_IN_USE_SHORT':
      return `Port ${arg1} is already in use.`
    case 'PORT_IN_USE_LONG':
      return stripIndent`\
        Can't run project because port is currently in use: ${chalk.blue(arg1)}

        ${chalk.yellow('Assign a different port with the \'--port <port>\' argument or shut down the other running process.')}`
    case 'ERROR_READING_FILE':
      filePath = `\`${arg1}\``
      err = `\`${arg2.type || arg2.code || arg2.name}: ${arg2.message}\``

      return stripIndent`\
        Error reading from: ${chalk.blue(filePath)}

        ${chalk.yellow(err)}`
    case 'ERROR_WRITING_FILE':
      filePath = `\`${arg1}\``
      err = `\`${arg2}\``

      return stripIndent`\
        Error writing to: ${chalk.blue(filePath)}

        ${chalk.yellow(err)}`

    case 'NO_SPECS_FOUND':
      // no glob provided, searched all specs
      if (!arg2) {
        return stripIndent`\
          Can't run because no spec files were found.

          We searched for any files inside of this folder:

          ${chalk.blue(arg1)}`
      }

      return stripIndent`\
        Can't run because no spec files were found.

        We searched for any files matching this glob pattern:

        ${chalk.blue(arg2)}

        Relative to the project root folder:

        ${chalk.blue(arg1)}`

    case 'RENDERER_CRASHED':
      return stripIndent`\
        We detected that the Chromium Renderer process just crashed.

        This is the equivalent to seeing the 'sad face' when Chrome dies.

        This can happen for a number of different reasons:

        - You wrote an endless loop and you must fix your own code
        - There is a memory leak in Cypress (unlikely but possible)
        - You are running Docker (there is an easy fix for this: see link below)
        - You are running lots of tests on a memory intense application
        - You are running in a memory starved VM environment
        - There are problems with your GPU / GPU drivers
        - There are browser bugs in Chromium

        You can learn more including how to fix Docker here:

        https://on.cypress.io/renderer-process-crashed`
    case 'AUTOMATION_SERVER_DISCONNECTED':
      return 'The automation client disconnected. Cannot continue running tests.'
    case 'SUPPORT_FILE_NOT_FOUND':
      return stripIndent`\
        The support file is missing or invalid.

        Your \`supportFile\` is set to \`${arg1}\`, but either the file is missing or it's invalid. The \`supportFile\` must be a \`.js\`, \`.ts\`, \`.coffee\` file or be supported by your preprocessor plugin (if configured).

        Correct your \`${arg2}\`, create the appropriate file, or set \`supportFile\` to \`false\` if a support file is not necessary for your project.

        Or you might have renamed the extension of your \`supportFile\` to \`.ts\`. If that's the case, restart the test runner.

        Learn more at https://on.cypress.io/support-file-missing-or-invalid`
    case 'SETUP_NODE_EVENTS_IS_NOT_FUNCTION':
      msg = stripIndent`\
        The \`setupNodeEvents\` method must BE a function with the following signature:

        \`\`\`
        setupNodeEvents (on, config) {
          // configure plugins here
        }
        \`\`\`

        Learn more: https://on.cypress.io/plugins-api

        We loaded the \`setupNodeEvents\` from: \`${arg1}\`

        It exported:`

      return { msg, details: JSON.stringify(arg2) }
    case 'SETUP_NODE_EVENTS_DO_NOT_SUPPORT_DEV_SERVER':
      msg = stripIndent`\
        The \`setupNodeEvents\` method do not support \`dev-server:start\`, use \`devServer\` instead:

        \`\`\`
        devServer (cypressConfig, devServerConfig) {
          // configure plugins here
        }
        \`\`\`

        Learn more: https://on.cypress.io/plugins-api

        We loaded the \`setupNodeEvents\` from: \`${arg1}\`

        It exported:`

      return { msg, details: JSON.stringify(arg2) }
    case 'PLUGINS_FUNCTION_ERROR':
      msg = stripIndent`\
        The function exported by the plugins file threw an error.

        We invoked the function exported by \`${arg1}\`, but it threw an error.`

      return { msg, details: arg2 }
    case 'SETUP_NODE_EVENTS_UNEXPECTED_ERROR':
      msg = `The following error was thrown by a plugin. We stopped running your tests because a plugin crashed. Please check your setupNodeEvents method for (\`${arg1}\`) on file (\`${arg2}\`)`

      return { msg, details: arg3 }
    case 'PLUGINS_VALIDATION_ERROR':
      msg = `The following validation error was thrown by your plugins file (\`${arg1}\`).`

      return { msg, details: arg2 }
    case 'BUNDLE_ERROR':
      // IF YOU MODIFY THIS MAKE SURE TO UPDATE
      // THE ERROR MESSAGE IN THE RUNNER TOO
      return stripIndent`\
        Oops...we found an error preparing this test file:

          ${chalk.blue(arg1)}

        The error was:

        ${chalk.yellow(arg2)}

        This occurred while Cypress was compiling and bundling your test code. This is usually caused by:

        - A missing file or dependency
        - A syntax error in the file or one of its dependencies

        Fix the error in your code and re-run your tests.`

    // happens when there is an error in configuration file like "cypress.config.{ts|js}"
    case 'SETTINGS_VALIDATION_ERROR':
      filePath = `\`${arg1}\``

      return stripIndent`\
        We found an invalid value in the file: ${chalk.blue(filePath)}

        ${chalk.yellow(arg2)}`
    // happens when there is an invalid config value is returned from the
    // project's plugins file like "cypress/plugins.index.js"
    case 'PLUGINS_CONFIG_VALIDATION_ERROR':
      filePath = `\`${arg1}\``

      return stripIndent`\
        An invalid configuration value returned from the setupNodeEvents on config file: ${chalk.blue(filePath)}

        ${chalk.yellow(arg2)}`
    // general configuration error not-specific to configuration or plugins files
    case 'CONFIG_VALIDATION_ERROR':
      return stripIndent`\
        We found an invalid configuration value:

        ${chalk.yellow(arg1)}`
    case 'RENAMED_CONFIG_OPTION':
      return stripIndent`\
        The ${chalk.yellow(arg1.name)} configuration option you have supplied has been renamed.

        Please rename ${chalk.yellow(arg1.name)} to ${chalk.blue(arg1.newName)}`
    case 'CANNOT_CONNECT_BASE_URL':
      return stripIndent`\
        Cypress failed to verify that your server is running.

        Please start this server and then run Cypress again.`
    case 'CANNOT_CONNECT_BASE_URL_WARNING':
      return stripIndent`\
        Cypress could not verify that this server is running:

          > ${chalk.blue(arg1)}

        This server has been configured as your \`baseUrl\`, and tests will likely fail if it is not running.`
    case 'CANNOT_CONNECT_BASE_URL_RETRYING':
      switch (arg1.attempt) {
        case 1:
          return stripIndent`\
            Cypress could not verify that this server is running:

              > ${chalk.blue(arg1.baseUrl)}

            We are verifying this server because it has been configured as your \`baseUrl\`.

            Cypress automatically waits until your server is accessible before running tests.

            ${displayRetriesRemaining(arg1.remaining)}`
        default:
          return `${displayRetriesRemaining(arg1.remaining)}`
      }
    case 'INVALID_REPORTER_NAME':
      return stripIndent`\
        Could not load reporter by name: ${chalk.yellow(arg1.name)}

        We searched for the reporter in these paths:

        ${listItems(arg1.paths)}

        The error we received was:

        ${chalk.yellow(arg1.error)}

        Learn more at https://on.cypress.io/reporters`
      // TODO: update with vetted cypress language
    case 'NO_DEFAULT_CONFIG_FILE_FOUND':
      return stripIndent`\
        Could not find a Cypress configuration file, exiting.

        We looked but did not find a default config file in this folder: ${chalk.blue(arg1)}`
    case 'CONFIG_FILE_MIGRATION_NEEDED':
      return stripIndent`
          There is a cypress.json file at the location below:
          ${arg1}

          Cypress no longer supports 'cypress.json', please migrate to 'cypress.config.{ts|js}'.
          `
    case 'LEGACY_CONFIG_FILE':
      return stripIndent`
          There is both a \`${arg2}\` and a cypress.json file at the location below:
          ${arg1}

          Cypress no longer supports 'cypress.json' config, please remove it from your project.
          `
      // TODO: update with vetted cypress language
    case 'CONFIG_FILES_LANGUAGE_CONFLICT':
      return stripIndent`
          There is both a \`${arg2}\` and a \`${arg3}\` at the location below:
          ${arg1}

          Cypress does not know which one to read for config. Please remove one of the two and try again.
          `
    case 'CONFIG_FILE_NOT_FOUND':
      return stripIndent`\
        Could not find a Cypress configuration file, exiting.

        We looked but did not find a ${chalk.blue(arg1)} file in this folder: ${chalk.blue(arg2)}`
    case 'INVOKED_BINARY_OUTSIDE_NPM_MODULE':
      return stripIndent`\
        It looks like you are running the Cypress binary directly.

        This is not the recommended approach, and Cypress may not work correctly.

        Please install the 'cypress' NPM package and follow the instructions here:

        https://on.cypress.io/installing-cypress`
    case 'DUPLICATE_TASK_KEY':
      return `Warning: Multiple attempts to register the following task(s): ${chalk.blue(arg1)}. Only the last attempt will be registered.`
    case 'FREE_PLAN_EXCEEDS_MONTHLY_PRIVATE_TESTS':
      return stripIndent`\
        You've exceeded the limit of private test results under your free plan this month. ${arg1.usedTestsMessage}

        To continue recording tests this month you must upgrade your account. Please visit your billing to upgrade to another billing plan.

        ${arg1.link}`
    case 'FREE_PLAN_IN_GRACE_PERIOD_EXCEEDS_MONTHLY_PRIVATE_TESTS':
      return stripIndent`\
        You've exceeded the limit of private test results under your free plan this month. ${arg1.usedTestsMessage}

        Your plan is now in a grace period, which means your tests will still be recorded until ${arg1.gracePeriodMessage}. Please upgrade your plan to continue recording tests on the Cypress Dashboard in the future.

        ${arg1.link}`
    case 'PAID_PLAN_EXCEEDS_MONTHLY_PRIVATE_TESTS':
      return stripIndent`\
        You've exceeded the limit of private test results under your current billing plan this month. ${arg1.usedTestsMessage}

        To upgrade your account, please visit your billing to upgrade to another billing plan.

        ${arg1.link}`
    case 'FREE_PLAN_EXCEEDS_MONTHLY_TESTS':
      return stripIndent`\
        You've exceeded the limit of test results under your free plan this month. ${arg1.usedTestsMessage}

        To continue recording tests this month you must upgrade your account. Please visit your billing to upgrade to another billing plan.

        ${arg1.link}`
    case 'FREE_PLAN_IN_GRACE_PERIOD_EXCEEDS_MONTHLY_TESTS':
      return stripIndent`\
        You've exceeded the limit of test results under your free plan this month. ${arg1.usedTestsMessage}

        Your plan is now in a grace period, which means you will have the full benefits of your current plan until ${arg1.gracePeriodMessage}.

        Please visit your billing to upgrade your plan.

        ${arg1.link}`
    case 'PLAN_EXCEEDS_MONTHLY_TESTS':
      return stripIndent`\
        You've exceeded the limit of test results under your ${arg1.planType} billing plan this month. ${arg1.usedTestsMessage}

        To continue getting the full benefits of your current plan, please visit your billing to upgrade.

        ${arg1.link}`
    case 'FREE_PLAN_IN_GRACE_PERIOD_PARALLEL_FEATURE':
      return stripIndent`\
        Parallelization is not included under your free plan.

        Your plan is now in a grace period, which means your tests will still run in parallel until ${arg1.gracePeriodMessage}. Please upgrade your plan to continue running your tests in parallel in the future.

        ${arg1.link}`
    case 'PARALLEL_FEATURE_NOT_AVAILABLE_IN_PLAN':
      return stripIndent`\
        Parallelization is not included under your current billing plan.

        To run your tests in parallel, please visit your billing and upgrade to another plan with parallelization.

        ${arg1.link}`
    case 'PLAN_IN_GRACE_PERIOD_RUN_GROUPING_FEATURE_USED':
      return stripIndent`\
        Grouping is not included under your free plan.

        Your plan is now in a grace period, which means your tests will still run with groups until ${arg1.gracePeriodMessage}. Please upgrade your plan to continue running your tests with groups in the future.

        ${arg1.link}`
    case 'RUN_GROUPING_FEATURE_NOT_AVAILABLE_IN_PLAN':
      return stripIndent`\
        Grouping is not included under your current billing plan.

        To run your tests with groups, please visit your billing and upgrade to another plan with grouping.

        ${arg1.link}`
    case 'FIXTURE_NOT_FOUND':
      return stripIndent`\
        A fixture file could not be found at any of the following paths:

        > ${arg1}
        > ${arg1}{{extension}}

        Cypress looked for these file extensions at the provided path:

        > ${arg2.join(', ')}

        Provide a path to an existing fixture file.`
    case 'AUTH_COULD_NOT_LAUNCH_BROWSER':
      return stripIndent`\
        Cypress was unable to open your installed browser. To continue logging in, please open this URL in your web browser:

        \`\`\`
        ${arg1}
        \`\`\``
    case 'AUTH_BROWSER_LAUNCHED':
      return `Check your browser to continue logging in.`
    case 'BAD_POLICY_WARNING':
      return stripIndent`\
        Cypress detected policy settings on your computer that may cause issues.

        The following policies were detected that may prevent Cypress from automating Chrome:

        ${arg1.map((line) => ` > ${line}`).join('\n')}

        For more information, see https://on.cypress.io/bad-browser-policy`
    case 'BAD_POLICY_WARNING_TOOLTIP':
      return `Cypress detected policy settings on your computer that may cause issues with using this browser. For more information, see https://on.cypress.io/bad-browser-policy`
    case 'EXTENSION_NOT_LOADED':
      return stripIndent`\
        ${arg1} could not install the extension at path:

        > ${arg2}

        Please verify that this is the path to a valid, unpacked WebExtension.`
    case 'COULD_NOT_FIND_SYSTEM_NODE':
      return stripIndent`\
        \`nodeVersion\` is set to \`system\`, but Cypress could not find a usable Node executable on your PATH.

        Make sure that your Node executable exists and can be run by the current user.

        Cypress will use the built-in Node version (v${arg1}) instead.`
    case 'INVALID_CYPRESS_INTERNAL_ENV':
      return stripIndent`\
        We have detected an unknown or unsupported "CYPRESS_INTERNAL_ENV" value

          ${chalk.yellow(arg1)}

        "CYPRESS_INTERNAL_ENV" is reserved and should only be used internally.

        Do not modify the "CYPRESS_INTERNAL_ENV" value.`
    case 'CDP_VERSION_TOO_OLD':
      return `A minimum CDP version of v${arg1} is required, but the current browser has ${arg2.major !== 0 ? `v${arg2.major}.${arg2.minor}` : 'an older version'}.`
    case 'CDP_COULD_NOT_CONNECT':
      return stripIndent`\
        Cypress failed to make a connection to the Chrome DevTools Protocol after retrying for 50 seconds.

        This usually indicates there was a problem opening the ${arg3} browser.

        The CDP port requested was ${chalk.yellow(arg1)}.

        Error details:

        ${arg2.stack}`
    case 'FIREFOX_COULD_NOT_CONNECT':
      return stripIndent`\
        Cypress failed to make a connection to Firefox.

        This usually indicates there was a problem opening the Firefox browser.

        Error details:

        ${arg1.stack}`
    case 'CDP_COULD_NOT_RECONNECT':
      return stripIndent`\
        There was an error reconnecting to the Chrome DevTools protocol. Please restart the browser.

        ${arg1.stack}`
    case 'CDP_RETRYING_CONNECTION':
      return `Still waiting to connect to ${arg2}, retrying in 1 second (attempt ${chalk.yellow(arg1)}/62)`
    case 'DEPRECATED_BEFORE_BROWSER_LAUNCH_ARGS':
      return stripIndent`\
        Deprecation Warning: The \`before:browser:launch\` plugin event changed its signature in version \`4.0.0\`

        The \`before:browser:launch\` plugin event switched from yielding the second argument as an \`array\` of browser arguments to an options \`object\` with an \`args\` property.

        We've detected that your code is still using the previous, deprecated interface signature.

        This code will not work in a future version of Cypress. Please see the upgrade guide: ${chalk.yellow('https://on.cypress.io/deprecated-before-browser-launch-args')}`
    case 'UNEXPECTED_BEFORE_BROWSER_LAUNCH_PROPERTIES':
      return stripIndent`\
        The \`launchOptions\` object returned by your plugin's \`before:browser:launch\` handler contained unexpected properties:

        ${listItems(arg1)}

        \`launchOptions\` may only contain the properties:

        ${listItems(arg2)}

        https://on.cypress.io/browser-launch-api`
    case 'COULD_NOT_PARSE_ARGUMENTS':
      return stripIndent`\
        Cypress encountered an error while parsing the argument ${chalk.gray(arg1)}

        You passed: ${arg2}

        The error was: ${arg3}`
    case 'FIREFOX_MARIONETTE_FAILURE':
      return stripIndent`\
        Cypress could not connect to Firefox.

        An unexpected error was received from Marionette ${arg1}:

        ${arg2}

        To avoid this error, ensure that there are no other instances of Firefox launched by Cypress running.`
    case 'FOLDER_NOT_WRITABLE':
      return stripIndent`\
        Folder ${arg1} is not writable.

        Writing to this directory is required by Cypress in order to store screenshots and videos.

        Enable write permissions to this directory to ensure screenshots and videos are stored.

        If you don't require screenshots or videos to be stored you can safely ignore this warning.`
    case 'EXPERIMENTAL_SAMESITE_REMOVED':
      return stripIndent`\
        The \`experimentalGetCookiesSameSite\` configuration option was removed in Cypress version \`5.0.0\`. Yielding the \`sameSite\` property is now the default behavior of the \`cy.cookie\` commands.

        You can safely remove this option from your config.`
    case 'EXPERIMENTAL_COMPONENT_TESTING_REMOVED':
      return stripIndent`\
<<<<<<< HEAD
        The ${chalk.yellow(`\`experimentalComponentTesting\``)} configuration option was removed in Cypress version \`7.0.0\`. Please remove this flag from \`cypress.config.{ts|js}\`.
=======
        The ${chalk.yellow(`\`experimentalComponentTesting\``)} configuration option was removed in Cypress version \`7.0.0\`. Please remove this flag from ${chalk.yellow(`\`${arg1.configFile}\``)}.
>>>>>>> e4f5b106

        Cypress Component Testing is now a standalone command. You can now run your component tests with:

        ${chalk.yellow(`\`cypress open --component\``)}

        https://on.cypress.io/migration-guide`
    case 'EXPERIMENTAL_SHADOW_DOM_REMOVED':
      return stripIndent`\
        The \`experimentalShadowDomSupport\` configuration option was removed in Cypress version \`5.2.0\`. It is no longer necessary when utilizing the \`includeShadowDom\` option.

        You can safely remove this option from your config.`
    case 'EXPERIMENTAL_NETWORK_STUBBING_REMOVED':
      return stripIndent`\
        The \`experimentalNetworkStubbing\` configuration option was removed in Cypress version \`6.0.0\`.
        It is no longer necessary for using \`cy.intercept()\` (formerly \`cy.route2()\`).

        You can safely remove this option from your config.`
    case 'EXPERIMENTAL_RUN_EVENTS_REMOVED':
      return stripIndent`\
        The \`experimentalRunEvents\` configuration option was removed in Cypress version \`6.7.0\`. It is no longer necessary when listening to run events in the plugins file.

        You can safely remove this option from your config.`
    case 'FIREFOX_GC_INTERVAL_REMOVED':
      return stripIndent`\
        The \`firefoxGcInterval\` configuration option was removed in Cypress version \`8.0.0\`. It was introduced to work around a bug in Firefox 79 and below.

        Since Cypress no longer supports Firefox 85 and below in Cypress 8, this option was removed.

        You can safely remove this option from your config.`
    case 'INCOMPATIBLE_PLUGIN_RETRIES':
      return stripIndent`\
      We've detected that the incompatible plugin \`cypress-plugin-retries\` is installed at \`${arg1}\`.

      Test retries is now supported in Cypress version \`5.0.0\`.

      Remove the plugin from your dependencies to silence this warning.

      https://on.cypress.io/test-retries
      `
    case 'INVALID_CONFIG_OPTION':
      return stripIndent`\
        ${arg1.map((arg) => `\`${arg}\` is not a valid configuration option`)}

        https://on.cypress.io/configuration
        `
    case 'PLUGINS_RUN_EVENT_ERROR':
      return stripIndent`\
        An error was thrown in your plugins file while executing the handler for the '${chalk.blue(arg1)}' event.

        The error we received was:

        ${chalk.yellow(arg2)}
      `
    case 'CT_NO_DEV_START_EVENT':
      return stripIndent`\
        To run component-testing, cypress needs the \`dev-server:start\` event.

        Implement it by adding a \`on('dev-server:start', () => startDevServer())\` call in your pluginsFile.
        ${arg1 ?
        stripIndent`\
        You can find the \'pluginsFile\' at the following path:

        ${arg1}
        ` : ''}
        Learn how to set up component testing:

        https://on.cypress.io/component-testing
        `
    case 'UNSUPPORTED_BROWSER_VERSION':
      return arg1
    case 'WIN32_UNSUPPORTED':
      return stripIndent`\
        You are attempting to run Cypress on Windows 32-bit. Cypress has removed Windows 32-bit support.

        ${arg1 ? 'Try installing Node.js 64-bit and reinstalling Cypress to use the 64-bit build.'
        : 'Consider upgrading to a 64-bit OS to continue using Cypress.'}
        `
    case 'NODE_VERSION_DEPRECATION_SYSTEM':
      return stripIndent`\
      Deprecation Warning: ${chalk.yellow(`\`${arg1.name}\``)} is currently set to ${chalk.yellow(`\`${arg1.value}\``)} in the ${chalk.yellow(`\`${arg1.configFile}\``)} configuration file. As of Cypress version \`9.0.0\` the default behavior of ${chalk.yellow(`\`${arg1.name}\``)} has changed to always use the version of Node used to start cypress via the cli.
      Please remove the ${chalk.yellow(`\`${arg1.name}\``)} configuration option from ${chalk.yellow(`\`${arg1.configFile}\``)}.
      `
    case 'NODE_VERSION_DEPRECATION_BUNDLED':
      return stripIndent`\
      Deprecation Warning: ${chalk.yellow(`\`${arg1.name}\``)} is currently set to ${chalk.yellow(`\`${arg1.value}\``)} in the ${chalk.yellow(`\`${arg1.configFile}\``)} configuration file. As of Cypress version \`9.0.0\` the default behavior of ${chalk.yellow(`\`${arg1.name}\``)} has changed to always use the version of Node used to start cypress via the cli. When ${chalk.yellow(`\`${arg1.name}\``)} is set to ${chalk.yellow(`\`${arg1.value}\``)}, Cypress will use the version of Node bundled with electron. This can cause problems running certain plugins or integrations. 
      As the ${chalk.yellow(`\`${arg1.name}\``)} configuration option will be removed in a future release, it is recommended to remove the ${chalk.yellow(`\`${arg1.name}\``)} configuration option from ${chalk.yellow(`\`${arg1.configFile}\``)}.
      `
    default:
  }
}

const get = function (type, arg1, arg2, arg3) {
  let details
  let msg = getMsgByType(type, arg1, arg2, arg3)

  if (_.isObject(msg)) {
    ({
      details,
    } = msg);

    ({
      msg,
    } = msg)
  }

  msg = trimMultipleNewLines(msg)

  const err = new Error(msg)

  err.isCypressErr = true
  err.type = type
  err.details = details

  return err
}

const warning = function (type, arg1, arg2) {
  const err = get(type, arg1, arg2)

  log(err, 'magenta')

  return null
}

const throwErr = function (type, arg1, arg2, arg3) {
  throw get(type, arg1, arg2, arg3)
}

const clone = function (err, options = {}) {
  _.defaults(options, {
    html: false,
  })

  // pull off these properties
  const obj = _.pick(err, 'type', 'name', 'stack', 'fileName', 'lineNumber', 'columnNumber')

  if (options.html) {
    obj.message = ansi_up.ansi_to_html(err.message)
    // revert back the distorted characters
    // in case there is an error in a child_process
    // that contains quotes
    .replace(/\&\#x27;/g, '\'')
    .replace(/\&quot\;/g, '"')
  } else {
    obj.message = err.message
  }

  // and any own (custom) properties
  // of the err object
  for (let prop of Object.keys(err || {})) {
    const val = err[prop]

    obj[prop] = val
  }

  return obj
}

const log = function (err, color = 'red') {
  console.log(chalk[color](err.message))

  if (err.details) {
    console.log('\n', chalk['yellow'](err.details))
  }

  // bail if this error came from known
  // list of Cypress errors
  if (isCypressErr(err)) {
    return
  }

  console.log(chalk[color](err.stack))

  return err
}

const logException = Promise.method(function (err) {
  // TODO: remove context here
  if (this.log(err) && isProduction()) {
    // log this exception since
    // its not a known error
    return require('./logger')
    .createException(err)
    .catch(() => {})
  }
})

module.exports = {
  get,

  log,

  logException,

  clone,

  warning,

  // forms well-formatted user-friendly error for most common
  // errors Cypress can encounter
  getMsgByType,

  isCypressErr,

  throw: throwErr,

  stripAnsi: strip,

  displayFlags,
}<|MERGE_RESOLUTION|>--- conflicted
+++ resolved
@@ -948,11 +948,7 @@
         You can safely remove this option from your config.`
     case 'EXPERIMENTAL_COMPONENT_TESTING_REMOVED':
       return stripIndent`\
-<<<<<<< HEAD
-        The ${chalk.yellow(`\`experimentalComponentTesting\``)} configuration option was removed in Cypress version \`7.0.0\`. Please remove this flag from \`cypress.config.{ts|js}\`.
-=======
         The ${chalk.yellow(`\`experimentalComponentTesting\``)} configuration option was removed in Cypress version \`7.0.0\`. Please remove this flag from ${chalk.yellow(`\`${arg1.configFile}\``)}.
->>>>>>> e4f5b106
 
         Cypress Component Testing is now a standalone command. You can now run your component tests with:
 
