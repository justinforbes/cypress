--- conflicted
+++ resolved
@@ -296,64 +296,7 @@
 
         socket.once('upstream-connected', this._socketAllowed.add)
 
-<<<<<<< HEAD
-        const conn = this._httpsProxy.connect(req, socket, head, {
-          onDirectConnection: (req) => {
-            console.log('onDirectConnection', req.url)
-            if (req.url.includes('44665')) {
-              const sessionState = session.getState()
-
-              if (sessionState.stubbedDomainsForAutomation && sessionState.stubbedDomainsForAutomation.includes(req.url)) {
-                _.remove(sessionState.stubbedDomainsForAutomation, req.url)
-                console.log('intercepted domain for localstorage access:', req.url)
-
-                return false
-              }
-            }
-
-            if (this._netStubbingState && isHostInterceptable(req.url, this._netStubbingState)) {
-              debug('CONNECT request may match a net-stubbing route, proxying %o', _.pick(req, 'url'))
-
-              return false
-            }
-
-            const urlToCheck = `https://${req.url}`
-
-            let isMatching = cors.urlMatchesOriginPolicyProps(urlToCheck, this._remoteProps)
-
-            const word = isMatching ? 'does' : 'does not'
-
-            debug(`HTTPS request ${word} match URL: ${urlToCheck} with props: %o`, this._remoteProps)
-
-            // if we are currently matching then we're
-            // not making a direct connection anyway
-            // so we only need to check this if we
-            // have blocked hosts and are not matching.
-            //
-            // if we have blocked hosts lets
-            // see if this matches - if so then
-            // we cannot allow it to make a direct
-            // connection
-
-            if (blockHosts && !isMatching) {
-              isMatching = blocked.matches(urlToCheck, blockHosts)
-
-              debug(`HTTPS request ${urlToCheck} matches blockHosts?`, isMatching)
-            }
-
-            // make a direct connection only if
-            // our req url does not match the origin policy
-            // which is the superDomain + port
-            return !isMatching
-          },
-        })
-
-        this._openSockets[req.url] = conn
-
-        return conn
-=======
         return this._httpsProxy.connect(req, socket, head)
->>>>>>> fff4865a
       })
 
       this._server.on('upgrade', onUpgrade)
