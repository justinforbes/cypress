const _ = require('lodash')
const path = require('path')
const Promise = require('bluebird')
const jsonSchemas = require('@cypress/json-schemas').api
const snapshot = require('snap-shot-it')
const e2e = require('../support/helpers/e2e').default
const { fs } = require('../../lib/util/fs')
const Fixtures = require('../support/helpers/fixtures')
const {
  createRoutes,
  setupStubbedServer,
  getRequestUrls, getRequests,
  postRunResponse,
  postRunResponseWithWarnings,
  postRunInstanceResponse,
  postInstanceTestsResponse,
} = require('../support/helpers/serverStub')
const { expectRunsToHaveCorrectTimings } = require('../support/helpers/resultsUtils')
<<<<<<< HEAD
=======
const postRunResponseWithWarnings = jsonSchemas.getExample('postRunResponse')('2.2.0')
const postRunResponse = _.assign({}, postRunResponseWithWarnings, { warnings: [] })
const postRunInstanceResponse = jsonSchemas.getExample('postRunInstanceResponse')('2.1.0')
const { clearCypressJsonCache } = require('../specUtils')
>>>>>>> 17e9b7d7

const e2ePath = Fixtures.projectPath('e2e')
const outputPath = path.join(e2ePath, 'output.json')

let { runId, groupId, machineId, runUrl, tags } = postRunResponse
const { instanceId } = postRunInstanceResponse

let requests = null

describe('e2e record', () => {
  beforeEach(() => {
    requests = getRequests()
  })

  context('passing', () => {
    setupStubbedServer(createRoutes())

    it('passes', async function () {
      const { stdout } = await e2e.exec(this, {
        key: 'f858a2bc-b469-4e48-be67-0876339ee7e1',
        spec: 'record*',
        record: true,
        snapshot: true,
        outputPath,
        expectedExitCode: 3,
      })

      console.log(stdout)
      expect(stdout).to.include('Run URL:')
      expect(stdout).to.include(runUrl)

      const urls = getRequestUrls()

      const instanceReqs = urls.slice(0, 22)

      expect(instanceReqs).to.deep.eq([
        // first create run request
        'POST /runs',

        // spec 1
        `POST /runs/${runId}/instances`,
        // no instances/:id/tests becuase spec failed during eval
        `POST /instances/${instanceId}/results`,
        'PUT /videos/video.mp4',
        `PUT /instances/${instanceId}/stdout`,

        // spec 2
        `POST /runs/${runId}/instances`,
        `POST /instances/${instanceId}/tests`,
        `POST /instances/${instanceId}/results`,
        'PUT /screenshots/1.png',
        'PUT /videos/video.mp4',
        `PUT /instances/${instanceId}/stdout`,

        // spec 3
        `POST /runs/${runId}/instances`,
        `POST /instances/${instanceId}/tests`,
        `POST /instances/${instanceId}/results`,
        // no video because no tests failed
        'PUT /screenshots/1.png',
        `PUT /instances/${instanceId}/stdout`,

        // spec 4
        `POST /runs/${runId}/instances`,
        `POST /instances/${instanceId}/tests`,
        `POST /instances/${instanceId}/results`,
        'PUT /screenshots/1.png',
        'PUT /videos/video.mp4',
        `PUT /instances/${instanceId}/stdout`,
      ])

      const postRun = requests[0]

      // ensure its relative to projectRoot
      expect(postRun.body.specs).to.deep.eq([
        'cypress/integration/record_error_spec.js',
        'cypress/integration/record_fail_spec.js',
        'cypress/integration/record_pass_spec.js',
        'cypress/integration/record_uncaught_spec.js',
      ])

      expect(postRun.body.projectId).to.eq('pid123')
      expect(postRun.body.recordKey).to.eq('f858a2bc-b469-4e48-be67-0876339ee7e1')
      expect(postRun.body.specPattern).to.eq('cypress/integration/record*')

      const firstInstance = requests[1]

      expect(firstInstance.body.groupId).to.eq(groupId)
      expect(firstInstance.body.machineId).to.eq(machineId)
      expect(firstInstance.body.spec).to.eq(null)

      const firstInstancePostResults = requests[2]

      expect(firstInstancePostResults.body.exception).to.include('Oops...we found an error preparing this test file')
      expect(firstInstancePostResults.body.tests).to.be.null
      expect(firstInstancePostResults.body.hooks).to.not.exist
      expect(firstInstancePostResults.body.screenshots).to.have.length(0)
      expect(firstInstancePostResults.body.stats.tests).to.eq(0)
      expect(firstInstancePostResults.body.stats.failures).to.eq(1)
      expect(firstInstancePostResults.body.stats.passes).to.eq(0)

      const firstInstanceStdout = requests[4]

      expect(firstInstanceStdout.body.stdout).to.include('record_error_spec.js')

      const secondInstance = requests[5]

      expect(secondInstance.body.groupId).to.eq(groupId)
      expect(secondInstance.body.machineId).to.eq(machineId)
      expect(secondInstance.body.spec).to.eq(null)

      const secondInstancePostTests = requests[6].body

      expect(secondInstancePostTests.tests).length(2)
      expect(secondInstancePostTests.hooks).length(1)
      expect(secondInstancePostTests.config).is.an('object')

      const secondInstancePostResults = requests[7]

      expect(secondInstancePostResults.body.exception).to.be.null
      expect(secondInstancePostResults.body.tests).to.have.length(2)
      expect(secondInstancePostResults.body.screenshots).to.have.length(1)
      expect(secondInstancePostResults.body.stats.tests).to.eq(2)
      expect(secondInstancePostResults.body.stats.failures).to.eq(1)
      expect(secondInstancePostResults.body.stats.passes).to.eq(0)
      expect(secondInstancePostResults.body.stats.skipped).to.eq(1)
      expect(secondInstancePostResults.body.hooks).not.exist
      expect(secondInstancePostResults.body.cypressConfig).not.exist

      const secondInstanceStdout = requests[10]

      expect(secondInstanceStdout.body.stdout).to.include('record_fail_spec.js')
      expect(secondInstanceStdout.body.stdout).not.to.include('record_error_spec.js')

      const thirdInstance = requests[11]

      expect(thirdInstance.body.groupId).to.eq(groupId)
      expect(thirdInstance.body.machineId).to.eq(machineId)
      expect(thirdInstance.body.spec).to.eq(null)

      const thirdInstancePostTests = requests[12].body

      expect(thirdInstancePostTests.tests[0].config.env.foo).eq(true)
      expect(thirdInstancePostTests.tests).length(2)
      expect(thirdInstancePostTests.hooks).length(0)
      expect(thirdInstancePostTests.config).is.an('object')

      const thirdInstancePostResults = requests[13]

      expect(thirdInstancePostResults.body.exception).to.be.null
      expect(thirdInstancePostResults.body.tests).to.have.length(2)
      expect(thirdInstancePostResults.body.screenshots).to.have.length(1)
      expect(thirdInstancePostResults.body.stats.tests).to.eq(2)
      expect(thirdInstancePostResults.body.stats.passes).to.eq(1)
      expect(thirdInstancePostResults.body.stats.failures).to.eq(0)
      expect(thirdInstancePostResults.body.stats.pending).to.eq(1)

      const thirdInstanceStdout = requests[15]

      console.log('13')

      expect(thirdInstanceStdout.body.stdout).to.include('record_pass_spec.js')
      expect(thirdInstanceStdout.body.stdout).not.to.include('record_error_spec.js')
      expect(thirdInstanceStdout.body.stdout).not.to.include('record_fail_spec.js')

      const fourthInstance = requests[16]

      console.log('14')

      expect(fourthInstance.body.groupId).to.eq(groupId)
      expect(fourthInstance.body.machineId).to.eq(machineId)
      expect(fourthInstance.body.spec).to.eq(null)

      const fourthInstancePostResults = requests[18]

      console.log('15')

      expect(fourthInstancePostResults.body.exception).to.be.null
      expect(fourthInstancePostResults.body.tests).to.have.length(1)
      expect(fourthInstancePostResults.body.screenshots).to.have.length(1)
      expect(fourthInstancePostResults.body.stats.tests).to.eq(1)
      expect(fourthInstancePostResults.body.stats.failures).to.eq(1)
      expect(fourthInstancePostResults.body.stats.passes).to.eq(0)

      const forthInstanceStdout = requests[21]

      console.log('18')

      expect(forthInstanceStdout.body.stdout).to.include('record_uncaught_spec.js')
      expect(forthInstanceStdout.body.stdout).not.to.include('record_error_spec.js')
      expect(forthInstanceStdout.body.stdout).not.to.include('record_fail_spec.js')
      expect(forthInstanceStdout.body.stdout).not.to.include('record_pass_spec.js')

      let runs = requests.filter((v) => v.url.match(/POST \/instances\/.*\/results/) && v.body.tests).map((v) => v.body)

      expectRunsToHaveCorrectTimings(runs)

      runs = e2e.normalizeRuns(runs)

      snapshot(runs)

      const results = await fs.readJsonAsync(outputPath)

      expect(results.runUrl).to.equal(runUrl)
    })
  })

  context('parallelization', () => {
    const allSpecs = [
      'cypress/integration/record_error_spec.js',
      'cypress/integration/record_fail_spec.js',
      'cypress/integration/record_pass_spec.js',
      'cypress/integration/record_uncaught_spec.js',
    ]

    const postInstanceResponses = (specs) => {
      return _
      .chain(specs)
      .map((spec, i) => {
        return {
          spec,
          instanceId,
          estimatedWallClockDuration: (i + 1) * 1000,
        }
      })
      .concat({
        spec: null,
        instanceId: null,
        estimatedWallClockDuration: null,
      })
      .value()
    }

    // a1 does 3 specs, b2 does 1 spec
    const a1Specs = _.without(allSpecs, 'cypress/integration/record_pass_spec.js')
    const b2Specs = _.difference(allSpecs, a1Specs)

    let firstRunResponse = false
    let waitUntilSecondInstanceClaims = null

    const claimed = []

    const responses = {
      a1: postInstanceResponses(a1Specs),
      b2: postInstanceResponses(b2Specs),
    }

    // replace the 1st + 2nd routes object
    const routes = createRoutes({
      postRun: {
        res (req, res) {
          let ciBuildId; let group;

          ({ group, tags, ciBuildId } = req.body)

          expect(group).to.eq('prod-e2e')
          expect(tags).to.deep.eq(['nightly'])
          expect(ciBuildId).to.eq('ciBuildId123')

          // if this is the first response
          // give machineId a1, else b2
          if (!firstRunResponse) {
            firstRunResponse = true
            machineId = 'a1ad2bcf-6398-46ed-b201-2fd90b188d5f'
          } else {
            machineId = 'b2bd2bcf-6398-46ed-b201-2fd90b188d5f'
          }

          return res.json(
            _.extend({}, postRunResponse, { machineId }),
          )
        },
      },
      postRunInstance: {
        res (req, res) {
          let spec;

          ({ machineId, spec } = req.body)

          expect(spec).to.be.null

          const mId = machineId.slice(0, 2)

          const respond = function () {
            const resp = responses[mId].shift()

            // if theres a spec to claim
            if (resp.spec) {
              claimed.push(resp)
            }

            resp.claimedInstances = claimed.length
            resp.totalInstances = allSpecs.length

            jsonSchemas.assertSchema('postRunInstanceResponse', '2.1.0')(resp)

            return res.json(resp)
          }

          // when the 1st machine attempts to claim its FIRST spec, we
          // automatically delay it until the 2nd machine claims its FIRST
          // spec so that the request URL's are deterministic
          if ((mId === 'a1') && (claimed.length === 0)) {
            waitUntilSecondInstanceClaims = function () {
              waitUntilSecondInstanceClaims = null

              return respond()
            }
          } else {
            respond()

            return (typeof waitUntilSecondInstanceClaims === 'function' ? waitUntilSecondInstanceClaims() : undefined)
          }
        },
      },
    })

    setupStubbedServer(routes)

    it('passes in parallel with group', function () {
      this.retries(3)

      return Promise.all([
        e2e.exec(this, {
          key: 'f858a2bc-b469-4e48-be67-0876339ee7e1',
          spec: 'record*',
          group: 'prod-e2e',
          record: true,
          parallel: true,
          snapshot: true,
          tag: 'nightly',
          ciBuildId: 'ciBuildId123',
          expectedExitCode: 3,
          config: {
            trashAssetsBeforeRuns: false,
          },
        })
        .get('stdout'),

        // stagger the 2nd run
        // starting up a bit
        Promise
        .delay(3000)
        .then(() => {
          return e2e.exec(this, {
            key: 'f858a2bc-b469-4e48-be67-0876339ee7e1',
            spec: 'record*',
            group: 'prod-e2e',
            record: true,
            parallel: true,
            snapshot: true,
            tag: 'nightly',
            ciBuildId: 'ciBuildId123',
            config: {
              trashAssetsBeforeRuns: false,
            },
          })
          .get('stdout')
        }),
      ])
    })
  })

  context('misconfiguration', () => {
    setupStubbedServer([])

    it('errors and exits when no specs found', function () {
      return e2e.exec(this, {
        spec: 'notfound/**',
        snapshot: true,
        expectedExitCode: 1,
      })
      .then(() => {
        expect(getRequestUrls()).to.be.empty
      })
    })

    it('errors and exits when no browser found', function () {
      return e2e.exec(this, {
        browser: 'browserDoesNotExist',
        spec: 'record_pass*',
        snapshot: true,
        expectedExitCode: 1,
      })
      .then(() => {
        expect(getRequestUrls()).to.be.empty
      })
    })
  })

  context('projectId', () => {
    e2e.setup()

    it('errors and exits without projectId', function () {
      return e2e.exec(this, {
        key: 'f858a2bc-b469-4e48-be67-0876339ee7e1',
        spec: 'record_pass*',
        record: true,
        snapshot: true,
        expectedExitCode: 1,
      })
    })
  })

  context('recordKey', () => {
    setupStubbedServer(createRoutes())

    it('errors and exits without recordKey', function () {
      return e2e.exec(this, {
        spec: 'record_pass*',
        record: true,
        snapshot: true,
        expectedExitCode: 1,
      })
      .then(() => {
        expect(getRequestUrls()).to.be.empty
      })
    })

    it('warns but does not exit when is forked pr', function () {
      process.env.CIRCLECI = 'true'
      process.env.CIRCLE_PR_NUMBER = '123'
      process.env.CIRCLE_PR_USERNAME = 'brian-mann'
      process.env.CIRCLE_PR_REPONAME = 'cypress'
      process.env.CYPRESS_INTERNAL_E2E_TESTS = '0'

      return e2e.exec(this, {
        spec: 'record_pass*',
        record: true,
        snapshot: true,
      })
      .then(() => {
        console.log('GETREQUESTURLS', getRequestUrls())

        expect(getRequestUrls()).to.be.empty
      })
    })

    it('warns but does not exit when is forked pr and parallel', function () {
      process.env.CIRCLECI = 'true'
      process.env.CIRCLE_WORKFLOW_ID = '123'
      process.env.CIRCLE_PR_NUMBER = '123'
      process.env.CIRCLE_PR_USERNAME = 'brian-mann'
      process.env.CIRCLE_PR_REPONAME = 'cypress'
      process.env.CYPRESS_INTERNAL_E2E_TESTS = '0'

      return e2e.exec(this, {
        spec: 'record_pass*',
        record: true,
        parallel: true,
        snapshot: true,
      })
      .then(() => {
        expect(getRequestUrls()).to.be.empty
      })
    })
  })

  context('test configuration', () => {
    setupStubbedServer(createRoutes(), {
      video: false,
      defaultCommandTimeout: 9999,
    })

    it('config from runtime, testOptions', async function () {
      await e2e.exec(this, {
        key: 'f858a2bc-b469-4e48-be67-0876339ee7e1',
        spec: 'config_record_spec*',
        record: true,
        snapshot: false,

      })

      expect(requests[2].body.config.defaultCommandTimeout).eq(1111)
      expect(requests[2].body.config.resolved.defaultCommandTimeout).deep.eq({
        value: 1111,
        from: 'runtime',
      })

      expect(requests[2].body.config.pageLoadTimeout).eq(3333)
      expect(requests[2].body.config.resolved.pageLoadTimeout).deep.eq({
        value: 3333,
        from: 'runtime',
      })

      expect(requests[2].body.tests[0].config).deep.eq({
        defaultCommandTimeout: 1234,
        env: { foo: true },
        retries: 2,
      })

      expect(requests[2].body.tests[3].title).deep.eq([
        'record pass',
        'is skipped due to browser',
      ])

      expect(requests[2].body.tests[3].config).deep.eq({
        defaultCommandTimeout: 1234,
        browser: 'edge',
      })
    })
  })

  context('record in non-parallel', () => {
    describe('api reordering specs', () => {
      let mockServerState

      mockServerState = setupStubbedServer(createRoutes({
        postRun: {
          res (req, res) {
            console.log(req.body.specs)
            mockServerState.specs = req.body.specs.slice().reverse()
            console.log(mockServerState.specs)
            mockServerState.allSpecs = req.body.specs
            res.json(postRunResponse)
          },
        },
      }), { video: false })

      it('changes spec run order', async function () {
        await e2e.exec(this, {
          key: 'f858a2bc-b469-4e48-be67-0876339ee7e1',
          spec: 'a_record.spec.js,b_record.spec.js',
          record: true,
          snapshot: false,
        })

        // specs were reordered
        expect(requests[2].body.tests[0].title[1]).eq('b test')
        expect(requests[6].body.tests[0].title[1]).eq('a test')
      })
    })

    describe('api skips specs', () => {
      mockServerState = setupStubbedServer(createRoutes({

        postInstanceTests: {
          res: (req, res) => {
            console.log(mockServerState.specs)
            if (mockServerState.specs.length > 0) {
              return res.json({
                ...postInstanceTestsResponse,
                actions: [{
                  type: 'SPEC',
                  action: 'SKIP',
                }],
              })
            }

            return res.json({
              ...postInstanceTestsResponse,
              actions: [],
            })
          },
        },

      }), { video: false })

      it('records tests and exits without executing', async function () {
        await e2e.exec(this, {
          key: 'f858a2bc-b469-4e48-be67-0876339ee7e1',
          spec: 'a_record_instantfail.spec.js,b_record.spec.js',
          record: true,
          snapshot: true,
        })

        expect(getRequestUrls()).deep.eq([
          'POST /runs',
          'POST /runs/00748421-e035-4a3d-8604-8468cc48bdb5/instances',
          'POST /instances/e9e81b5e-cc58-4026-b2ff-8ae3161435a6/tests',
          'POST /runs/00748421-e035-4a3d-8604-8468cc48bdb5/instances',
          'POST /instances/e9e81b5e-cc58-4026-b2ff-8ae3161435a6/tests',
          'POST /instances/e9e81b5e-cc58-4026-b2ff-8ae3161435a6/results',
          'PUT /instances/e9e81b5e-cc58-4026-b2ff-8ae3161435a6/stdout',
          'POST /runs/00748421-e035-4a3d-8604-8468cc48bdb5/instances',
        ])
      })

      it('records tests and exits without executing in parallel', async function () {
        await e2e.exec(this, {
          key: 'f858a2bc-b469-4e48-be67-0876339ee7e1',
          spec: 'a_record_instantfail.spec.js,b_record.spec.js',
          record: true,
          snapshot: true,
          group: 'abc',
          parallel: true,
          ciBuildId: 'ciBuildId123',
        })

        expect(getRequestUrls()).deep.eq([
          'POST /runs',
          'POST /runs/00748421-e035-4a3d-8604-8468cc48bdb5/instances',
          'POST /instances/e9e81b5e-cc58-4026-b2ff-8ae3161435a6/tests',
          'POST /runs/00748421-e035-4a3d-8604-8468cc48bdb5/instances',
          'POST /instances/e9e81b5e-cc58-4026-b2ff-8ae3161435a6/tests',
          'POST /instances/e9e81b5e-cc58-4026-b2ff-8ae3161435a6/results',
          'PUT /instances/e9e81b5e-cc58-4026-b2ff-8ae3161435a6/stdout',
          'POST /runs/00748421-e035-4a3d-8604-8468cc48bdb5/instances',
        ])
      })
    })
  })

  context('video recording', () => {
    setupStubbedServer(createRoutes(), {
      video: false,
    })

    it('does not upload when not enabled', function () {
      return e2e.exec(this, {
        key: 'f858a2bc-b469-4e48-be67-0876339ee7e1',
        spec: 'record_pass*',
        record: true,
        snapshot: true,
      })
    })
  })

  context('api interaction errors', () => {
    describe('recordKey and projectId', () => {
      const routes = createRoutes({
        postRun: {
          res (req, res) {
            return res.sendStatus(401)
          },
        },
      })

      setupStubbedServer(routes)

      it('errors and exits on 401', function () {
        return e2e.exec(this, {
          key: 'f858a2bc-b469-4e48-be67-0876339ee7e1',
          spec: 'record_pass*',
          record: true,
          snapshot: true,
          expectedExitCode: 1,
        })
      })
    })

    describe('project 404', () => {
      const routes = createRoutes({
        postRun: {
          res (req, res) {
            return res.sendStatus(404)
          },
        },
      })

      setupStubbedServer(routes)

      it('errors and exits', function () {
        return e2e.exec(this, {
          key: 'f858a2bc-b469-4e48-be67-0876339ee7e1',
          spec: 'record_pass*',
          record: true,
          snapshot: true,
          expectedExitCode: 1,
        })
      })
    })

    describe('create run 500', () => {
<<<<<<< HEAD
      const routes = createRoutes({
        postRun: {
          res (req, res) {
            return res.sendStatus(500)
          },
=======
      beforeEach(() => {
        clearCypressJsonCache()
      })

      const routes = [{
        method: 'post',
        url: '/runs',
        req: 'postRunRequest@2.2.0',
        res (req, res) {
          return res.sendStatus(500)
>>>>>>> 17e9b7d7
        },
      })

      setupStubbedServer(routes)

      it('errors and exits', function () {
        process.env.DISABLE_API_RETRIES = 'true'

        return e2e.exec(this, {
          key: 'f858a2bc-b469-4e48-be67-0876339ee7e1',
          spec: 'record_pass*',
          record: true,
          snapshot: true,
          expectedExitCode: 1,
        })
        .then(() => {
          const urls = getRequestUrls()

          expect(urls).to.deep.eq([
            'POST /runs',
          ])
        })
      })

      it('when grouping without parallelization errors and exits', function () {
        process.env.DISABLE_API_RETRIES = 'true'

        return e2e.exec(this, {
          key: 'f858a2bc-b469-4e48-be67-0876339ee7e1',
          spec: 'record_pass*',
          group: 'foo',
          record: true,
          snapshot: true,
          ciBuildId: 'ciBuildId123',
          expectedExitCode: 1,
        })
        .then(() => {
          const urls = getRequestUrls()

          expect(urls).to.deep.eq([
            'POST /runs',
          ])
        })
      })

      it('does not proceed and exits with error when parallelizing', function () {
        process.env.DISABLE_API_RETRIES = 'true'

        return e2e.exec(this, {
          key: 'f858a2bc-b469-4e48-be67-0876339ee7e1',
          spec: 'record_pass*',
          group: 'foo',
          tag: 'nightly',
          record: true,
          parallel: true,
          snapshot: true,
          ciBuildId: 'ciBuildId123',
          expectedExitCode: 1,
        })
        .then(() => {
          const urls = getRequestUrls()

          expect(urls).to.deep.eq([
            'POST /runs',
          ])
        })
      })
    })

    describe('create instance 500', () => {
      const routes = createRoutes({
        postRunInstance: {
          res (req, res) {
            return res.sendStatus(500)
          },
        },
      })

      setupStubbedServer(_.values(routes))

      it('does not proceed and exits with error when parallelizing and creating instance', function () {
        process.env.DISABLE_API_RETRIES = 'true'

        return e2e.exec(this, {
          key: 'f858a2bc-b469-4e48-be67-0876339ee7e1',
          spec: 'record_pass*',
          group: 'foo',
          tag: 'nightly',
          record: true,
          parallel: true,
          snapshot: true,
          ciBuildId: 'ciBuildId123',
          expectedExitCode: 1,
        })
        .then(() => {
          const urls = getRequestUrls()

          expect(urls).to.deep.eq([
            'POST /runs',
            `POST /runs/${runId}/instances`,
          ])
        })
      })

      it('without parallelization - does not proceed', async function () {
        process.env.DISABLE_API_RETRIES = 'true'

        await e2e.exec(this, {
          key: 'f858a2bc-b469-4e48-be67-0876339ee7e1',
          spec: '*_record.spec.js',
          record: true,
          snapshot: true,
          expectedExitCode: 1,
        })
        .then(() => {
          const urls = getRequestUrls()

          expect(urls).to.deep.eq([
            'POST /runs',
            'POST /runs/00748421-e035-4a3d-8604-8468cc48bdb5/instances',
          ])
        })
      })
    })

    describe('update instance 500', () => {
      const routes = createRoutes({
        postRunInstance: {
          res (req, res) {
            return res.json({
              instanceId,
              spec: 'cypress/integration/record_pass_spec.js',
              estimatedWallClockDuration: 5000,
              totalInstances: 1,
              claimedInstances: 1,
            })
          },
        },
        postInstanceResults: {
          res (req, res) {
            return res.sendStatus(500)
          },
        },
      })

      setupStubbedServer(routes)

      it('does not proceed and exits with error when parallelizing and updating instance', function () {
        process.env.DISABLE_API_RETRIES = 'true'

        return e2e.exec(this, {
          key: 'f858a2bc-b469-4e48-be67-0876339ee7e1',
          spec: 'record_pass*',
          group: 'foo',
          tag: 'nightly',
          record: true,
          parallel: true,
          snapshot: true,
          ciBuildId: 'ciBuildId123',
          expectedExitCode: 1,
        })
        .then(() => {
          const urls = getRequestUrls()

          expect(urls).to.deep.eq([
            'POST /runs',
            `POST /runs/${runId}/instances`,
            'POST /instances/e9e81b5e-cc58-4026-b2ff-8ae3161435a6/tests',
            'POST /instances/e9e81b5e-cc58-4026-b2ff-8ae3161435a6/results',
          ])
        })
      })
    })

    describe('create run 422', () => {
      setupStubbedServer(createRoutes({
        postRun: {
          res (req, res) {
            return res.status(422).json({
              code: 'RUN_GROUP_NAME_NOT_UNIQUE',
              message: 'Run group name cannot be used again without passing the parallel flag.',
              payload: {
                runUrl: 'https://dashboard.cypress.io/runs/12345',
              },
            })
          },
        },
      }))

      // the other 422 tests for this are in integration/cypress_spec
      it('errors and exits when group name is in use', function () {
        process.env.CIRCLECI = '1'

        return e2e.exec(this, {
          key: 'f858a2bc-b469-4e48-be67-0876339ee7e1',
          spec: 'record_pass*',
          group: 'e2e-tests',
          record: true,
          snapshot: true,
          expectedExitCode: 1,
        })
        .then(() => {
          const urls = getRequestUrls()

          expect(urls).to.deep.eq([
            'POST /runs',
          ])
        })
      })
    })

    describe('create run unknown 422', () => {
      setupStubbedServer(createRoutes({
        postRun: {
          res (req, res) {
            return res.status(422).json({
              code: 'SOMETHING_UNKNOWN',
              message: 'An unknown message here from the server.',
            })
          },
        },
      }))

      it('errors and exits when there is an unknown 422 response', function () {
        return e2e.exec(this, {
          key: 'f858a2bc-b469-4e48-be67-0876339ee7e1',
          spec: 'record_pass*',
          group: 'e2e-tests',
          tag: 'nightly',
          record: true,
          parallel: true,
          snapshot: true,
          ciBuildId: 'ciBuildId123',
          expectedExitCode: 1,
        })
        .then(() => {
          const urls = getRequestUrls()

          expect(urls).to.deep.eq([
            'POST /runs',
          ])
        })
      })
    })

    describe('create run 402 - free plan exceeds monthly private tests', () => {
      setupStubbedServer(createRoutes({
        postRun: {
          res (req, res) {
            return res.status(402).json({
              code: 'FREE_PLAN_EXCEEDS_MONTHLY_PRIVATE_TESTS',
              payload: {
                used: 600,
                limit: 500,
                orgId: 'org-id-1234',
              },
            })
          },
        },
      }))

      it('errors and exits when on free plan and over recorded runs limit', function () {
        return e2e.exec(this, {
          key: 'f858a2bc-b469-4e48-be67-0876339ee7e1',
          spec: 'record_pass*',
          record: true,
          snapshot: true,
          expectedExitCode: 1,
        })
      })
    })

    describe('create run 402 - free plan exceeds monthly tests', () => {
      setupStubbedServer(createRoutes({
        postRun: {
          res (req, res) {
            return res.status(402).json({
              code: 'FREE_PLAN_EXCEEDS_MONTHLY_TESTS',
              payload: {
                used: 600,
                limit: 500,
                orgId: 'org-id-1234',
              },
            })
          },
        },
      }))

      it('errors and exits when on free plan and over recorded tests limit', function () {
        return e2e.exec(this, {
          key: 'f858a2bc-b469-4e48-be67-0876339ee7e1',
          spec: 'record_pass*',
          record: true,
          snapshot: true,
          expectedExitCode: 1,
        })
      })
    })

    describe('create run 402 - parallel feature not available in plan', () => {
      setupStubbedServer(createRoutes({
        postRun: {
          res (req, res) {
            return res.status(402).json({
              code: 'PARALLEL_FEATURE_NOT_AVAILABLE_IN_PLAN',
              payload: {
                orgId: 'org-id-1234',
              },
            })
          },
        } }))

      it('errors and exits when attempting parallel run when not available in plan', function () {
        return e2e.exec(this, {
          key: 'f858a2bc-b469-4e48-be67-0876339ee7e1',
          spec: 'record_pass*',
          record: true,
          snapshot: true,
          expectedExitCode: 1,
        })
      })
    })

    describe('create run 402 - grouping feature not available in plan', () => {
      setupStubbedServer(createRoutes({ postRun: {
        res (req, res) {
          return res.status(402).json({
            code: 'RUN_GROUPING_FEATURE_NOT_AVAILABLE_IN_PLAN',
            payload: {
              orgId: 'org-id-1234',
            },
          })
        },
      } }))

      it('errors and exits when attempting parallel run when not available in plan', function () {
        return e2e.exec(this, {
          key: 'f858a2bc-b469-4e48-be67-0876339ee7e1',
          spec: 'record_pass*',
          record: true,
          snapshot: true,
          expectedExitCode: 1,
        })
      })
    })

    describe('create run 402 - unknown error', () => {
      setupStubbedServer(createRoutes({ postRun: {
        res (req, res) {
          return res.status(402).json({
            error: 'Something went wrong',
          })
        },
      } }))

      it('errors and exits when there\'s an unknown 402 error', function () {
        return e2e.exec(this, {
          key: 'f858a2bc-b469-4e48-be67-0876339ee7e1',
          spec: 'record_pass*',
          record: true,
          snapshot: true,
          expectedExitCode: 1,
        })
      })
    })

    describe('create instance', () => {
      setupStubbedServer(createRoutes({
        postRunInstance: {
          res (req, res) {
            return res.sendStatus(500)
          },
        },
      }))

      it('does not post instance tests or results', function () {
        process.env.DISABLE_API_RETRIES = 'true'

        return e2e.exec(this, {
          key: 'f858a2bc-b469-4e48-be67-0876339ee7e1',
          spec: 'record_pass*',
          record: true,
          snapshot: true,
          expectedExitCode: 1,
        })
        .then(() => {
          const urls = getRequestUrls()

          expect(urls).to.deep.eq([
            'POST /runs',
            `POST /runs/${runId}/instances`,
          ])
        })
      })
    })

    describe('postInstanceTests', () => {
      setupStubbedServer(createRoutes({
        postInstanceTests: {
          res (req, res) {
            res.sendStatus(500)
          },
        },
      }))

      // it('without parallelization continues, does not post instance results', async function () {
      //   process.env.DISABLE_API_RETRIES = 'true'

      //   return e2e.exec(this, {
      //     key: 'f858a2bc-b469-4e48-be67-0876339ee7e1',
      //     spec: '*_record.spec*',
      //     record: true,
      //     snapshot: true,
      //   })
      //   .then(() => {
      //     const urls = getRequestUrls()

      //     expect(urls).to.deep.eq([
      //       'POST /runs',
      //       'POST /runs/00748421-e035-4a3d-8604-8468cc48bdb5/instances',
      //       'POST /instances/e9e81b5e-cc58-4026-b2ff-8ae3161435a6/tests',
      //       'POST /runs/00748421-e035-4a3d-8604-8468cc48bdb5/instances',
      //       'POST /instances/e9e81b5e-cc58-4026-b2ff-8ae3161435a6/tests',
      //     ])
      //   })
      // })

      it('without parallelization errors and exits', async function () {
        process.env.DISABLE_API_RETRIES = 'true'

        return e2e.exec(this, {
          key: 'f858a2bc-b469-4e48-be67-0876339ee7e1',
          spec: '*_record.spec*',
          record: true,
          snapshot: true,
        })
        .then(() => {
          const urls = getRequestUrls()

          expect(urls).to.deep.eq([
            'POST /runs',
            'POST /runs/00748421-e035-4a3d-8604-8468cc48bdb5/instances',
            'POST /instances/e9e81b5e-cc58-4026-b2ff-8ae3161435a6/tests',
          ])
        })
      })

      it('with parallelization errors and exits', async function () {
        process.env.DISABLE_API_RETRIES = 'true'

        await e2e.exec(this, {
          key: 'f858a2bc-b469-4e48-be67-0876339ee7e1',
          spec: '*_record.spec.js',
          record: true,
          group: 'foo',
          ciBuildId: 'ciBuildId123',
          parallel: true,
          snapshot: true,
        })
        .then(() => {
          const urls = getRequestUrls()

          expect(urls).to.deep.eq([
            'POST /runs',
            'POST /runs/00748421-e035-4a3d-8604-8468cc48bdb5/instances',
            'POST /instances/e9e81b5e-cc58-4026-b2ff-8ae3161435a6/tests',
          ])
        })
      })
    })

    describe('postInstanceResults', () => {
      const routes = createRoutes({
        postInstanceResults: {
          res (req, res) {
            return res.sendStatus(500)
          },
        },
      })

      setupStubbedServer(routes)

      it('does not update instance stdout', function () {
        process.env.DISABLE_API_RETRIES = 'true'

        return e2e.exec(this, {
          key: 'f858a2bc-b469-4e48-be67-0876339ee7e1',
          spec: 'record_pass*',
          record: true,
          snapshot: true,
          expectedExitCode: 1,
        })
        .then(() => {
          const urls = getRequestUrls()

          expect(urls).to.deep.eq([
            'POST /runs',
            `POST /runs/${runId}/instances`,
            `POST /instances/${instanceId}/tests`,
            `POST /instances/${instanceId}/results`,
          ])
        })
      })
    })

    describe('update instance stdout', () => {
      const routes = createRoutes({
        putInstanceStdout: {
          res (req, res) {
            return res.sendStatus(500)
          },
        },
      })

      setupStubbedServer(routes)

      it('warns but proceeds', function () {
        process.env.DISABLE_API_RETRIES = 'true'

        return e2e.exec(this, {
          key: 'f858a2bc-b469-4e48-be67-0876339ee7e1',
          spec: 'record_pass*',
          record: true,
          snapshot: true,
        })
        .then(() => {
          const urls = getRequestUrls()

          expect(urls).to.deep.eq([
            'POST /runs',
            `POST /runs/${runId}/instances`,
            `POST /instances/${instanceId}/tests`,
            `POST /instances/${instanceId}/results`,
            'PUT /screenshots/1.png',
            `PUT /instances/${instanceId}/stdout`,
            `POST /runs/${runId}/instances`,
          ])
        })
      })
    })

    describe('uploading assets', () => {
      const routes = createRoutes({

        putVideo: {
          res (req, res) {
            return Promise.delay(500)
            .then(() => {
              return res.sendStatus(500)
            })
          },
        },
        putScreenshots: {
          res (req, res) {
            return res.sendStatus(500)
          },
        },
      })

      setupStubbedServer(routes, {
        videoUploadOnPasses: true,
      })

      it('warns but proceeds', function () {
        return e2e.exec(this, {
          key: 'f858a2bc-b469-4e48-be67-0876339ee7e1',
          spec: 'record_pass*',
          record: true,
          snapshot: true,
        })
        .then(() => {
          const urls = getRequestUrls()

          expect(urls).to.have.members([
            'POST /runs',
            `POST /runs/${runId}/instances`,
            `POST /instances/${instanceId}/tests`,
            `POST /instances/${instanceId}/results`,
            'PUT /videos/video.mp4',
            'PUT /screenshots/1.png',
            `PUT /instances/${instanceId}/stdout`,
          ])
        })
      })
    })

    describe('api retries on error', () => {
      let count = 0

      const routes = createRoutes({
        postRun: {
          res (req, res) {
            count += 1

            if (count === 4) {
              return res.json(postRunResponse)
            }

            return res.sendStatus(500)
          },
        },
        postRunInstance: {
          res (req, res) {
            count += 1

            if (count === 5) {
              return res.sendStatus(500)
            }

            if (count === 6) {
              return res.json({
                instanceId,
                spec: 'cypress/integration/record_pass_spec.js',
                estimatedWallClockDuration: 5000,
                totalInstances: 1,
                claimedInstances: 1,
              })
            }

            return res.json({
              instanceId,
              spec: null,
              estimatedWallClockDuration: null,
              totalInstances: 0,
              claimedInstances: 0,
            })
          },
        },

      })

      setupStubbedServer(routes)

      it('warns and does not create or update instances', function () {
        process.env.API_RETRY_INTERVALS = '1000,2000,3000'

        return e2e.exec(this, {
          key: 'f858a2bc-b469-4e48-be67-0876339ee7e1',
          spec: 'record_pass*',
          group: 'foo',
          tag: 'nightly',
          record: true,
          parallel: true,
          snapshot: true,
          ciBuildId: 'ciBuildId123',
        })
        .then(() => {
          const urls = getRequestUrls()

          expect(urls).to.deep.eq([
            'POST /runs',
            'POST /runs',
            'POST /runs',
            'POST /runs',
            'POST /runs/00748421-e035-4a3d-8604-8468cc48bdb5/instances',
            'POST /runs/00748421-e035-4a3d-8604-8468cc48bdb5/instances',
            'POST /instances/e9e81b5e-cc58-4026-b2ff-8ae3161435a6/tests',
            'POST /instances/e9e81b5e-cc58-4026-b2ff-8ae3161435a6/results',
            'PUT /screenshots/1.png',
            'PUT /instances/e9e81b5e-cc58-4026-b2ff-8ae3161435a6/stdout',
            'POST /runs/00748421-e035-4a3d-8604-8468cc48bdb5/instances',
          ])
        })
      })
    })
  })

  describe('api interaction warnings', () => {
    describe('create run warnings', () => {
      describe('grace period - over private tests limit', () => {
        const mockServer = setupStubbedServer(createRoutes({
          postRun: {
            res (req, res) {
              mockServer.setSpecs(req)

              return res.status(200).json({
                runId,
                groupId,
                machineId,
                runUrl,
                tags,
                warnings: [{
                  name: 'foo',
                  message: 'foo',
                  code: 'FREE_PLAN_IN_GRACE_PERIOD_EXCEEDS_MONTHLY_PRIVATE_TESTS',
                  limit: 500,
                  gracePeriodEnds: '2999-12-31',
                  orgId: 'org-id-1234',
                }],
              })
            },
          },

        }))

        it('warns when over private test recordings', function () {
          return e2e.exec(this, {
            key: 'f858a2bc-b469-4e48-be67-0876339ee7e1',
            spec: 'record_pass*',
            record: true,
            snapshot: true,
          })
        })
      })

      describe('grace period - over tests limit', () => {
        const mockServer = setupStubbedServer(createRoutes({
          postRun: {
            res (req, res) {
              mockServer.setSpecs(req)

              return res.status(200).json({
                runId,
                groupId,
                machineId,
                runUrl,
                tags,
                warnings: [{
                  name: 'foo',
                  message: 'foo',
                  code: 'FREE_PLAN_IN_GRACE_PERIOD_EXCEEDS_MONTHLY_TESTS',
                  limit: 500,
                  gracePeriodEnds: '2999-12-31',
                  orgId: 'org-id-1234',
                }],
              })
            },
          },
        }))

        it('warns when over test recordings', function () {
          return e2e.exec(this, {
            key: 'f858a2bc-b469-4e48-be67-0876339ee7e1',
            spec: 'record_pass*',
            record: true,
            snapshot: true,
          })
        })
      })

      describe('grace period - parallel feature', () => {
        const mockServer = setupStubbedServer(createRoutes({
          postRun: {
            res (req, res) {
              mockServer.setSpecs(req)

              return res.status(200).json({
                runId,
                groupId,
                machineId,
                runUrl,
                tags,
                warnings: [{
                  name: 'foo',
                  message: 'foo',
                  code: 'FREE_PLAN_IN_GRACE_PERIOD_PARALLEL_FEATURE',
                  gracePeriodEnds: '2999-12-31',
                  orgId: 'org-id-1234',
                }],
              })
            },
          },
        }))

        it('warns when using parallel feature', function () {
          return e2e.exec(this, {
            key: 'f858a2bc-b469-4e48-be67-0876339ee7e1',
            spec: 'record_pass*',
            record: true,
            snapshot: true,
          })
        })
      })

      describe('grace period - grouping feature', () => {
        const mockServer = setupStubbedServer(createRoutes({
          postRun: {
            res (req, res) {
              mockServer.setSpecs(req)

              return res.status(200).json({
                runId,
                groupId,
                machineId,
                runUrl,
                tags,
                warnings: [{
                  name: 'foo',
                  message: 'foo',
                  code: 'PLAN_IN_GRACE_PERIOD_RUN_GROUPING_FEATURE_USED',
                  gracePeriodEnds: '2999-12-31',
                  orgId: 'org-id-1234',
                }],
              })
            },
          },
        }))

        it('warns when using parallel feature', function () {
          return e2e.exec(this, {
            key: 'f858a2bc-b469-4e48-be67-0876339ee7e1',
            spec: 'record_pass*',
            record: true,
            snapshot: true,
          })
        })
      })

      describe('paid plan - over private tests limit', () => {
        const mockServer = setupStubbedServer(createRoutes({
          postRun: {
            res (req, res) {
              mockServer.setSpecs(req)

              return res.status(200).json({
                runId,
                groupId,
                machineId,
                runUrl,
                tags,
                warnings: [{
                  name: 'foo',
                  message: 'foo',
                  code: 'PAID_PLAN_EXCEEDS_MONTHLY_PRIVATE_TESTS',
                  used: 700,
                  limit: 500,
                  orgId: 'org-id-1234',
                }],
              })
            },
          },
        }))

        it('warns when over private test recordings', function () {
          return e2e.exec(this, {
            key: 'f858a2bc-b469-4e48-be67-0876339ee7e1',
            spec: 'record_pass*',
            record: true,
            snapshot: true,
          })
        })
      })

      describe('paid plan - over tests limit', () => {
        const mockServer = setupStubbedServer(createRoutes({
          postRun: {
            res (req, res) {
              mockServer.setSpecs(req)

              return res.status(200).json({
                runId,
                groupId,
                machineId,
                runUrl,
                tags,
                warnings: [{
                  name: 'foo',
                  message: 'foo',
                  code: 'PAID_PLAN_EXCEEDS_MONTHLY_TESTS',
                  used: 700,
                  limit: 500,
                  orgId: 'org-id-1234',
                }],
              })
            },
          },
        }))

        it('warns when over test recordings', function () {
          return e2e.exec(this, {
            key: 'f858a2bc-b469-4e48-be67-0876339ee7e1',
            spec: 'record_pass*',
            record: true,
            snapshot: true,
          })
        })
      })

      describe('free plan - over tests limit v2', () => {
        const mockServer = setupStubbedServer(createRoutes({
          postRun: {
            res (req, res) {
              mockServer.setSpecs(req)

              return res.status(200).json({
                runId,
                groupId,
                machineId,
                runUrl,
                tags,
                warnings: [{
                  name: 'FreePlanExceedsMonthlyTests',
                  message: 'Warning from Cypress Dashboard: Organization with free plan has exceeded monthly test recordings limit.',
                  code: 'FREE_PLAN_EXCEEDS_MONTHLY_TESTS_V2',
                  used: 700,
                  limit: 500,
                  orgId: 'org-id-1234',
                }],
              })
            },
          },
        }))

        it('warns when over test recordings', function () {
          return e2e.exec(this, {
            key: 'f858a2bc-b469-4e48-be67-0876339ee7e1',
            spec: 'record_pass*',
            record: true,
            snapshot: true,
          })
        })
      })

      describe('unknown warning', () => {
        const mockServer = setupStubbedServer(createRoutes({
          postRun: {
            res: (req, res) => {
              mockServer.setSpecs(req)
              res.json(postRunResponseWithWarnings)
            },
          },
        }))

        it('warns with unknown warning code', function () {
          return e2e.exec(this, {
            key: 'f858a2bc-b469-4e48-be67-0876339ee7e1',
            spec: 'record_pass*',
            record: true,
            snapshot: true,
          })
        })
      })
    })
  })
})<|MERGE_RESOLUTION|>--- conflicted
+++ resolved
@@ -16,13 +16,7 @@
   postInstanceTestsResponse,
 } = require('../support/helpers/serverStub')
 const { expectRunsToHaveCorrectTimings } = require('../support/helpers/resultsUtils')
-<<<<<<< HEAD
-=======
-const postRunResponseWithWarnings = jsonSchemas.getExample('postRunResponse')('2.2.0')
-const postRunResponse = _.assign({}, postRunResponseWithWarnings, { warnings: [] })
-const postRunInstanceResponse = jsonSchemas.getExample('postRunInstanceResponse')('2.1.0')
 const { clearCypressJsonCache } = require('../specUtils')
->>>>>>> 17e9b7d7
 
 const e2ePath = Fixtures.projectPath('e2e')
 const outputPath = path.join(e2ePath, 'output.json')
@@ -687,24 +681,15 @@
     })
 
     describe('create run 500', () => {
-<<<<<<< HEAD
+      beforeEach(() => {
+        clearCypressJsonCache()
+      })
+
       const routes = createRoutes({
         postRun: {
           res (req, res) {
             return res.sendStatus(500)
           },
-=======
-      beforeEach(() => {
-        clearCypressJsonCache()
-      })
-
-      const routes = [{
-        method: 'post',
-        url: '/runs',
-        req: 'postRunRequest@2.2.0',
-        res (req, res) {
-          return res.sendStatus(500)
->>>>>>> 17e9b7d7
         },
       })
 
