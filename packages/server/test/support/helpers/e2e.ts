--- conflicted
+++ resolved
@@ -270,12 +270,7 @@
   }
 
   if (only) {
-<<<<<<< HEAD
-    // eslint:disable-next-line
-    // eslint-disable-next-line
-=======
     // eslint-disable-next-line mocha/no-exclusive-tests
->>>>>>> 277a748b
     return it.only
   }
 
