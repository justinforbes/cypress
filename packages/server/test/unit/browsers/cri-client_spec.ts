<<<<<<< HEAD
import Bluebird from 'bluebird'
=======
import chalk from 'chalk'
>>>>>>> 8ea49520
import EventEmitter from 'events'
import { create } from '../../../lib/browsers/cri-client'

const { expect, proxyquire, sinon } = require('../../spec_helper')

const DEBUGGER_URL = 'http://foo'
const HOST = '127.0.0.1'
const PORT = 50505

describe('lib/browsers/cri-client', function () {
  let criClient: {
    create: typeof create
  }
  let send: sinon.SinonStub
  let criImport: sinon.SinonStub & {
    New: sinon.SinonStub
  }
  let onError: sinon.SinonStub
  let getClient: () => ReturnType<typeof create>

  beforeEach(function () {
    send = sinon.stub()
    onError = sinon.stub()

    criImport = sinon.stub()
    .withArgs({
      target: DEBUGGER_URL,
      local: true,
    })
    .resolves({
      send,
      close: sinon.stub(),
      _notifier: new EventEmitter(),
    })

    criImport.New = sinon.stub().withArgs({ host: HOST, port: PORT, url: 'about:blank' }).resolves({ webSocketDebuggerUrl: 'http://web/socket/url' })

    criClient = proxyquire('../lib/browsers/cri-client', {
      'chrome-remote-interface': criImport,
    })

    getClient = () => criClient.create(DEBUGGER_URL, onError)
  })

  context('.create', function () {
    it('returns an instance of the CRI client', async function () {
      const client = await getClient()

      expect(client.send).to.be.instanceOf(Function)
    })

    context('#send', function () {
      it('calls cri.send with command and data', async function () {
        send.resolves()
        const client = await getClient()

        client.send('Browser.getVersion', { baz: 'quux' })
        expect(send).to.be.calledWith('Browser.getVersion', { baz: 'quux' })
      })

      it('rejects if cri.send rejects', async function () {
        const err = new Error

        send.rejects(err)
        const client = await getClient()

        await expect(client.send('Browser.getVersion', { baz: 'quux' }))
        .to.be.rejectedWith(err)
      })

      context('retries', () => {
        ([
          'WebSocket is not open',
          // @see https://github.com/cypress-io/cypress/issues/7180
          'WebSocket is already in CLOSING or CLOSED state',
        ]).forEach((msg) => {
          it(`with '${msg}'`, async function () {
            const err = new Error(msg)

            send.onFirstCall().rejects(err)
            send.onSecondCall().resolves()

            const client = await getClient()

            await client.send('Browser.getVersion', { baz: 'quux' })

            expect(send).to.be.calledTwice
          })
        })
      })
    })
  })
})<|MERGE_RESOLUTION|>--- conflicted
+++ resolved
@@ -1,8 +1,3 @@
-<<<<<<< HEAD
-import Bluebird from 'bluebird'
-=======
-import chalk from 'chalk'
->>>>>>> 8ea49520
 import EventEmitter from 'events'
 import { create } from '../../../lib/browsers/cri-client'
 
