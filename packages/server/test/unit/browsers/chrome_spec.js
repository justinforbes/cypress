--- conflicted
+++ resolved
@@ -76,7 +76,6 @@
       return chrome.open({ isHeadless: true }, 'http://', {}, this.automation)
       .then(() => {
         expect(utils.getPort).to.have.been.calledOnce // to get remote interface port
-<<<<<<< HEAD
         expect(this.pageCriClient.send.callCount).to.equal(5)
         expect(this.pageCriClient.send).to.have.been.calledWith('Page.bringToFront')
 
@@ -84,16 +83,6 @@
         expect(this.pageCriClient.send).to.have.been.calledWith('Page.enable')
         expect(this.pageCriClient.send).to.have.been.calledWith('Page.setDownloadBehavior')
         expect(this.pageCriClient.send).to.have.been.calledWith('Network.enable')
-=======
-
-        expect(this.criClient.send).to.have.been.calledWith('Page.bringToFront')
-        expect(this.criClient.send).to.have.been.calledWith('Page.navigate')
-        expect(this.criClient.send).to.have.been.calledWith('Page.enable')
-        expect(this.criClient.send).to.have.been.calledWith('Page.setDownloadBehavior')
-        expect(this.criClient.send).to.have.been.calledWith('Network.enable')
-
-        expect(this.criClient.send.callCount).to.equal(5)
->>>>>>> 2d866f38
       })
     })
 
