<<<<<<< HEAD
const { theme } = require('@packages/errors')

=======
>>>>>>> 047aefc4
require('../spec_helper')

const path = require('path')
const chokidar = require('chokidar')
const pkg = require('@packages/root')
const Fixtures = require('@tooling/system-tests/lib/fixtures')
const { sinon } = require('../spec_helper')
const user = require(`../../lib/user`)
const config = require(`../../lib/config`)
const scaffold = require(`../../lib/scaffold`)
const { ServerE2E } = require(`../../lib/server-e2e`)
const { ProjectBase } = require(`../../lib/project-base`)
const ProjectUtils = require(`../../lib/project_utils`)
const { Automation } = require(`../../lib/automation`)
const savedState = require(`../../lib/saved_state`)
const plugins = require(`../../lib/plugins`)
const runEvents = require(`../../lib/plugins/run_events`)
const system = require(`../../lib/util/system`)
const settings = require(`../../lib/util/settings`)
const { getCtx } = require(`../../lib/makeDataContext`)

let ctx

// NOTE: todo: come back to this
describe.skip('lib/project-base', () => {
  beforeEach(function () {
    ctx = getCtx()
    Fixtures.scaffold()

    this.todosPath = Fixtures.projectPath('todos')
    this.idsPath = Fixtures.projectPath('ids')
    this.pristinePath = Fixtures.projectPath('pristine-with-e2e-testing')

    sinon.stub(scaffold, 'isNewProject').resolves(false)
    sinon.stub(chokidar, 'watch').returns({
      on: () => {},
      close: () => {},
    })

    sinon.stub(runEvents, 'execute').resolves()

    ctx.actions.project.setCurrentProjectAndTestingTypeForTestSetup(this.todosPath)

    return settings.read(this.todosPath)
    .then((obj = {}) => {
      ({ projectId: this.projectId } = obj)

      return config.setupFullConfigWithDefaults({ projectName: 'project', projectRoot: '/foo/bar' })
      .then((config1) => {
        this.config = config1
        this.project = new ProjectBase({ projectRoot: this.todosPath, testingType: 'e2e' })
        this.project._server = { close () {} }
        this.project._cfg = config1
      })
    })
  })

  afterEach(function () {
    Fixtures.remove()

    if (this.project) {
      this.project.close()
    }
  })

  it('requires a projectRoot', function () {
    const fn = () => new ProjectBase({})

    expect(fn).to.throw('Instantiating lib/project requires a projectRoot!')
  })

  it('always resolves the projectRoot to be absolute', function () {
    const p = new ProjectBase({ projectRoot: '../foo/bar', testingType: 'e2e' })

    expect(p.projectRoot).not.to.eq('../foo/bar')
    expect(p.projectRoot).to.eq(path.resolve('../foo/bar'))
  })

  it('sets CT specific defaults and calls CT function', async function () {
    sinon.stub(ServerE2E.prototype, 'open').resolves([])
    sinon.stub(ProjectBase.prototype, 'startCtDevServer').resolves({ port: 9999 })

    const projectCt = new ProjectBase({ projectRoot: this.pristinePath, testingType: 'component' })

    await projectCt.initializeConfig()

    return projectCt.open({}).then(() => {
      expect(projectCt._cfg.viewportHeight).to.eq(500)
      expect(projectCt._cfg.viewportWidth).to.eq(500)
      expect(projectCt._cfg.baseUrl).to.eq('http://localhost:9999')
      expect(projectCt.startCtDevServer).to.have.beenCalled
    })
  })

  context('#saveState', function () {
    beforeEach(function () {
      const integrationFolder = 'the/save/state/test'

      sinon.stub(config, 'get').withArgs(this.todosPath).resolves({ integrationFolder })
      this.project.cfg = { integrationFolder }

      return savedState.create(this.project.projectRoot)
      .then((state) => state.remove())
    })

    afterEach(function () {
      return savedState.create(this.project.projectRoot)
      .then((state) => state.remove())
    })

    it('saves state without modification', function () {
      return this.project.saveState()
      .then((state) => expect(state).to.deep.eq({}))
    })

    it('adds property', function () {
      return this.project.saveState()
      .then(() => this.project.saveState({ appWidth: 42 }))
      .then((state) => expect(state).to.deep.eq({ appWidth: 42 }))
    })

    it('adds second property', function () {
      return this.project.saveState()
      .then(() => this.project.saveState({ appWidth: 42 }))
      .then(() => this.project.saveState({ appHeight: true }))
      .then((state) => expect(state).to.deep.eq({ appWidth: 42, appHeight: true }))
    })

    it('modifes property', function () {
      return this.project.saveState()
      .then(() => this.project.saveState({ appWidth: 42 }))
      .then(() => this.project.saveState({ appWidth: 'modified' }))
      .then((state) => expect(state).to.deep.eq({ appWidth: 'modified' }))
    })
  })

  context('#initializeConfig', () => {
    const integrationFolder = 'foo/bar/baz'

    beforeEach(function () {
      sinon.stub(config, 'get').withArgs(this.todosPath, { foo: 'bar', configFile: 'cypress.config.js' })
      .resolves({ baz: 'quux', integrationFolder, browsers: [] })
    })

    it('calls config.get with projectRoot + options + saved state', function () {
      this.project.__setOptions({ foo: 'bar' })

      return savedState.create(this.todosPath)
      .then(async (state) => {
        sinon.stub(state, 'get').resolves({ reporterWidth: 225 })

        await this.project.initializeConfig()
        expect(this.project.getConfig()).to.deep.eq({
          integrationFolder,
          browsers: [],
          baz: 'quux',
          state: {
            reporterWidth: 225,
          },
        })
      })
    })

    it('resolves if cfg is already set', async function () {
      this.project._cfg = {
        integrationFolder,
        foo: 'bar',
      }

      expect(this.project.getConfig()).to.deep.eq({
        integrationFolder,
        foo: 'bar',
      })
    })

    it('does not set cfg.isNewProject when cfg.isTextTerminal', function () {
      const cfg = { isTextTerminal: true, browsers: [] }

      config.get.resolves(cfg)

      sinon.stub(this.project, '_setSavedState').resolves(cfg)

      return this.project.initializeConfig()
      .then((cfg) => {
        expect(cfg).not.to.have.property('isNewProject')
      })
    })

    it('attaches warning to non-chrome browsers when chromeWebSecurity:false', async function () {
      const cfg = Object.assign({}, {
        integrationFolder,
        browsers: [{ family: 'chromium', name: 'Canary' }, { family: 'some-other-family', name: 'some-other-name' }],
        chromeWebSecurity: false,
      })

      config.get.restore()
      sinon.stub(config, 'get').returns(cfg)

      await this.project.initializeConfig()
      .then(() => {
        const cfg = this.project.getConfig()

        expect(cfg.chromeWebSecurity).eq(false)
        expect(cfg.browsers).deep.eq([
          {
            family: 'chromium',
            name: 'Canary',
          },
          {
            family: 'some-other-family',
            name: 'some-other-name',
            warning: `\
Your project has set the configuration option: chromeWebSecurity to false

This option will not have an effect in Some-other-name. Tests that rely on web security being disabled will not run as expected.\
`,
          },
        ])

        expect(cfg).ok
      })
    })

    // https://github.com/cypress-io/cypress/issues/17614
    it('only attaches warning to non-chrome browsers when chromeWebSecurity:true', async function () {
      ctx.lifecycleManager.restore?.()
      sinon.stub(ctx.lifecycleManager, 'getFullInitialConfig').returns({
        integrationFolder,
        browsers: [{ family: 'chromium', name: 'Canary' }, { family: 'some-other-family', name: 'some-other-name' }],
        chromeWebSecurity: true,
      })

      await this.project.initializeConfig()
      .then(() => {
        const cfg = this.project.getConfig()

        expect(cfg.chromeWebSecurity).eq(true)
        expect(cfg.browsers).deep.eq([
          {
            family: 'chromium',
            name: 'Canary',
          },
          {
            family: 'some-other-family',
            name: 'some-other-name',
          },
        ])
      })
    })
  })

  context('#initializeConfig', function () {
  })

  context('#open', () => {
    beforeEach(function () {
      sinon.stub(this.project, 'startWebsockets')
      this.checkSupportFileStub = sinon.stub(ProjectUtils, 'checkSupportFile').resolves()
      sinon.stub(this.project, 'scaffold').resolves()
      sinon.stub(this.project, 'getConfig').returns(this.config)
      sinon.stub(ServerE2E.prototype, 'open').resolves([])
      sinon.stub(ServerE2E.prototype, 'reset')
      sinon.stub(config, 'updateWithPluginValues').returns(this.config)
      sinon.stub(scaffold, 'plugins').resolves()
      sinon.stub(plugins, 'init').resolves()
    })

    it('calls #startWebsockets with options + config', function () {
      const onFocusTests = sinon.stub()

      this.project.__setOptions({
        onFocusTests,
      })

      return this.project.open().then(() => {
        expect(this.project.startWebsockets).to.be.calledWith({
          onReloadBrowser: undefined,
          onFocusTests,
          onSpecChanged: undefined,
        }, {
          socketIoCookie: '__socket.io',
          namespace: '__cypress',
          screenshotsFolder: '/foo/bar/cypress/screenshots',
          report: undefined,
          reporter: 'spec',
          reporterOptions: null,
          projectRoot: this.todosPath,
        })
      })
    })

    it('calls #scaffold with server config promise', function () {
      return this.project.open().then(() => {
        expect(this.project.scaffold).to.be.calledWith(this.config)
      })
    })

    it('calls checkSupportFile with server config when scaffolding is finished', function () {
      return this.project.open().then(() => {
        expect(this.checkSupportFileStub).to.be.calledWith({
          configFile: 'cypress.config.js',
          supportFile: false,
        })
      })
    })

    it('initializes the plugins', function () {
      return this.project.open().then(() => {
        expect(plugins.init).to.be.called
      })
    })

    it('calls support.plugins with pluginsFile directory', function () {
      return this.project.open().then(() => {
        expect(scaffold.plugins).to.be.calledWith(path.dirname(this.config.pluginsFile))
      })
    })

    it('calls options.onError with plugins error when there is a plugins error', function () {
      const onError = sinon.spy()
      const err = {
        name: 'plugin error name',
        message: 'plugin error message',
      }

      this.project.__setOptions({ onError })

      return this.project.open().then(() => {
        const pluginsOnError = plugins.init.lastCall.args[1].onError

        expect(pluginsOnError).to.be.a('function')
        pluginsOnError(err)

        expect(onError).to.be.calledWith(err)
      })
    })

    it('executes before:run if in interactive mode', function () {
      const sysInfo = {
        osName: 'darwin',
        osVersion: '1.2.3',
      }

      sinon.stub(system, 'info').resolves(sysInfo)
      this.config.experimentalInteractiveRunEvents = true
      this.config.isTextTerminal = false

      return this.project.open()
      .then(() => {
        expect(runEvents.execute).to.be.calledWith('before:run', this.config, {
          config: this.config,
          cypressVersion: pkg.version,
          system: sysInfo,
        })
      })
    })

    it('does not get system info or execute before:run if not in interactive mode', function () {
      sinon.stub(system, 'info')
      this.config.experimentalInteractiveRunEvents = true
      this.config.isTextTerminal = true

      return this.project.open()
      .then(() => {
        expect(system.info).not.to.be.called
        expect(runEvents.execute).not.to.be.calledWith('before:run')
      })
    })

    it('does not call startSpecWatcher if not in interactive mode', function () {
      const startSpecWatcherStub = sinon.stub()

      sinon.stub(ProjectBase.prototype, 'initializeSpecStore').resolves({
        startSpecWatcher: startSpecWatcherStub,
      })

      this.config.isTextTerminal = true

      return this.project.open()
      .then(() => {
        expect(startSpecWatcherStub).not.to.be.called
      })
    })

    it('calls startSpecWatcher if in interactive mode', function () {
      const startSpecWatcherStub = sinon.stub()

      sinon.stub(ProjectBase.prototype, 'initializeSpecStore').resolves({
        startSpecWatcher: startSpecWatcherStub,
      })

      this.config.isTextTerminal = false

      return this.project.open()
      .then(() => {
        expect(startSpecWatcherStub).to.be.called
      })
    })

    it('does not get system info or execute before:run if experimental flag is not enabled', function () {
      sinon.stub(system, 'info')
      this.config.experimentalInteractiveRunEvents = false
      this.config.isTextTerminal = false

      return this.project.open()
      .then(() => {
        expect(system.info).not.to.be.called
        expect(runEvents.execute).not.to.be.calledWith('before:run')
      })
    })

    describe('saved state', function () {
      beforeEach(function () {
        this._time = 1609459200000
        this._dateStub = sinon.stub(Date, 'now').returns(this._time)
      })

      it('sets firstOpened and lastOpened on first open', function () {
        return this.project.open()
        .then(() => {
          const cfg = this.project.getConfig()

          expect(cfg.state).to.eql({ firstOpened: this._time, lastOpened: this._time })
        })
      })

      it('only sets lastOpened on subsequent opens', function () {
        return this.project.open()
        .then(() => {
          this._dateStub.returns(this._time + 100000)
        })
        .then(() => this.project.open())
        .then(() => {
          const cfg = this.project.getConfig()

          expect(cfg.state).to.eql({ firstOpened: this._time, lastOpened: this._time + 100000 })
        })
      })

      it('updates config.state when saved state changes', function () {
        sinon.spy(this.project, 'saveState')

        const options = { onSavedStateChanged: (...args) => this.project.saveState(...args) }

        this.project.__setOptions(options)

        return this.project.open()
        .then(() => options.onSavedStateChanged({ autoScrollingEnabled: false }))
        .then(() => {
          const cfg = this.project.getConfig()

          expect(this.project.saveState).to.be.calledWith({ autoScrollingEnabled: false })

          expect(cfg.state).to.eql({
            autoScrollingEnabled: false,
            firstOpened: this._time,
            lastOpened: this._time,
          })
        })
      })
    })
  })

  context('#close', () => {
    beforeEach(function () {
      this.project = new ProjectBase({ projectRoot: '/_test-output/path/to/project-e2e', testingType: 'e2e' })

      this.project._server = { close () {} }
      this.project._isServerOpen = true

      sinon.stub(this.project, 'getConfig').returns(this.config)

      sinon.stub(user, 'ensureAuthToken').resolves('auth-token-123')
    })

    it('closes server', function () {
      this.project._server = sinon.stub({ close () {} })

      return this.project.close().then(() => {
        expect(this.project._server.close).to.be.calledOnce
      })
    })

    it('can close when server + watchers arent open', function () {
      return this.project.close()
    })

    it('executes after:run if in interactive mode', function () {
      this.config.experimentalInteractiveRunEvents = true
      this.config.isTextTerminal = false

      return this.project.close()
      .then(() => {
        expect(runEvents.execute).to.be.calledWith('after:run', this.config)
      })
    })

    it('does not execute after:run if not in interactive mode', function () {
      this.config.experimentalInteractiveRunEvents = true
      this.config.isTextTerminal = true

      return this.project.close()
      .then(() => {
        expect(runEvents.execute).not.to.be.calledWith('after:run')
      })
    })

    it('does not execute after:run if experimental flag is not enabled', function () {
      this.config.experimentalInteractiveRunEvents = false
      this.config.isTextTerminal = false

      return this.project.close()
      .then(() => {
        expect(runEvents.execute).not.to.be.calledWith('after:run')
      })
    })
  })

  context('#reset', () => {
    beforeEach(function () {
      this.project = new ProjectBase({ projectRoot: this.pristinePath, testingType: 'e2e' })
      this.project._automation = { reset: sinon.stub() }
      this.project._server = { close () {}, reset: sinon.stub() }
    })

    it('resets server + automation', function () {
      this.project.reset()
      expect(this.project._automation.reset).to.be.calledOnce

      expect(this.project.server.reset).to.be.calledOnce
    })
  })

  context('#startWebsockets', () => {
    beforeEach(function () {
      this.project = new ProjectBase({ projectRoot: '/_test-output/path/to/project-e2e', testingType: 'e2e' })
      this.project.watchers = {}
      this.project._server = { close () {}, startWebsockets: sinon.stub() }
      sinon.stub(ProjectBase.prototype, 'open').resolves()
    })

    it('calls server.startWebsockets with automation + config', async function () {
      const c = {}

      this.project.__setConfig(c)
      this.project.startWebsockets({}, c)

      const args = this.project.server.startWebsockets.lastCall.args

      expect(args[0]).to.be.an.instanceof(Automation)
      expect(args[1]).to.equal(c)
    })

    it('passes onReloadBrowser callback', function () {
      const fn = sinon.stub()

      this.project.server.startWebsockets.yieldsTo('onReloadBrowser')

      this.project.startWebsockets({ onReloadBrowser: fn }, {})

      expect(fn).to.be.calledOnce
    })
  })

  context('#getProjectId', () => {
    beforeEach(function () {
      this.project = new ProjectBase({ projectRoot: '/_test-output/path/to/project-e2e', testingType: 'e2e' })
      this.verifyExistence = sinon.stub(ProjectBase.prototype, 'verifyExistence').resolves()
    })

    it('calls verifyExistence', function () {
      sinon.stub(settings, 'read').resolves({ projectId: 'id-123' })

      return this.project.getProjectId()
      .then(() => expect(this.verifyExistence).to.be.calledOnce)
    })

    it('returns the project id from settings', function () {
      sinon.stub(settings, 'read').resolves({ projectId: 'id-123' })

      return this.project.getProjectId()
      .then((id) => expect(id).to.eq('id-123'))
    })

    it('throws NO_PROJECT_ID with the projectRoot when no projectId was found', function () {
      sinon.stub(settings, 'read').resolves({})

      return this.project.getProjectId()
      .then((id) => {
        throw new Error('expected to fail, but did not')
      }).catch((err) => {
        expect(err.type).to.eq('NO_PROJECT_ID')

        expect(err.message).to.include('/_test-output/path/to/project-e2e')
      })
    })

    it('bubbles up Settings.read EACCES error', function () {
      const err = new Error()

      err.code = 'EACCES'

      sinon.stub(settings, 'read').rejects(err)

      return this.project.getProjectId()
      .then((id) => {
        throw new Error('expected to fail, but did not')
      }).catch((err) => {
        expect(err.code).to.eq('EACCES')
      })
    })

    it('bubbles up Settings.read EPERM error', function () {
      const err = new Error()

      err.code = 'EPERM'

      sinon.stub(settings, 'read').rejects(err)

      return this.project.getProjectId()
      .then((id) => {
        throw new Error('expected to fail, but did not')
      }).catch((err) => {
        expect(err.code).to.eq('EPERM')
      })
    })
  })
})

describe('lib/project-base #isRunnerSocketConnected', () => {
  it('calls through to socket method', () => {
    const isRunnerSocketConnected = sinon.stub().returns(true)

    this.project = new ProjectBase({ projectRoot: Fixtures.projectPath('todos'), testingType: 'e2e' })
    this.project._server = {
      socket: {
        isRunnerSocketConnected,
      },
    }

    const result = this.project.isRunnerSocketConnected()

    expect(result).to.eq(true)
    expect(isRunnerSocketConnected).to.have.been.calledOnce
  })
})<|MERGE_RESOLUTION|>--- conflicted
+++ resolved
@@ -1,8 +1,3 @@
-<<<<<<< HEAD
-const { theme } = require('@packages/errors')
-
-=======
->>>>>>> 047aefc4
 require('../spec_helper')
 
 const path = require('path')
