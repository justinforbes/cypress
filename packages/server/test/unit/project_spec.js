require('../spec_helper')

const mockedEnv = require('mocked-env')
const path = require('path')
const commitInfo = require('@cypress/commit-info')
const chokidar = require('chokidar')
const pkg = require('@packages/root')
const Fixtures = require('../support/helpers/fixtures')
const { sinon } = require('../spec_helper')
const api = require(`${root}lib/api`)
const user = require(`${root}lib/user`)
const cache = require(`${root}lib/cache`)
const config = require(`${root}lib/config`)
const scaffold = require(`${root}lib/scaffold`)
const { ServerE2E } = require(`${root}lib/server-e2e`)
const ProjectBase = require(`${root}lib/project-base`).ProjectBase
const {
  getOrgs,
  paths,
  remove,
  add,
  getId,
  getPathsAndIds,
  getProjectStatus,
  getProjectStatuses,
  createCiProject,
  writeProjectId,
} = require(`${root}lib/project_static`)
const ProjectUtils = require(`${root}lib/project_utils`)
const { Automation } = require(`${root}lib/automation`)
const savedState = require(`${root}lib/saved_state`)
const plugins = require(`${root}lib/plugins`)
const runEvents = require(`${root}lib/plugins/run_events`)
const system = require(`${root}lib/util/system`)
const { fs } = require(`${root}lib/util/fs`)
const settings = require(`${root}lib/util/settings`)
const Watchers = require(`${root}lib/watchers`)
const { SocketE2E } = require(`${root}lib/socket-e2e`)

describe('lib/project-base', () => {
  beforeEach(function () {
    Fixtures.scaffold()

    this.todosPath = Fixtures.projectPath('todos')
    this.idsPath = Fixtures.projectPath('ids')
    this.pristinePath = Fixtures.projectPath('pristine')

    sinon.stub(scaffold, 'isNewProject').resolves(false)
    sinon.stub(chokidar, 'watch').returns({
      on: () => {},
      close: () => {},
    })

    sinon.stub(runEvents, 'execute').resolves()
    sinon.stub(fs, 'readdirSync').returns(['cypress.json'])

    return settings.read(this.todosPath).then((obj = {}) => {
      ({ projectId: this.projectId } = obj)

      return config.set({ projectName: 'project', projectRoot: '/foo/bar' })
      .then((config1) => {
        this.config = config1
        this.project = new ProjectBase({ projectRoot: this.todosPath, projectType: 'e2e' })
        this.project._server = { close () {} }
        this.project._cfg = config1
      })
    })
  })

  afterEach(function () {
    Fixtures.remove()

    if (this.project) {
      this.project.close()
    }
  })

  it('requires a projectRoot', function () {
    const fn = () => new ProjectBase({})

    expect(fn).to.throw('Instantiating lib/project requires a projectRoot!')
  })

  it('always resolves the projectRoot to be absolute', function () {
    const p = new ProjectBase({ projectRoot: '../foo/bar', projectType: 'e2e' })

    expect(p.projectRoot).not.to.eq('../foo/bar')
    expect(p.projectRoot).to.eq(path.resolve('../foo/bar'))
  })

  it('handles CT specific behaviors', async function () {
    sinon.stub(ServerE2E.prototype, 'open').resolves([])
    sinon.stub(ProjectBase.prototype, 'startCtDevServer').resolves({ port: 9999 })

    const projectCt = new ProjectBase({ projectRoot: '../foo/bar', projectType: 'ct' })

    await projectCt.initializeConfig()

    return projectCt.open({}).then((project) => {
      expect(projectCt._cfg.viewportHeight).to.eq(500)
      expect(projectCt._cfg.viewportWidth).to.eq(500)
      expect(projectCt._cfg.baseUrl).to.eq('http://localhost:9999')
      expect(projectCt.startCtDevServer).to.have.beenCalled
    })
  })

  context('#saveState', function () {
    beforeEach(function () {
      const integrationFolder = 'the/save/state/test'

      sinon.stub(config, 'get').withArgs(this.todosPath).resolves({ integrationFolder })
      this.project.cfg = { integrationFolder }

      return savedState.create(this.project.projectRoot)
      .then((state) => state.remove())
    })

    afterEach(function () {
      return savedState.create(this.project.projectRoot)
      .then((state) => state.remove())
    })

    it('saves state without modification', function () {
      return this.project.saveState()
      .then((state) => expect(state).to.deep.eq({}))
    })

    it('adds property', function () {
      return this.project.saveState()
      .then(() => this.project.saveState({ appWidth: 42 }))
      .then((state) => expect(state).to.deep.eq({ appWidth: 42 }))
    })

    it('adds second property', function () {
      return this.project.saveState()
      .then(() => this.project.saveState({ appWidth: 42 }))
      .then(() => this.project.saveState({ appHeight: true }))
      .then((state) => expect(state).to.deep.eq({ appWidth: 42, appHeight: true }))
    })

    it('modifes property', function () {
      return this.project.saveState()
      .then(() => this.project.saveState({ appWidth: 42 }))
      .then(() => this.project.saveState({ appWidth: 'modified' }))
      .then((state) => expect(state).to.deep.eq({ appWidth: 'modified' }))
    })
  })

  context('#initializeConfig', () => {
    const integrationFolder = 'foo/bar/baz'

    beforeEach(function () {
      sinon.stub(config, 'get').withArgs(this.todosPath, { foo: 'bar' }).resolves({ baz: 'quux', integrationFolder, browsers: [] })
    })

    it('calls config.get with projectRoot + options + saved state', function () {
      this.project.__setOptions({ foo: 'bar' })

      return savedState.create(this.todosPath)
      .then(async (state) => {
        sinon.stub(state, 'get').resolves({ reporterWidth: 225 })

        await this.project.initializeConfig()
        expect(await this.project.getConfig()).to.deep.eq({
          integrationFolder,
          browsers: [],
          isNewProject: false,
          baz: 'quux',
          state: {
            reporterWidth: 225,
          },
        })
      })
    })

    it('resolves if cfg is already set', async function () {
      this.project._cfg = {
        integrationFolder,
        foo: 'bar',
      }

      expect(await this.project.getConfig()).to.deep.eq({
        integrationFolder,
        foo: 'bar',
      })
    })

    it('sets cfg.isNewProject to false when state.showedNewProjectBanner is true', function () {
      this.project.__setOptions({ foo: 'bar' })

      return savedState.create(this.todosPath)
      .then((state) => {
        sinon.stub(state, 'get').resolves({ showedNewProjectBanner: true })

        return this.project.initializeConfig()
        .then((cfg) => {
          expect(cfg).to.deep.eq({
            integrationFolder,
            browsers: [],
            isNewProject: false,
            baz: 'quux',
            state: {
              showedNewProjectBanner: true,
            },
          })

          this.project._cfg = cfg
        })
      })
    })

    it('does not set cfg.isNewProject when cfg.isTextTerminal', function () {
      const cfg = { isTextTerminal: true, browsers: [] }

      config.get.resolves(cfg)

      sinon.stub(this.project, '_setSavedState').resolves(cfg)

      return this.project.initializeConfig()
      .then((cfg) => {
        expect(cfg).not.to.have.property('isNewProject')
      })
    })

    it('attaches warning to non-chrome browsers when chromeWebSecurity:false', async function () {
      const cfg = Object.assign({}, {
        integrationFolder,
        browsers: [{ family: 'chromium', name: 'Canary' }, { family: 'some-other-family', name: 'some-other-name' }],
        chromeWebSecurity: false,
      })

      config.get.restore()
      sinon.stub(config, 'get').returns(cfg)

      await this.project.initializeConfig()
      .then(() => this.project.getConfig())
      .then((config) => {
        expect(config.chromeWebSecurity).eq(false)
        expect(config.browsers).deep.eq([
          {
            family: 'chromium',
            name: 'Canary',
          },
          {
            family: 'some-other-family',
            name: 'some-other-name',
            warning: `\
Your project has set the configuration option: \`chromeWebSecurity: false\`

This option will not have an effect in Some-other-name. Tests that rely on web security being disabled will not run as expected.\
`,
          },
        ])

        expect(config).ok
      })
    })
  })

  context('#initializeConfig', function () {
  })

  context('#open', () => {
    beforeEach(function () {
      sinon.stub(this.project, 'watchSettings')
      sinon.stub(this.project, 'startWebsockets')
      this.checkSupportFileStub = sinon.stub(ProjectUtils, 'checkSupportFile').resolves()
      sinon.stub(this.project, 'scaffold').resolves()
      sinon.stub(this.project, 'getConfig').resolves(this.config)
      sinon.stub(ServerE2E.prototype, 'open').resolves([])
      sinon.stub(ServerE2E.prototype, 'reset')
      sinon.stub(config, 'updateWithPluginValues').returns(this.config)
      sinon.stub(scaffold, 'plugins').resolves()
      sinon.stub(plugins, 'init').resolves()
    })

    it('calls #watchSettings with options + config', function () {
      return this.project.open().then(() => {
        expect(this.project.watchSettings).to.be.calledWith({
          configFile: undefined,
          onSettingsChanged: false,
          projectRoot: this.todosPath,
        })
      })
    })

    it('calls #startWebsockets with options + config', function () {
      const onFocusTests = sinon.stub()

      this.project.__setOptions({
        onFocusTests,
      })

      return this.project.open().then(() => {
        expect(this.project.startWebsockets).to.be.calledWith({
          onReloadBrowser: undefined,
          onFocusTests,
          onSpecChanged: undefined,
        }, {
          socketIoCookie: '__socket.io',
          namespace: '__cypress',
          screenshotsFolder: '/foo/bar/cypress/screenshots',
          report: undefined,
          reporter: 'spec',
          reporterOptions: null,
          projectRoot: this.todosPath,
        })
      })
    })

    it('calls #scaffold with server config promise', function () {
      return this.project.open().then(() => {
        expect(this.project.scaffold).to.be.calledWith(this.config)
      })
    })

    it('calls checkSupportFile with server config when scaffolding is finished', function () {
      return this.project.open().then(() => {
        expect(this.checkSupportFileStub).to.be.calledWith({
          configFile: 'cypress.json',
          supportFile: '/foo/bar/cypress/support/index.js',
        })
      })
    })

    it('initializes the plugins', function () {
      return this.project.open().then(() => {
        expect(plugins.init).to.be.called
      })
    })

    it('calls support.plugins with pluginsFile directory', function () {
      return this.project.open().then(() => {
        expect(scaffold.plugins).to.be.calledWith(path.dirname(this.config.pluginsFile))
      })
    })

    it('calls options.onError with plugins error when there is a plugins error', function () {
      const onError = sinon.spy()
      const err = {
        name: 'plugin error name',
        message: 'plugin error message',
      }

      this.project.__setOptions({ onError })

      return this.project.open().then(() => {
        const pluginsOnError = plugins.init.lastCall.args[1].onError

        expect(pluginsOnError).to.be.a('function')
        pluginsOnError(err)

        expect(onError).to.be.calledWith(err)
      })
    })

    // TODO: skip this for now
    it.skip('watches cypress.json', function () {
      return this.server.open().bind(this).then(() => {
        expect(Watchers.prototype.watch).to.be.calledWith('/Users/brian/app/cypress.json')
      })
    })

    // TODO: skip this for now
    it.skip('passes watchers to Socket.startListening', function () {
      const options = {}

      return this.server.open(options).then(() => {
        const { startListening } = SocketE2E.prototype

        expect(startListening.getCall(0).args[0]).to.be.instanceof(Watchers)

        expect(startListening.getCall(0).args[1]).to.eq(options)
      })
    })

    it('executes before:run if in interactive mode', function () {
      const sysInfo = {
        osName: 'darwin',
        osVersion: '1.2.3',
      }

      sinon.stub(system, 'info').resolves(sysInfo)
      this.config.experimentalInteractiveRunEvents = true
      this.config.isTextTerminal = false

      return this.project.open()
      .then(() => {
        expect(runEvents.execute).to.be.calledWith('before:run', this.config, {
          config: this.config,
          cypressVersion: pkg.version,
          system: sysInfo,
        })
      })
    })

    it('does not get system info or execute before:run if not in interactive mode', function () {
      sinon.stub(system, 'info')
      this.config.experimentalInteractiveRunEvents = true
      this.config.isTextTerminal = true

      return this.project.open()
      .then(() => {
        expect(system.info).not.to.be.called
        expect(runEvents.execute).not.to.be.calledWith('before:run')
      })
    })

    it('does not get system info or execute before:run if experimental flag is not enabled', function () {
      sinon.stub(system, 'info')
      this.config.experimentalInteractiveRunEvents = false
      this.config.isTextTerminal = false

      return this.project.open()
      .then(() => {
        expect(system.info).not.to.be.called
        expect(runEvents.execute).not.to.be.calledWith('before:run')
      })
    })

    describe('saved state', function () {
      beforeEach(function () {
        this._time = 1609459200000
        this._dateStub = sinon.stub(Date, 'now').returns(this._time)
      })

      it('sets firstOpened and lastOpened on first open', function () {
        return this.project.open()
        .then(() => this.project.getConfig())
        .then((config) => {
          expect(config.state).to.eql({ firstOpened: this._time, lastOpened: this._time })
        })
      })

      it('only sets lastOpened on subsequent opens', function () {
        return this.project.open()
        .then(() => {
          this._dateStub.returns(this._time + 100000)
        })
        .then(() => this.project.open())
        .then(() => this.project.getConfig())
        .then((config) => {
          expect(config.state).to.eql({ firstOpened: this._time, lastOpened: this._time + 100000 })
        })
      })

      it('updates config.state when saved state changes', function () {
        sinon.spy(this.project, 'saveState')

        const options = { onSavedStateChanged: (...args) => this.project.saveState(...args) }

        this.project.__setOptions(options)

        return this.project.open()
        .then(() => options.onSavedStateChanged({ autoScrollingEnabled: false }))
        .then(() => this.project.getConfig())
        .then((config) => {
          expect(this.project.saveState).to.be.calledWith({ autoScrollingEnabled: false })

          expect(config.state).to.eql({
            autoScrollingEnabled: false,
            firstOpened: this._time,
            lastOpened: this._time,
          })
        })
      })
    })
  })

  context('#close', () => {
    beforeEach(function () {
      this.project = new ProjectBase({ projectRoot: '/_test-output/path/to/project-e2e', projectType: 'e2e' })

      this.project._server = { close () {} }

      sinon.stub(this.project, 'getConfig').resolves(this.config)
      sinon.stub(user, 'ensureAuthToken').resolves('auth-token-123')
    })

    it('closes server', function () {
      this.project._server = sinon.stub({ close () {} })

      return this.project.close().then(() => {
        expect(this.project._server.close).to.be.calledOnce
      })
    })

    it('closes watchers', function () {
      this.project.watchers = sinon.stub({ close () {} })

      return this.project.close().then(() => {
        expect(this.project.watchers.close).to.be.calledOnce
      })
    })

    it('can close when server + watchers arent open', function () {
      return this.project.close()
    })

    it('executes after:run if in interactive mode', function () {
      this.config.experimentalInteractiveRunEvents = true
      this.config.isTextTerminal = false

      return this.project.close()
      .then(() => {
        expect(runEvents.execute).to.be.calledWith('after:run', this.config)
      })
    })

    it('does not execute after:run if not in interactive mode', function () {
      this.config.experimentalInteractiveRunEvents = true
      this.config.isTextTerminal = true

      return this.project.close()
      .then(() => {
        expect(runEvents.execute).not.to.be.calledWith('after:run')
      })
    })

    it('does not execute after:run if experimental flag is not enabled', function () {
      this.config.experimentalInteractiveRunEvents = false
      this.config.isTextTerminal = false

      return this.project.close()
      .then(() => {
        expect(runEvents.execute).not.to.be.calledWith('after:run')
      })
    })
  })

  context('#reset', () => {
    beforeEach(function () {
      this.project = new ProjectBase({ projectRoot: this.pristinePath, projectType: 'e2e' })
      this.project._automation = { reset: sinon.stub() }
      this.project._server = { close () {}, reset: sinon.stub() }
    })

    it('resets server + automation', function () {
      this.project.reset()
      expect(this.project._automation.reset).to.be.calledOnce

      expect(this.project.server.reset).to.be.calledOnce
    })
  })

  context('#getRuns', () => {
    beforeEach(function () {
      this.project = new ProjectBase({ projectRoot: this.pristinePath, projectType: 'e2e' })
      sinon.stub(settings, 'read').resolves({ projectId: 'id-123' })
      sinon.stub(api, 'getProjectRuns').resolves('runs')
      sinon.stub(user, 'ensureAuthToken').resolves('auth-token-123')
    })

    it('calls api.getProjectRuns with project id + session', function () {
      return this.project.getRuns().then((runs) => {
        expect(api.getProjectRuns).to.be.calledWith('id-123', 'auth-token-123')

        expect(runs).to.equal('runs')
      })
    })
  })

  context('#scaffold', () => {
    beforeEach(function () {
      this.project = new ProjectBase({ projectRoot: '/_test-output/path/to/project-e2e', projectType: 'e2e' })
      sinon.stub(scaffold, 'integration').resolves()
      sinon.stub(scaffold, 'fixture').resolves()
      sinon.stub(scaffold, 'support').resolves()
      sinon.stub(scaffold, 'plugins').resolves()

      this.obj = { projectRoot: 'pr', fixturesFolder: 'ff', integrationFolder: 'if', supportFolder: 'sf', pluginsFile: 'pf/index.js' }
    })

    it('calls scaffold.integration with integrationFolder', function () {
      return this.project.scaffold(this.obj).then(() => {
        expect(scaffold.integration).to.be.calledWith(this.obj.integrationFolder)
      })
    })

    it('calls fixture.scaffold with fixturesFolder', function () {
      return this.project.scaffold(this.obj).then(() => {
        expect(scaffold.fixture).to.be.calledWith(this.obj.fixturesFolder)
      })
    })

    it('calls support.scaffold with supportFolder', function () {
      return this.project.scaffold(this.obj).then(() => {
        expect(scaffold.support).to.be.calledWith(this.obj.supportFolder)
      })
    })

    it('does not call support.plugins if config.pluginsFile is falsey', function () {
      this.obj.pluginsFile = false

      return this.project.scaffold(this.obj).then(() => {
        expect(scaffold.plugins).not.to.be.called
      })
    })

    describe('forced', () => {
      let resetEnv

      beforeEach(function () {
        this.obj.isTextTerminal = true
        resetEnv = mockedEnv({
          CYPRESS_INTERNAL_FORCE_SCAFFOLD: '1',
        })
      })

      afterEach(() => {
        resetEnv()
      })

      it('calls scaffold when forced by environment variable', function () {
        return this.project.scaffold(this.obj).then(() => {
          expect(scaffold.integration).to.be.calledWith(this.obj.integrationFolder)
          expect(scaffold.fixture).to.be.calledWith(this.obj.fixturesFolder)
          expect(scaffold.support).to.be.calledWith(this.obj.supportFolder)
        })
      })
    })

    describe('not forced', () => {
      let resetEnv

      beforeEach(function () {
        this.obj.isTextTerminal = true

        resetEnv = mockedEnv({
          CYPRESS_INTERNAL_FORCE_SCAFFOLD: undefined,
        })
      })

      afterEach(() => {
        resetEnv()
      })

      it('does not scaffold integration folder', function () {
        return this.project.scaffold(this.obj).then(() => {
          expect(scaffold.integration).to.not.be.calledWith(this.obj.integrationFolder)
          expect(scaffold.fixture).to.not.be.calledWith(this.obj.fixturesFolder)
          // still scaffolds support folder due to old logic
          expect(scaffold.support).to.be.calledWith(this.obj.supportFolder)
        })
      })
    })
  })

  context('#watchSettings', () => {
    beforeEach(function () {
      this.project = new ProjectBase({ projectRoot: '/_test-output/path/to/project-e2e', projectType: 'e2e' })
      this.project._server = { close () {}, startWebsockets () {} }
      sinon.stub(settings, 'pathToConfigFile').returns('/path/to/cypress.json')
      sinon.stub(settings, 'pathToCypressEnvJson').returns('/path/to/cypress.env.json')
      this.watch = sinon.stub(this.project.watchers, 'watch')
    })

    it('watches cypress.json and cypress.env.json', function () {
      this.project.watchSettings({ onSettingsChanged () {} }, {})
      expect(this.watch).to.be.calledTwice
      expect(this.watch).to.be.calledWith('/path/to/cypress.json')

      expect(this.watch).to.be.calledWith('/path/to/cypress.env.json')
    })

    it('sets onChange event when {changeEvents: true}', function (done) {
      this.project.watchSettings({ onSettingsChanged: () => done() }, {})

      // get the object passed to watchers.watch
      const obj = this.watch.getCall(0).args[1]

      expect(obj.onChange).to.be.a('function')

      obj.onChange()
    })

    it('does not call watch when {changeEvents: false}', function () {
      this.project.watchSettings({ onSettingsChanged: undefined }, {})

      expect(this.watch).not.to.be.called
    })

    it('does not call onSettingsChanged when generatedProjectIdTimestamp is less than 1 second', function () {
      let timestamp = new Date()

      this.project.generatedProjectIdTimestamp = timestamp

      const stub = sinon.stub()

      this.project.watchSettings({ onSettingsChanged: stub }, {})

      // get the object passed to watchers.watch
      const obj = this.watch.getCall(0).args[1]

      obj.onChange()

      expect(stub).not.to.be.called

      // subtract 1 second from our timestamp
      timestamp.setSeconds(timestamp.getSeconds() - 1)

      obj.onChange()

      expect(stub).to.be.calledOnce
    })
  })

  context('#watchPluginsFile', () => {
    beforeEach(function () {
      sinon.stub(fs, 'pathExists').resolves(true)
      this.project = new ProjectBase({ projectRoot: '/_test-output/path/to/project-e2e', projectType: 'e2e' })
      this.project.watchers = { watchTree: sinon.spy() }
      sinon.stub(plugins, 'init').resolves()

      this.config = {
        pluginsFile: '/path/to/plugins-file',
      }
    })

    it('does nothing when {pluginsFile: false}', function () {
      this.config.pluginsFile = false

      return this.project.watchPluginsFile(this.config, {}).then(() => {
        expect(this.project.watchers.watchTree).not.to.be.called
      })
    })

    it('does nothing if pluginsFile does not exist', function () {
      fs.pathExists.resolves(false)

      return this.project.watchPluginsFile(this.config, {}).then(() => {
        expect(this.project.watchers.watchTree).not.to.be.called
      })
    })

    it('does nothing if in run mode', function () {
      return this.project.watchPluginsFile(this.config, {
        isTextTerminal: true,
      }).then(() => {
        expect(this.project.watchers.watchTree).not.to.be.called
      })
    })

    it('watches the pluginsFile', function () {
      return this.project.watchPluginsFile(this.config, {}).then(() => {
        expect(this.project.watchers.watchTree).to.be.calledWith(this.config.pluginsFile)
        expect(this.project.watchers.watchTree.lastCall.args[1]).to.be.an('object')

        expect(this.project.watchers.watchTree.lastCall.args[1].onChange).to.be.a('function')
      })
    })

    it('calls plugins.init when file changes', function () {
      return this.project.watchPluginsFile(this.config, {
        onError: () => {},
      }).then(() => {
        this.project.watchers.watchTree.firstCall.args[1].onChange()

        expect(plugins.init).to.be.calledWith(this.config)
      })
    })

    it('handles errors from calling plugins.init', function (done) {
      const error = { name: 'foo', message: 'foo' }

      plugins.init.rejects(error)

      this.project.watchPluginsFile(this.config, {
        onError (err) {
          expect(err).to.eql(error)

          done()
        },
      })
      .then(() => {
        this.project.watchers.watchTree.firstCall.args[1].onChange()
      })
    })
  })

  context('#startWebsockets', () => {
    beforeEach(function () {
      this.project = new ProjectBase({ projectRoot: '/_test-output/path/to/project-e2e', projectType: 'e2e' })
      this.project.watchers = {}
      this.project._server = { close () {}, startWebsockets: sinon.stub() }
      sinon.stub(ProjectBase.prototype, 'open').resolves()
      sinon.stub(this.project, 'watchSettings')
    })

    it('calls server.startWebsockets with automation + config', async function () {
      const c = {}

      this.project.__setConfig(c)
      this.project.startWebsockets({}, c)

      const args = this.project.server.startWebsockets.lastCall.args

      expect(args[0]).to.be.an.instanceof(Automation)
      expect(args[1]).to.equal(c)
    })

    it('passes onReloadBrowser callback', function () {
      const fn = sinon.stub()

      this.project.server.startWebsockets.yieldsTo('onReloadBrowser')

      this.project.startWebsockets({ onReloadBrowser: fn }, {})

      expect(fn).to.be.calledOnce
    })
  })

  context('#getProjectId', () => {
    beforeEach(function () {
      this.project = new ProjectBase({ projectRoot: '/_test-output/path/to/project-e2e', projectType: 'e2e' })
      this.verifyExistence = sinon.stub(ProjectBase.prototype, 'verifyExistence').resolves()
    })

    it('calls verifyExistence', function () {
      sinon.stub(settings, 'read').resolves({ projectId: 'id-123' })

      return this.project.getProjectId()
      .then(() => expect(this.verifyExistence).to.be.calledOnce)
    })

    it('returns the project id from settings', function () {
      sinon.stub(settings, 'read').resolves({ projectId: 'id-123' })

      return this.project.getProjectId()
      .then((id) => expect(id).to.eq('id-123'))
    })

    it('throws NO_PROJECT_ID with the projectRoot when no projectId was found', function () {
      sinon.stub(settings, 'read').resolves({})

      return this.project.getProjectId()
      .then((id) => {
        throw new Error('expected to fail, but did not')
      }).catch((err) => {
        expect(err.type).to.eq('NO_PROJECT_ID')

        expect(err.message).to.include('/_test-output/path/to/project-e2e')
      })
    })

    it('bubbles up Settings.read EACCES error', function () {
      const err = new Error()

      err.code = 'EACCES'

      sinon.stub(settings, 'read').rejects(err)

      return this.project.getProjectId()
      .then((id) => {
        throw new Error('expected to fail, but did not')
      }).catch((err) => {
        expect(err.code).to.eq('EACCES')
      })
    })

    it('bubbles up Settings.read EPERM error', function () {
      const err = new Error()

      err.code = 'EPERM'

      sinon.stub(settings, 'read').rejects(err)

      return this.project.getProjectId()
      .then((id) => {
        throw new Error('expected to fail, but did not')
      }).catch((err) => {
        expect(err.code).to.eq('EPERM')
      })
    })
  })

  context('#writeProjectId', () => {
    beforeEach(function () {
      this.project = new ProjectBase({ projectRoot: '/_test-output/path/to/project-e2e', projectType: 'e2e' })

      sinon.stub(settings, 'write')
      .withArgs(this.project.projectRoot, { projectId: 'id-123' })
      .resolves({ projectId: 'id-123' })
    })

    it('calls Settings.write with projectRoot and attrs', function () {
      return writeProjectId('id-123').then((id) => {
        expect(id).to.eq('id-123')
      })
    })

    // TODO: This
    xit('sets generatedProjectIdTimestamp', function () {
      return writeProjectId('id-123').then(() => {
        expect(this.project.generatedProjectIdTimestamp).to.be.a('date')
      })
    })
  })

<<<<<<< HEAD
  context('#getSpecUrl', () => {
    beforeEach(function () {
      this.project2 = new ProjectBase({ projectRoot: this.idsPath, projectType: 'e2e' })

      this.project._cfg = {
        browserUrl: 'http://localhost:8888/__/',
        integrationFolder: path.join(this.todosPath, 'tests'),
        componentFolder: path.join(this.todosPath, 'tests'),
        projectRoot: this.todosPath,
      }

      return settings.write(this.idsPath, { port: 2020 }, { configFile: 'cypress.json' })
    })

    it('returns fully qualified url when spec exists', function () {
      return this.project2.getSpecUrl('cypress/integration/bar.js')
      .then((str) => {
        expect(str).to.eq('http://localhost:2020/__/#/tests/integration/bar.js')
      })
    })

    it('returns fully qualified url on absolute path to spec', function () {
      const todosSpec = path.join(this.todosPath, 'tests/sub/sub_test.coffee')

      return this.project.getSpecUrl(todosSpec)
      .then((str) => {
        expect(str).to.eq('http://localhost:8888/__/#/tests/integration/sub/sub_test.coffee')
      })
    })

    it('escapses %, &', function () {
      const todosSpec = path.join(this.todosPath, 'tests/sub/a&b%c.js')

      return this.project.getSpecUrl(todosSpec)
      .then((str) => {
        expect(str).to.eq('http://localhost:8888/__/#/tests/integration/sub/a%26b%25c.js')
      })
    })

    // ? is invalid in Windows, but it can be tested here
    // because it's a unit test and doesn't check the existence of files
    it('escapes ?', function () {
      const todosSpec = path.join(this.todosPath, 'tests/sub/a?.spec.js')

      return this.project.getSpecUrl(todosSpec)
      .then((str) => {
        expect(str).to.eq('http://localhost:8888/__/#/tests/integration/sub/a%3F.spec.js')
      })
    })

    it('escapes %, &, ? in the url dir', function () {
      const todosSpec = path.join(this.todosPath, 'tests/s%&?ub/a.spec.js')

      return this.project.getSpecUrl(todosSpec)
      .then((str) => {
        expect(str).to.eq('http://localhost:8888/__/#/tests/integration/s%25%26%3Fub/a.spec.js')
      })
    })

    it('returns __all spec url', function () {
      return this.project.getSpecUrl()
      .then((str) => {
        expect(str).to.eq('http://localhost:8888/__/#/tests/__all')
      })
    })

    it('returns __all spec url with spec is __all', function () {
      return this.project.getSpecUrl('__all')
      .then((str) => {
        expect(str).to.eq('http://localhost:8888/__/#/tests/__all')
      })
    })
  })

=======
>>>>>>> b691a4d9
  context('.add', () => {
    beforeEach(function () {
      this.pristinePath = Fixtures.projectPath('pristine')
    })

    it('inserts path into cache', function () {
      return add(this.pristinePath, {})
      .then(() => cache.read()).then((json) => {
        expect(json.PROJECTS).to.deep.eq([this.pristinePath])
      })
    })

    describe('if project at path has id', () => {
      it('returns object containing path and id', function () {
        sinon.stub(settings, 'read').resolves({ projectId: 'id-123' })

        return add(this.pristinePath, {})
        .then((project) => {
          expect(project.id).to.equal('id-123')

          expect(project.path).to.equal(this.pristinePath)
        })
      })
    })

    describe('if project at path does not have id', () => {
      it('returns object containing just the path', function () {
        sinon.stub(settings, 'read').rejects()

        return add(this.pristinePath, {})
        .then((project) => {
          expect(project.id).to.be.undefined

          expect(project.path).to.equal(this.pristinePath)
        })
      })
    })

    describe('if configFile is non-default', () => {
      it('doesn\'t cache anything and returns object containing just the path', function () {
        return add(this.pristinePath, { configFile: false })
        .then((project) => {
          expect(project.id).to.be.undefined
          expect(project.path).to.equal(this.pristinePath)

          return cache.read()
        }).then((json) => {
          expect(json.PROJECTS).to.deep.eq([])
        })
      })
    })
  })

  context('#createCiProject', () => {
    const projectRoot = '/_test-output/path/to/project-e2e'

    beforeEach(function () {
      this.project = new ProjectBase({ projectRoot, projectType: 'e2e' })
      this.newProject = { id: 'project-id-123' }

      sinon.stub(user, 'ensureAuthToken').resolves('auth-token-123')
      sinon.stub(settings, 'write').resolves('project-id-123')
      sinon.stub(commitInfo, 'getRemoteOrigin').resolves('remoteOrigin')
      sinon.stub(api, 'createProject')
      .withArgs({ foo: 'bar' }, 'remoteOrigin', 'auth-token-123')
      .resolves(this.newProject)
    })

    it('calls api.createProject with user session', function () {
      return createCiProject({ foo: 'bar' }, projectRoot).then(() => {
        expect(api.createProject).to.be.calledWith({ foo: 'bar' }, 'remoteOrigin', 'auth-token-123')
      })
    })

    it('calls writeProjectId with id', function () {
      return createCiProject({ foo: 'bar' }, projectRoot).then(() => {
        expect(settings.write).to.be.calledWith(projectRoot, { projectId: 'project-id-123' })
      })
    })

    it('returns project id', function () {
      return createCiProject({ foo: 'bar' }, projectRoot).then((projectId) => {
        expect(projectId).to.eql(this.newProject)
      })
    })
  })

  context('#getRecordKeys', () => {
    beforeEach(function () {
      this.recordKeys = []
      this.project = new ProjectBase({ projectRoot: this.pristinePath, projectType: 'e2e' })
      sinon.stub(settings, 'read').resolves({ projectId: 'id-123' })
      sinon.stub(user, 'ensureAuthToken').resolves('auth-token-123')
      sinon.stub(api, 'getProjectRecordKeys').resolves(this.recordKeys)
    })

    it('calls api.getProjectRecordKeys with project id + session', function () {
      return this.project.getRecordKeys().then(() => {
        expect(api.getProjectRecordKeys).to.be.calledWith('id-123', 'auth-token-123')
      })
    })

    it('returns ci keys', function () {
      return this.project.getRecordKeys().then((recordKeys) => {
        expect(recordKeys).to.equal(this.recordKeys)
      })
    })
  })

  context('#requestAccess', () => {
    beforeEach(function () {
      this.project = new ProjectBase({ projectRoot: this.pristinePath, projectType: 'e2e' })
      sinon.stub(user, 'ensureAuthToken').resolves('auth-token-123')
      sinon.stub(api, 'requestAccess').resolves('response')
    })

    it('calls api.requestAccess with project id + auth token', function () {
      return this.project.requestAccess('project-id-123').then(() => {
        expect(api.requestAccess).to.be.calledWith('project-id-123', 'auth-token-123')
      })
    })

    it('returns response', function () {
      return this.project.requestAccess('project-id-123').then((response) => {
        expect(response).to.equal('response')
      })
    })
  })

  context('.remove', () => {
    beforeEach(() => {
      sinon.stub(cache, 'removeProject').resolves()
    })

    it('calls cache.removeProject with path', () => {
      return remove('/_test-output/path/to/project-e2e').then(() => {
        expect(cache.removeProject).to.be.calledWith('/_test-output/path/to/project-e2e')
      })
    })
  })

  context('.getId', () => {
    it('returns project id', function () {
      return getId(this.todosPath).then((id) => {
        expect(id).to.eq(this.projectId)
      })
    })
  })

  context('.getOrgs', () => {
    beforeEach(() => {
      sinon.stub(user, 'ensureAuthToken').resolves('auth-token-123')
      sinon.stub(api, 'getOrgs').resolves([])
    })

    it('calls api.getOrgs', () => {
      return getOrgs().then((orgs) => {
        expect(orgs).to.deep.eq([])
        expect(api.getOrgs).to.be.calledOnce
        expect(api.getOrgs).to.be.calledWith('auth-token-123')
      })
    })
  })

  context('.paths', () => {
    beforeEach(() => {
      sinon.stub(cache, 'getProjectRoots').resolves([])
    })

    it('calls cache.getProjectRoots', () => {
      return paths().then((ret) => {
        expect(ret).to.deep.eq([])

        expect(cache.getProjectRoots).to.be.calledOnce
      })
    })
  })

  context('.getPathsAndIds', () => {
    beforeEach(() => {
      sinon.stub(cache, 'getProjectRoots').resolves([
        '/path/to/first',
        '/path/to/second',
      ])

      sinon.stub(settings, 'id').resolves('id-123')
    })

    it('returns array of objects with paths and ids', () => {
      return getPathsAndIds().then((pathsAndIds) => {
        expect(pathsAndIds).to.eql([
          {
            path: '/path/to/first',
            id: 'id-123',
          },
          {
            path: '/path/to/second',
            id: 'id-123',
          },
        ])
      })
    })
  })

  context('.getProjectStatuses', () => {
    beforeEach(() => {
      sinon.stub(user, 'ensureAuthToken').resolves('auth-token-123')
    })

    it('gets projects from api', () => {
      sinon.stub(api, 'getProjects').resolves([])

      return getProjectStatuses([])
      .then(() => {
        expect(api.getProjects).to.have.been.calledWith('auth-token-123')
      })
    })

    it('returns array of projects', () => {
      sinon.stub(api, 'getProjects').resolves([])

      return getProjectStatuses([])
      .then((projectsWithStatuses) => {
        expect(projectsWithStatuses).to.eql([])
      })
    })

    it('returns same number as client projects, even if there are less api projects', () => {
      sinon.stub(api, 'getProjects').resolves([])

      return getProjectStatuses([{}])
      .then((projectsWithStatuses) => {
        expect(projectsWithStatuses.length).to.eql(1)
      })
    })

    it('returns same number as client projects, even if there are more api projects', () => {
      sinon.stub(api, 'getProjects').resolves([{}, {}])

      return getProjectStatuses([{}])
      .then((projectsWithStatuses) => {
        expect(projectsWithStatuses.length).to.eql(1)
      })
    })

    it('merges in details of matching projects', () => {
      sinon.stub(api, 'getProjects').resolves([
        { id: 'id-123', lastBuildStatus: 'passing' },
      ])

      return getProjectStatuses([{ id: 'id-123', path: '/_test-output/path/to/project' }])
      .then((projectsWithStatuses) => {
        expect(projectsWithStatuses[0]).to.eql({
          id: 'id-123',
          path: '/_test-output/path/to/project',
          lastBuildStatus: 'passing',
          state: 'VALID',
        })
      })
    })

    it('returns client project when it has no id', () => {
      sinon.stub(api, 'getProjects').resolves([])

      return getProjectStatuses([{ path: '/_test-output/path/to/project' }])
      .then((projectsWithStatuses) => {
        expect(projectsWithStatuses[0]).to.eql({
          path: '/_test-output/path/to/project',
          state: 'VALID',
        })
      })
    })

    describe('when client project has id and there is no matching user project', () => {
      beforeEach(() => {
        sinon.stub(api, 'getProjects').resolves([])
      })

      it('marks project as invalid if api 404s', () => {
        sinon.stub(api, 'getProject').rejects({ name: '', message: '', statusCode: 404 })

        return getProjectStatuses([{ id: 'id-123', path: '/_test-output/path/to/project' }])
        .then((projectsWithStatuses) => {
          expect(projectsWithStatuses[0]).to.eql({
            id: 'id-123',
            path: '/_test-output/path/to/project',
            state: 'INVALID',
          })
        })
      })

      it('marks project as unauthorized if api 403s', () => {
        sinon.stub(api, 'getProject').rejects({ name: '', message: '', statusCode: 403 })

        return getProjectStatuses([{ id: 'id-123', path: '/_test-output/path/to/project' }])
        .then((projectsWithStatuses) => {
          expect(projectsWithStatuses[0]).to.eql({
            id: 'id-123',
            path: '/_test-output/path/to/project',
            state: 'UNAUTHORIZED',
          })
        })
      })

      it('merges in project details and marks valid if somehow project exists and is authorized', () => {
        sinon.stub(api, 'getProject').resolves({ id: 'id-123', lastBuildStatus: 'passing' })

        return getProjectStatuses([{ id: 'id-123', path: '/_test-output/path/to/project' }])
        .then((projectsWithStatuses) => {
          expect(projectsWithStatuses[0]).to.eql({
            id: 'id-123',
            path: '/_test-output/path/to/project',
            lastBuildStatus: 'passing',
            state: 'VALID',
          })
        })
      })

      it('throws error if not accounted for', () => {
        const error = { name: '', message: '' }

        sinon.stub(api, 'getProject').rejects(error)

        return getProjectStatuses([{ id: 'id-123', path: '/_test-output/path/to/project' }])
        .then(() => {
          throw new Error('should have caught error but did not')
        }).catch((err) => {
          expect(err).to.equal(error)
        })
      })
    })
  })

  context('.getProjectStatus', () => {
    beforeEach(function () {
      this.clientProject = {
        id: 'id-123',
        path: '/_test-output/path/to/project',
      }

      sinon.stub(user, 'ensureAuthToken').resolves('auth-token-123')
    })

    it('gets project from api', function () {
      sinon.stub(api, 'getProject').resolves([])

      return getProjectStatus(this.clientProject)
      .then(() => {
        expect(api.getProject).to.have.been.calledWith('id-123', 'auth-token-123')
      })
    })

    it('returns project merged with details', function () {
      sinon.stub(api, 'getProject').resolves({
        lastBuildStatus: 'passing',
      })

      return getProjectStatus(this.clientProject)
      .then((project) => {
        expect(project).to.eql({
          id: 'id-123',
          path: '/_test-output/path/to/project',
          lastBuildStatus: 'passing',
          state: 'VALID',
        })
      })
    })

    it('returns project, marked as valid, if it does not have an id, without querying api', function () {
      sinon.stub(api, 'getProject')

      this.clientProject.id = undefined

      return getProjectStatus(this.clientProject)
      .then((project) => {
        expect(project).to.eql({
          id: undefined,
          path: '/_test-output/path/to/project',
          state: 'VALID',
        })

        expect(api.getProject).not.to.be.called
      })
    })

    it('marks project as invalid if api 404s', function () {
      sinon.stub(api, 'getProject').rejects({ name: '', message: '', statusCode: 404 })

      return getProjectStatus(this.clientProject)
      .then((project) => {
        expect(project).to.eql({
          id: 'id-123',
          path: '/_test-output/path/to/project',
          state: 'INVALID',
        })
      })
    })

    it('marks project as unauthorized if api 403s', function () {
      sinon.stub(api, 'getProject').rejects({ name: '', message: '', statusCode: 403 })

      return getProjectStatus(this.clientProject)
      .then((project) => {
        expect(project).to.eql({
          id: 'id-123',
          path: '/_test-output/path/to/project',
          state: 'UNAUTHORIZED',
        })
      })
    })

    it('throws error if not accounted for', function () {
      const error = { name: '', message: '' }

      sinon.stub(api, 'getProject').rejects(error)

      return getProjectStatus(this.clientProject)
      .then(() => {
        throw new Error('should have caught error but did not')
      }).catch((err) => {
        expect(err).to.equal(error)
      })
    })
  })
})<|MERGE_RESOLUTION|>--- conflicted
+++ resolved
@@ -897,83 +897,6 @@
     })
   })
 
-<<<<<<< HEAD
-  context('#getSpecUrl', () => {
-    beforeEach(function () {
-      this.project2 = new ProjectBase({ projectRoot: this.idsPath, projectType: 'e2e' })
-
-      this.project._cfg = {
-        browserUrl: 'http://localhost:8888/__/',
-        integrationFolder: path.join(this.todosPath, 'tests'),
-        componentFolder: path.join(this.todosPath, 'tests'),
-        projectRoot: this.todosPath,
-      }
-
-      return settings.write(this.idsPath, { port: 2020 }, { configFile: 'cypress.json' })
-    })
-
-    it('returns fully qualified url when spec exists', function () {
-      return this.project2.getSpecUrl('cypress/integration/bar.js')
-      .then((str) => {
-        expect(str).to.eq('http://localhost:2020/__/#/tests/integration/bar.js')
-      })
-    })
-
-    it('returns fully qualified url on absolute path to spec', function () {
-      const todosSpec = path.join(this.todosPath, 'tests/sub/sub_test.coffee')
-
-      return this.project.getSpecUrl(todosSpec)
-      .then((str) => {
-        expect(str).to.eq('http://localhost:8888/__/#/tests/integration/sub/sub_test.coffee')
-      })
-    })
-
-    it('escapses %, &', function () {
-      const todosSpec = path.join(this.todosPath, 'tests/sub/a&b%c.js')
-
-      return this.project.getSpecUrl(todosSpec)
-      .then((str) => {
-        expect(str).to.eq('http://localhost:8888/__/#/tests/integration/sub/a%26b%25c.js')
-      })
-    })
-
-    // ? is invalid in Windows, but it can be tested here
-    // because it's a unit test and doesn't check the existence of files
-    it('escapes ?', function () {
-      const todosSpec = path.join(this.todosPath, 'tests/sub/a?.spec.js')
-
-      return this.project.getSpecUrl(todosSpec)
-      .then((str) => {
-        expect(str).to.eq('http://localhost:8888/__/#/tests/integration/sub/a%3F.spec.js')
-      })
-    })
-
-    it('escapes %, &, ? in the url dir', function () {
-      const todosSpec = path.join(this.todosPath, 'tests/s%&?ub/a.spec.js')
-
-      return this.project.getSpecUrl(todosSpec)
-      .then((str) => {
-        expect(str).to.eq('http://localhost:8888/__/#/tests/integration/s%25%26%3Fub/a.spec.js')
-      })
-    })
-
-    it('returns __all spec url', function () {
-      return this.project.getSpecUrl()
-      .then((str) => {
-        expect(str).to.eq('http://localhost:8888/__/#/tests/__all')
-      })
-    })
-
-    it('returns __all spec url with spec is __all', function () {
-      return this.project.getSpecUrl('__all')
-      .then((str) => {
-        expect(str).to.eq('http://localhost:8888/__/#/tests/__all')
-      })
-    })
-  })
-
-=======
->>>>>>> b691a4d9
   context('.add', () => {
     beforeEach(function () {
       this.pristinePath = Fixtures.projectPath('pristine')
