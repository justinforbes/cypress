--- conflicted
+++ resolved
@@ -1,14 +1,18 @@
 require('../../../spec_helper')
 
 const _ = require('lodash')
+const snapshot = require('snap-shot-it')
 const Promise = require('bluebird')
 
 const preprocessor = require(`../../../../lib/plugins/child/preprocessor`)
 const util = require(`../../../../lib/plugins/util`)
 const resolve = require(`../../../../lib/util/resolve`)
 const browserUtils = require(`../../../../lib/browsers/utils`)
-
+const Fixtures = require('@tooling/system-tests/lib/fixtures')
 const { RunPlugins } = require(`../../../../lib/plugins/child/run_plugins`)
+
+const colorCodeRe = /\[[0-9;]+m/gm
+const pathRe = /\/?([a-z0-9_-]+\/)*[a-z0-9_-]+\/([a-z_]+\.\w+)[:0-9]+/gmi
 
 const deferred = () => {
   let reject
@@ -21,6 +25,13 @@
   return { promise, resolve, reject }
 }
 
+const withoutColorCodes = (str) => {
+  return str.replace(colorCodeRe, '<color-code>')
+}
+const withoutPath = (str) => {
+  return str.replace(pathRe, '<path>$2)')
+}
+
 // TODO: tim, come back to this later
 describe.skip('lib/plugins/child/run_plugins', () => {
   let runPlugins
@@ -39,35 +50,7 @@
     mockery.deregisterMock('@cypress/webpack-batteries-included-preprocessor')
   })
 
-<<<<<<< HEAD
-  it('sends error message if setupNodeEvents is not a function', function () {
-    const config = { projectRoot: '/project/root' }
-=======
-  it('sends error message if pluginsFile is missing', function () {
-    mockery.registerSubstitute('plugins-file', '/does/not/exist.coffee')
-    runPlugins(this.ipc, 'plugins-file', 'proj-root')
-    expect(this.ipc.send).to.be.calledWith('load:error', 'PLUGINS_FILE_ERROR', 'plugins-file')
-
-    return snapshot(this.ipc.send.lastCall.args[3].stack.split('\n')[0])
-  })
->>>>>>> 4b50f9ee
-
-    const setupNodeEventsFn = (on, config) => {
-      on('dev-server:start', (options) => {})
-      on('after:screenshot', () => {})
-      on('task', {})
-
-<<<<<<< HEAD
-      return config
-    }
-=======
-    runPlugins(this.ipc, 'plugins-file', 'proj-root')
-    expect(this.ipc.send).to.be.calledWith('load:error', 'PLUGINS_FILE_ERROR', 'plugins-file')
-
-    return snapshot(this.ipc.send.lastCall.args[3].stack.split('\n')[0])
-  })
-
-  it('sends error message if pluginsFile has syntax error', function () {
+  it('sends error message if configFile has syntax error', function () {
     // path for substitute is relative to lib/plugins/child/plugins_child.js
     mockery.registerSubstitute(
       'plugins-file',
@@ -80,11 +63,22 @@
     return snapshot(withoutColorCodes(withoutPath(this.ipc.send.lastCall.args[3].stack.replace(/( +at[^$]+$)+/g, '[stack trace]'))))
   })
 
-  it('sends error message if pluginsFile does not export a function', function () {
+  it('sends error message if setupNodeEvents does not export a function', function () {
     mockery.registerMock('plugins-file', null)
     runPlugins(this.ipc, 'plugins-file', 'proj-root')
     expect(this.ipc.send).to.be.calledWith('load:error', 'PLUGINS_DIDNT_EXPORT_FUNCTION', 'plugins-file')
->>>>>>> 4b50f9ee
+  })
+
+  it('sends error message if setupNodeEvents is not a function', function () {
+    const config = { projectRoot: '/project/root' }
+
+    const setupNodeEventsFn = (on, config) => {
+      on('dev-server:start', (options) => {})
+      on('after:screenshot', () => {})
+      on('task', {})
+
+      return config
+    }
 
     const foo = ((on, config) => {
       on('dev-server:start', (options) => {})
@@ -229,18 +223,11 @@
       this.ipc.on.withArgs('load:plugins').yields({})
       runPlugins.runSetupNodeEvents(setupNodeEventsFn)
 
-<<<<<<< HEAD
-      this.ipc.send = _.once((event, errorType, stack) => {
+      this.ipc.send = _.once((event, errorType, pluginsFile, result) => {
         expect(event).to.eq('setupTestingType:error')
-        expect(errorType).to.eq('PLUGINS_FUNCTION_ERROR')
-        expect(stack).to.eq(err.stack)
-=======
-      this.ipc.send = _.once((event, errorType, pluginsFile, result) => {
-        expect(event).to.eq('load:error')
         expect(errorType).to.eq('PLUGINS_FUNCTION_ERROR')
         expect(pluginsFile).to.eq('plugins-file')
         expect(result.stack).to.eq(err.stack)
->>>>>>> 4b50f9ee
 
         return done()
       })
@@ -271,18 +258,11 @@
 
       this.ipc.on.withArgs('load:plugins').yield({})
 
-<<<<<<< HEAD
-      this.ipc.send = _.once((event, errorType, stack) => {
+      this.ipc.send = _.once((event, errorType, pluginsFile, serializedErr) => {
         expect(event).to.eq('setupTestingType:error')
-        expect(errorType).to.eq('PLUGINS_FUNCTION_ERROR')
-        expect(stack).to.eq(err.stack)
-=======
-      this.ipc.send = _.once((event, errorType, pluginsFile, serializedErr) => {
-        expect(event).to.eq('load:error')
         expect(errorType).to.eq('PLUGINS_FUNCTION_ERROR')
         expect(pluginsFile).to.eq('plugins-file')
         expect(serializedErr.stack).to.eq(err.stack)
->>>>>>> 4b50f9ee
 
         return done()
       })
