require('../spec_helper')

const _ = require('lodash')
const debug = require('debug')('test')
const stripAnsi = require('strip-ansi')
const { stripIndent } = require('common-tags')
const Fixtures = require('@tooling/system-tests/lib/fixtures')
const { getCtx } = require('@packages/data-context')

const config = require(`../../lib/config`)
const errors = require(`../../lib/errors`)
const configUtil = require(`../../lib/util/config`)

describe('lib/config', () => {
  before(function () {
    this.env = process.env

    process.env = _.omit(process.env, 'CYPRESS_DEBUG')

    Fixtures.scaffold()
  })

  after(function () {
    process.env = this.env
  })

  context('environment name check', () => {
    it('throws an error for unknown CYPRESS_INTERNAL_ENV', () => {
      sinon.stub(errors, 'throw').withArgs('INVALID_CYPRESS_INTERNAL_ENV', 'foo-bar')
      process.env.CYPRESS_INTERNAL_ENV = 'foo-bar'
      const cfg = {
        projectRoot: '/foo/bar/',
      }
      const options = {}

      try {
        config.mergeDefaults(cfg, options)
      } catch {
        //
      }

      expect(errors.throw).have.been.calledOnce
    })

    it('allows production CYPRESS_INTERNAL_ENV', () => {
      sinon.stub(errors, 'throw')
      process.env.CYPRESS_INTERNAL_ENV = 'production'
      const cfg = {
        projectRoot: '/foo/bar/',
      }
      const options = {}

      config.mergeDefaults(cfg, options)

      expect(errors.throw).not.to.be.called
    })
  })

  context('.get', () => {
    beforeEach(function () {
      const ctx = getCtx()

      this.projectRoot = '/_test-output/path/to/project'

      ctx.lifecycleManager.setCurrentTestingType('e2e')
      sinon.stub(ctx.lifecycleManager, 'verifyProjectRoot').returns(undefined)

      this.setup = (cypressJson = {}, cypressEnvJson = {}) => {
        sinon.stub(ctx.lifecycleManager, 'getConfigFileContents').resolves({ ...cypressJson, e2e: cypressJson.e2e ?? { supportFile: false } })
        sinon.stub(ctx.lifecycleManager, 'loadCypressEnvFile').resolves(cypressEnvJson)
      }
    })

    it('sets projectRoot', function () {
      this.setup({}, { foo: 'bar' })

      return config.get(this.projectRoot)
      .then((obj) => {
        expect(obj.projectRoot).to.eq(this.projectRoot)

        expect(obj.env).to.deep.eq({ foo: 'bar' })
      })
    })

    it('sets projectName', function () {
      this.setup({}, { foo: 'bar' })

      return config.get(this.projectRoot)
      .then((obj) => {
        expect(obj.projectName).to.eq('project')
      })
    })

    it('clones settings and env settings, so they are not mutated', function () {
      const settings = { foo: 'bar' }
      const envSettings = { baz: 'qux' }

      this.setup(settings, envSettings)

      return config.get(this.projectRoot)
      .then(() => {
        expect(settings).to.deep.equal({ foo: 'bar' })
        expect(envSettings).to.deep.equal({ baz: 'qux' })
      })
    })

    context('port', () => {
      beforeEach(function () {
        return this.setup({}, { foo: 'bar' })
      })

      it('can override default port', function () {
        return config.get(this.projectRoot, { port: 8080 })
        .then((obj) => {
          expect(obj.port).to.eq(8080)
        })
      })

      it('updates browserUrl', function () {
        return config.get(this.projectRoot, { port: 8080 })
        .then((obj) => {
          expect(obj.browserUrl).to.eq('http://localhost:8080/__/')
        })
      })

      it('updates proxyUrl', function () {
        return config.get(this.projectRoot, { port: 8080 })
        .then((obj) => {
          expect(obj.proxyUrl).to.eq('http://localhost:8080')
        })
      })
    })

    context('validation', () => {
      beforeEach(function () {
        this.expectValidationPasses = () => {
          return config.get(this.projectRoot) // shouldn't throw
        }

        this.expectValidationFails = (errorMessage = 'validation error') => {
          return config.get(this.projectRoot)
          .then(() => {
            throw new Error('should throw validation error')
          }).catch((err) => {
            expect(stripAnsi(err.message)).to.include(stripIndent`${errorMessage}`)
          })
        }
      })

      it('values are optional', function () {
        this.setup()

        return this.expectValidationPasses()
      })

      // NOTE: Validated in real use
      it.skip('validates cypress.config.js', function () {
        this.setup({ reporter: 5 })

        return this.expectValidationFails('cypress.config.{ts|js}')
      })

      // NOTE: Validated in real use
      it.skip('validates cypress.env.json', function () {
        this.setup({}, { reporter: 5 })

        return this.expectValidationFails('cypress.env.json')
      })

      it('only validates known values', function () {
        this.setup({ foo: 'bar' })

        return this.expectValidationPasses()
      })

      context('animationDistanceThreshold', () => {
        it('passes if a number', function () {
          this.setup({ animationDistanceThreshold: 10 })

          return this.expectValidationPasses()
        })

        it('fails if not a number', function () {
          this.setup({ animationDistanceThreshold: { foo: 'bar' } })

          return this.expectValidationFails('be a number')
          .then(() => {
            return this.expectValidationFails(`
            the value was: \


            {
              "foo": "bar"
            }`)
          })
        })
      })

      context('baseUrl', () => {
        it('passes if begins with http://', function () {
          this.setup({ e2e: { baseUrl: 'http://example.com', supportFile: false } })

          return this.expectValidationPasses()
        })

        it('passes if begins with https://', function () {
          this.setup({ e2e: { baseUrl: 'https://example.com', supportFile: false } })

          return this.expectValidationPasses()
        })

        it('fails if not a string', function () {
          this.setup({ e2e: { baseUrl: false } })

          return this.expectValidationFails('be a fully qualified URL')
        })

        it('fails if not a fully qualified url', function () {
          this.setup({ e2e: { baseUrl: 'localhost' } })

          return this.expectValidationFails('be a fully qualified URL')
        })

        it('fails if it is set on root level', function () {
          this.setup({ baseUrl: 'localhost' })

          return this.expectValidationFails('Please update this option under e2e testing type property')
        })
      })

      context('chromeWebSecurity', () => {
        it('passes if a boolean', function () {
          this.setup({ chromeWebSecurity: false })

          return this.expectValidationPasses()
        })

        it('fails if not a boolean', function () {
          this.setup({ chromeWebSecurity: 42 })

          return this.expectValidationFails('be a boolean')
          .then(() => {
            return this.expectValidationFails('the value was: 42')
          })
        })
      })

      context('modifyObstructiveCode', () => {
        it('passes if a boolean', function () {
          this.setup({ modifyObstructiveCode: false })

          return this.expectValidationPasses()
        })

        it('fails if not a boolean', function () {
          this.setup({ modifyObstructiveCode: 42 })

          return this.expectValidationFails('be a boolean')
          .then(() => {
            return this.expectValidationFails('the value was: 42')
          })
        })
      })

      context('component', () => {
        it('passes if an object with valid properties', function () {
          this.setup({
            component: {
              execTimeout: 10000,
            },
          })

          return this.expectValidationPasses()
        })

        it('fails if not a plain object', function () {
          this.setup({ component: false })

          return this.expectValidationFails('to be a plain object')
          .then(() => {
            return this.expectValidationFails('the value was: false')
          })
        })

        it('fails if nested property is incorrect', function () {
          this.setup({ component: { baseUrl: false } })

          return this.expectValidationFails('Expected component.baseUrl to be a fully qualified URL (starting with `http://` or `https://`).')
          .then(() => {
            return this.expectValidationFails('the value was: false')
          })
        })
      })

      context('e2e', () => {
        it('passes if an object with valid properties', function () {
          this.setup({
            e2e: {
              baseUrl: 'https://cypress.com',
              execTimeout: 10000,
            },
          })
        })

        it('fails if not a plain object', function () {
          this.setup({ e2e: false })

          return this.expectValidationFails('to be a plain object')
          .then(() => {
            return this.expectValidationFails('the value was: false')
          })
        })

        it('fails if nested property is incorrect', function () {
          this.setup({ e2e: { animationDistanceThreshold: 'this is definitely not a number' } })

          return this.expectValidationFails('Expected e2e.animationDistanceThreshold to be a number')
          .then(() => {
            return this.expectValidationFails('the value was: "this is definitely not a number"')
          })
        })

        it('fails if nested property is incorrect', function () {
          this.setup({ component: { baseUrl: false } })

          return this.expectValidationFails('Expected component.baseUrl to be a fully qualified URL (starting with `http://` or `https://`).')
          .then(() => {
            return this.expectValidationFails('the value was: false')
          })
        })
      })

      context('defaultCommandTimeout', () => {
        it('passes if a number', function () {
          this.setup({ defaultCommandTimeout: 10 })

          return this.expectValidationPasses()
        })

        it('fails if not a number', function () {
          this.setup({ defaultCommandTimeout: 'foo' })

          return this.expectValidationFails('be a number')
          .then(() => {
            return this.expectValidationFails('the value was: "foo"')
          })
        })
      })

      context('env', () => {
        it('passes if an object', function () {
          this.setup({ env: {} })

          return this.expectValidationPasses()
        })

        it('fails if not an object', function () {
          this.setup({ env: 'not an object that\'s for sure' })

          return this.expectValidationFails('a plain object')
        })
      })

      context('execTimeout', () => {
        it('passes if a number', function () {
          this.setup({ execTimeout: 10 })

          return this.expectValidationPasses()
        })

        it('fails if not a number', function () {
          this.setup({ execTimeout: 'foo' })

          return this.expectValidationFails('be a number')
        })
      })

      context('taskTimeout', () => {
        it('passes if a number', function () {
          this.setup({ taskTimeout: 10 })

          return this.expectValidationPasses()
        })

        it('fails if not a number', function () {
          this.setup({ taskTimeout: 'foo' })

          return this.expectValidationFails('be a number')
        })
      })

      context('fileServerFolder', () => {
        it('passes if a string', function () {
          this.setup({ fileServerFolder: '_files' })

          return this.expectValidationPasses()
        })

        it('fails if not a string', function () {
          this.setup({ fileServerFolder: true })

          return this.expectValidationFails('be a string')
          .then(() => {
            return this.expectValidationFails('the value was: true')
          })
        })
      })

      context('fixturesFolder', () => {
        it('passes if a string', function () {
          this.setup({ fixturesFolder: '_fixtures' })

          return this.expectValidationPasses()
        })

        it('passes if false', function () {
          this.setup({ fixturesFolder: false })

          return this.expectValidationPasses()
        })

        it('fails if not a string or false', function () {
          this.setup({ fixturesFolder: true })

          return this.expectValidationFails('be a string or false')
        })
      })

      context('excludeSpecPattern', () => {
        it('passes if a string', function () {
          this.setup({ e2e: { excludeSpecPattern: '*.jsx', supportFile: false } })

          return this.expectValidationPasses()
        })

        it('passes if an array of strings', function () {
          this.setup({ e2e: { excludeSpecPattern: ['*.jsx'], supportFile: false } })

          return this.expectValidationPasses()
        })

        it('fails if not a string or array', function () {
          this.setup({ e2e: { excludeSpecPattern: 5 } })

          return this.expectValidationFails('be a string or an array of strings')
        })

        it('fails if not an array of strings', function () {
<<<<<<< HEAD
          this.setup({ e2e: { excludeSpecPattern: [5] } })
          this.expectValidationFails('be a string or an array of strings')
=======
          this.setup({ ignoreTestFiles: [5] })
>>>>>>> 4b50f9ee

          return this.expectValidationFails('be a string or an array of strings')
          .then(() => {
            return this.expectValidationFails(`
            the value was: \


            [
              5
            ]`)
          })
        })
      })

      context('downloadsFolder', () => {
        it('passes if a string', function () {
          this.setup({ downloadsFolder: '_downloads' })

          return this.expectValidationPasses()
        })

        it('fails if not a string', function () {
          this.setup({ downloadsFolder: true })

          return this.expectValidationFails('be a string')
        })
      })

      context('userAgent', () => {
        it('passes if a string', function () {
          this.setup({ userAgent: '_tests' })

          return this.expectValidationPasses()
        })

        it('fails if not a string', function () {
          this.setup({ userAgent: true })

          return this.expectValidationFails('be a string')
        })
      })

      context('numTestsKeptInMemory', () => {
        it('passes if a number', function () {
          this.setup({ numTestsKeptInMemory: 10 })

          return this.expectValidationPasses()
        })

        it('fails if not a number', function () {
          this.setup({ numTestsKeptInMemory: 'foo' })

          return this.expectValidationFails('be a number')
        })
      })

      context('pageLoadTimeout', () => {
        it('passes if a number', function () {
          this.setup({ pageLoadTimeout: 10 })

          return this.expectValidationPasses()
        })

        it('fails if not a number', function () {
          this.setup({ pageLoadTimeout: 'foo' })

          return this.expectValidationFails('be a number')
        })
      })

      context('pluginsFile', () => {
        it('passes if a string', function () {
          this.setup({ pluginsFile: 'cypress/plugins' })

          return this.expectValidationPasses()
        })

        it('passes if false', function () {
          this.setup({ pluginsFile: false })

          return this.expectValidationPasses()
        })

        it('fails if not a string or false', function () {
          this.setup({ pluginsFile: 42 })

          return this.expectValidationFails('be a string')
        })
      })

      context('port', () => {
        it('passes if a number', function () {
          this.setup({ port: 10 })

          return this.expectValidationPasses()
        })

        it('fails if not a number', function () {
          this.setup({ port: 'foo' })

          return this.expectValidationFails('be a number')
        })
      })

      context('reporter', () => {
        it('passes if a string', function () {
          this.setup({ reporter: '_custom' })

          return this.expectValidationPasses()
        })

        it('fails if not a string', function () {
          this.setup({ reporter: true })

          return this.expectValidationFails('be a string')
        })
      })

      context('requestTimeout', () => {
        it('passes if a number', function () {
          this.setup({ requestTimeout: 10 })

          return this.expectValidationPasses()
        })

        it('fails if not a number', function () {
          this.setup({ requestTimeout: 'foo' })

          return this.expectValidationFails('be a number')
        })
      })

      context('responseTimeout', () => {
        it('passes if a number', function () {
          this.setup({ responseTimeout: 10 })

          return this.expectValidationPasses()
        })

        it('fails if not a number', function () {
          this.setup({ responseTimeout: 'foo' })

          return this.expectValidationFails('be a number')
        })
      })

      // TODO(lachlan): after mega PR
      xcontext('specPattern', () => {
        it('passes if a string', function () {
          this.setup({ e2e: { specPattern: '**/*.coffee' } })

          return this.expectValidationPasses()
        })

        it('passes if an array of strings', function () {
          this.setup({ e2e: { specPattern: ['**/*.coffee'] } })

          return this.expectValidationPasses()
        })

        it('fails if not a string or array', function () {
          this.setup({ e2e: { specPattern: 42 } })

          return this.expectValidationFails('be a string or an array of strings')
        })

        it('fails if not an array of strings', function () {
<<<<<<< HEAD
          this.setup({ e2e: { specPattern: [5] } })
          this.expectValidationFails('be a string or an array of strings')
=======
          this.setup({ testFiles: [5] })
>>>>>>> 4b50f9ee

          return this.expectValidationFails('be a string or an array of strings')
          .then(() => {
            return this.expectValidationFails(`
            the value was: \


            [
              5
            ]`)
          })
        })
      })

      context('supportFile', () => {
        it('passes if false', function () {
          this.setup({ e2e: { supportFile: false } })

          return this.expectValidationPasses()
        })

        it('fails if not a string or false', function () {
          this.setup({ e2e: { supportFile: true } })

          return this.expectValidationFails('be a string or false')
        })

        it('fails if is set at root level', function () {
          this.setup({ supportFile: false })

          return this.expectValidationFails('was removed from the root in Cypress version `10.0.0`')
        })
      })

      context('trashAssetsBeforeRuns', () => {
        it('passes if a boolean', function () {
          this.setup({ trashAssetsBeforeRuns: false })

          return this.expectValidationPasses()
        })

        it('fails if not a boolean', function () {
          this.setup({ trashAssetsBeforeRuns: 42 })

          return this.expectValidationFails('be a boolean')
        })
      })

      context('videoCompression', () => {
        it('passes if a number', function () {
          this.setup({ videoCompression: 10 })

          return this.expectValidationPasses()
        })

        it('passes if false', function () {
          this.setup({ videoCompression: false })

          return this.expectValidationPasses()
        })

        it('fails if not a number', function () {
          this.setup({ videoCompression: 'foo' })

          return this.expectValidationFails('be a number or false')
        })
      })

      context('video', () => {
        it('passes if a boolean', function () {
          this.setup({ video: false })

          return this.expectValidationPasses()
        })

        it('fails if not a boolean', function () {
          this.setup({ video: 42 })

          return this.expectValidationFails('be a boolean')
        })
      })

      context('videoUploadOnPasses', () => {
        it('passes if a boolean', function () {
          this.setup({ videoUploadOnPasses: false })

          return this.expectValidationPasses()
        })

        it('fails if not a boolean', function () {
          this.setup({ videoUploadOnPasses: 99 })

          return this.expectValidationFails('be a boolean')
        })
      })

      context('videosFolder', () => {
        it('passes if a string', function () {
          this.setup({ videosFolder: '_videos' })

          return this.expectValidationPasses()
        })

        it('fails if not a string', function () {
          this.setup({ videosFolder: true })

          return this.expectValidationFails('be a string')
        })
      })

      context('screenshotOnRunFailure', () => {
        it('passes if a boolean', function () {
          this.setup({ screenshotOnRunFailure: false })

          return this.expectValidationPasses()
        })

        it('fails if not a boolean', function () {
          this.setup({ screenshotOnRunFailure: 42 })

          return this.expectValidationFails('be a boolean')
        })
      })

      context('viewportHeight', () => {
        it('passes if a number', function () {
          this.setup({ viewportHeight: 10 })

          return this.expectValidationPasses()
        })

        it('fails if not a number', function () {
          this.setup({ viewportHeight: 'foo' })

          return this.expectValidationFails('be a number')
        })
      })

      context('viewportWidth', () => {
        it('passes if a number', function () {
          this.setup({ viewportWidth: 10 })

          return this.expectValidationPasses()
        })

        it('fails if not a number', function () {
          this.setup({ viewportWidth: 'foo' })

          return this.expectValidationFails('be a number')
        })
      })

      context('waitForAnimations', () => {
        it('passes if a boolean', function () {
          this.setup({ waitForAnimations: false })

          return this.expectValidationPasses()
        })

        it('fails if not a boolean', function () {
          this.setup({ waitForAnimations: 42 })

          return this.expectValidationFails('be a boolean')
        })
      })

      context('scrollBehavior', () => {
        it('passes if false', function () {
          this.setup({ scrollBehavior: false })

          return this.expectValidationPasses()
        })

        it('passes if an enum (center)', function () {
          this.setup({ scrollBehavior: 'center' })

          return this.expectValidationPasses()
        })

        it('passes if an enum (top)', function () {
          this.setup({ scrollBehavior: 'top' })

          return this.expectValidationPasses()
        })

        it('passes if an enum (bottom)', function () {
          this.setup({ scrollBehavior: 'bottom' })

          return this.expectValidationPasses()
        })

        it('passes if an enum (nearest)', function () {
          this.setup({ scrollBehavior: 'nearest' })

          return this.expectValidationPasses()
        })

        it('fails if not valid (number)', function () {
          this.setup({ scrollBehavior: 42 })

          return this.expectValidationFails('be one of these values')
        })

        it('fails if not a valid (null)', function () {
          this.setup({ scrollBehavior: null })

          return this.expectValidationFails('be one of these values')
        })

        it('fails if not a valid (true)', function () {
          this.setup({ scrollBehavior: true })

          return this.expectValidationFails('be one of these values')
        })
      })

      context('watchForFileChanges', () => {
        it('passes if a boolean', function () {
          this.setup({ watchForFileChanges: false })

          return this.expectValidationPasses()
        })

        it('fails if not a boolean', function () {
          this.setup({ watchForFileChanges: 42 })

          return this.expectValidationFails('be a boolean')
        })
      })

      context('blockHosts', () => {
        it('passes if a string', function () {
          this.setup({ blockHosts: 'google.com' })

          return this.expectValidationPasses()
        })

        it('passes if an array of strings', function () {
          this.setup({ blockHosts: ['google.com'] })

          return this.expectValidationPasses()
        })

        it('fails if not a string or array', function () {
          this.setup({ blockHosts: 5 })

          return this.expectValidationFails('be a string or an array of strings')
        })

        it('fails if not an array of strings', function () {
          this.setup({ blockHosts: [5] })

          return this.expectValidationFails('be a string or an array of strings')
          .then(() => {
            return this.expectValidationFails(`
            the value was: \


            [
              5
            ]`)
          })
        })
      })

      context('retries', () => {
        const retriesError = 'a positive number or null or an object with keys "openMode" and "runMode" with values of numbers or nulls'

        // need to keep the const here or it'll get stripped by the build
        // eslint-disable-next-line no-unused-vars
        const cases = [
          [{ retries: null }, 'with null', true],
          [{ retries: 3 }, 'when a number', true],
          [{ retries: 3.2 }, 'when a float', false],
          [{ retries: -1 }, 'with a negative number', false],
          [{ retries: true }, 'when true', false],
          [{ retries: false }, 'when false', false],
          [{ retries: {} }, 'with an empty object', true],
          [{ retries: { runMode: 3 } }, 'when runMode is a positive number', true],
          [{ retries: { runMode: -1 } }, 'when runMode is a negative number', false],
          [{ retries: { openMode: 3 } }, 'when openMode is a positive number', true],
          [{ retries: { openMode: -1 } }, 'when openMode is a negative number', false],
          [{ retries: { openMode: 3, TypoRunMode: 3 } }, 'when there is an additional unknown key', false],
          [{ retries: { openMode: 3, runMode: 3 } }, 'when both runMode and openMode are positive numbers', true],
        ].forEach(([config, expectation, shouldPass]) => {
          it(`${shouldPass ? 'passes' : 'fails'} ${expectation}`, function () {
            this.setup(config)

            return shouldPass ? this.expectValidationPasses() : this.expectValidationFails(retriesError)
          })
        })
      })

      function pemCertificate () {
        return {
          clientCertificates: [
            {
              url: 'https://somewhere.com/*',
              ca: ['certs/ca.crt'],
              certs: [
                {
                  cert: 'certs/cert.crt',
                  key: 'certs/cert.key',
                  passphrase: 'certs/cert.key.pass',
                },
              ],
            },
          ],
        }
      }

      function pfxCertificate () {
        return {
          clientCertificates: [
            {
              url: 'https://somewhere.com/*',
              ca: ['certs/ca.crt'],
              certs: [
                {
                  pfx: 'certs/cert.pfx',
                  passphrase: 'certs/cerpfx.pass',
                },
              ],
            },
          ],
        }
      }

      context('clientCertificates', () => {
        it('accepts valid PEM config', function () {
          this.setup(pemCertificate())

          return this.expectValidationPasses()
        })

        it('accepts valid PFX config', function () {
          this.setup(pfxCertificate())

          return this.expectValidationPasses()
        })

        it('detects invalid config with no url', function () {
          let cfg = pemCertificate()

          cfg.clientCertificates[0].url = null
          this.setup(cfg)

          return this.expectValidationFails('clientCertificates[0].url to be a URL matcher.\n\nInstead the value was: null')
        })

        it('detects invalid config with no certs', function () {
          let cfg = pemCertificate()

          cfg.clientCertificates[0].certs = null
          this.setup(cfg)

          return this.expectValidationFails('clientCertificates[0].certs to be an array of certs.\n\nInstead the value was: null')
        })

        it('detects invalid config with no cert', function () {
          let cfg = pemCertificate()

          cfg.clientCertificates[0].certs[0].cert = null
          this.setup(cfg)

          return this.expectValidationFails('`clientCertificates[0].certs[0]` must have either PEM or PFX defined')
        })

        it('detects invalid config with PEM and PFX certs', function () {
          let cfg = pemCertificate()

          cfg.clientCertificates[0].certs[0].pfx = 'a_file'
          this.setup(cfg)

          return this.expectValidationFails('`clientCertificates[0].certs[0]` has both PEM and PFX defined')
        })

        it('detects invalid PEM config with no key', function () {
          let cfg = pemCertificate()

          cfg.clientCertificates[0].certs[0].key = null
          this.setup(cfg)

          return this.expectValidationFails('clientCertificates[0].certs[0].key to be a key filepath.\n\nInstead the value was: null')
        })

        it('detects PEM cert absolute path', function () {
          let cfg = pemCertificate()

          cfg.clientCertificates[0].certs[0].cert = '/home/files/a_file'
          this.setup(cfg)

          return this.expectValidationFails('clientCertificates[0].certs[0].cert to be a relative filepath.\n\nInstead the value was: "/home/files/a_file"')
        })

        it('detects PEM key absolute path', function () {
          let cfg = pemCertificate()

          cfg.clientCertificates[0].certs[0].key = '/home/files/a_file'
          this.setup(cfg)

          return this.expectValidationFails('clientCertificates[0].certs[0].key to be a relative filepath.\n\nInstead the value was: "/home/files/a_file"')
        })

        it('detects PFX absolute path', function () {
          let cfg = pemCertificate()

          cfg.clientCertificates[0].certs[0].cert = undefined
          cfg.clientCertificates[0].certs[0].pfx = '/home/files/a_file'
          this.setup(cfg)

          return this.expectValidationFails('clientCertificates[0].certs[0].pfx to be a relative filepath.\n\nInstead the value was: "/home/files/a_file"')
        })

        it('detects CA absolute path', function () {
          let cfg = pemCertificate()

          cfg.clientCertificates[0].ca[0] = '/home/files/a_file'
          this.setup(cfg)

          return this.expectValidationFails('clientCertificates[0].ca[0] to be a relative filepath.\n\nInstead the value was: "/home/files/a_file"')
        })
      })
    })
  })

  context('.resolveConfigValues', () => {
    beforeEach(function () {
      this.expected = function (obj) {
        const merged = config.resolveConfigValues(obj.config, obj.defaults, obj.resolved)

        expect(merged).to.deep.eq(obj.final)
      }
    })

    it('sets baseUrl to default', function () {
      return this.expected({
        config: { baseUrl: null },
        defaults: { baseUrl: null },
        resolved: {},
        final: {
          baseUrl: {
            value: null,
            from: 'default',
          },
        },
      })
    })

    it('sets baseUrl to config', function () {
      return this.expected({
        config: { baseUrl: 'localhost' },
        defaults: { baseUrl: null },
        resolved: {},
        final: {
          baseUrl: {
            value: 'localhost',
            from: 'config',
          },
        },
      })
    })

    it('does not change existing resolved values', function () {
      return this.expected({
        config: { baseUrl: 'localhost' },
        defaults: { baseUrl: null },
        resolved: { baseUrl: 'cli' },
        final: {
          baseUrl: {
            value: 'localhost',
            from: 'cli',
          },
        },
      })
    })

    it('ignores values not found in configKeys', function () {
      return this.expected({
        config: { baseUrl: 'localhost', foo: 'bar' },
        defaults: { baseUrl: null },
        resolved: { baseUrl: 'cli' },
        final: {
          baseUrl: {
            value: 'localhost',
            from: 'cli',
          },
        },
      })
    })
  })

  context('.mergeDefaults', () => {
    beforeEach(function () {
      this.defaults = (prop, value, cfg = {}, options = {}) => {
        cfg.projectRoot = '/foo/bar/'

        return config.mergeDefaults({ ...cfg, supportFile: cfg.supportFile ?? false }, options)
        .then((mergedConfig) => {
          expect(mergedConfig[prop]).to.deep.eq(value)
        })
      }
    })

    it('slowTestThreshold=10000 for e2e', function () {
      return this.defaults('slowTestThreshold', 10000, {}, { testingType: 'e2e' })
    })

    it('slowTestThreshold=250 for component', function () {
      return this.defaults('slowTestThreshold', 250, {}, { testingType: 'component' })
    })

    it('port=null', function () {
      return this.defaults('port', null)
    })

    it('projectId=null', function () {
      return this.defaults('projectId', null)
    })

    it('autoOpen=false', function () {
      return this.defaults('autoOpen', false)
    })

    it('browserUrl=http://localhost:2020/__/', function () {
      return this.defaults('browserUrl', 'http://localhost:2020/__/', { port: 2020 })
    })

    it('proxyUrl=http://localhost:2020', function () {
      return this.defaults('proxyUrl', 'http://localhost:2020', { port: 2020 })
    })

    it('namespace=__cypress', function () {
      return this.defaults('namespace', '__cypress')
    })

    it('baseUrl=http://localhost:8000/app/', function () {
      return this.defaults('baseUrl', 'http://localhost:8000/app/', {
        baseUrl: 'http://localhost:8000/app///',
      })
    })

    it('baseUrl=http://localhost:8000/app/', function () {
      return this.defaults('baseUrl', 'http://localhost:8000/app/', {
        baseUrl: 'http://localhost:8000/app//',
      })
    })

    it('baseUrl=http://localhost:8000/app', function () {
      return this.defaults('baseUrl', 'http://localhost:8000/app', {
        baseUrl: 'http://localhost:8000/app',
      })
    })

    it('baseUrl=http://localhost:8000/', function () {
      return this.defaults('baseUrl', 'http://localhost:8000/', {
        baseUrl: 'http://localhost:8000//',
      })
    })

    it('baseUrl=http://localhost:8000/', function () {
      return this.defaults('baseUrl', 'http://localhost:8000/', {
        baseUrl: 'http://localhost:8000/',
      })
    })

    it('baseUrl=http://localhost:8000', function () {
      return this.defaults('baseUrl', 'http://localhost:8000', {
        baseUrl: 'http://localhost:8000',
      })
    })

    it('viewportWidth=1000', function () {
      return this.defaults('viewportWidth', 1000)
    })

    it('viewportHeight=660', function () {
      return this.defaults('viewportHeight', 660)
    })

    it('userAgent=null', function () {
      return this.defaults('userAgent', null)
    })

    it('baseUrl=null', function () {
      return this.defaults('baseUrl', null)
    })

    it('defaultCommandTimeout=4000', function () {
      return this.defaults('defaultCommandTimeout', 4000)
    })

    it('pageLoadTimeout=60000', function () {
      return this.defaults('pageLoadTimeout', 60000)
    })

    it('requestTimeout=5000', function () {
      return this.defaults('requestTimeout', 5000)
    })

    it('responseTimeout=30000', function () {
      return this.defaults('responseTimeout', 30000)
    })

    it('execTimeout=60000', function () {
      return this.defaults('execTimeout', 60000)
    })

    it('waitForAnimations=true', function () {
      return this.defaults('waitForAnimations', true)
    })

    it('scrollBehavior=start', function () {
      return this.defaults('scrollBehavior', 'top')
    })

    it('animationDistanceThreshold=5', function () {
      return this.defaults('animationDistanceThreshold', 5)
    })

    it('video=true', function () {
      return this.defaults('video', true)
    })

    it('videoCompression=32', function () {
      return this.defaults('videoCompression', 32)
    })

    it('videoUploadOnPasses=true', function () {
      return this.defaults('videoUploadOnPasses', true)
    })

    it('trashAssetsBeforeRuns=32', function () {
      return this.defaults('trashAssetsBeforeRuns', true)
    })

    it('morgan=true', function () {
      return this.defaults('morgan', true)
    })

    it('isTextTerminal=false', function () {
      return this.defaults('isTextTerminal', false)
    })

    it('socketId=null', function () {
      return this.defaults('socketId', null)
    })

    it('reporter=spec', function () {
      return this.defaults('reporter', 'spec')
    })

    it('watchForFileChanges=true', function () {
      return this.defaults('watchForFileChanges', true)
    })

    it('numTestsKeptInMemory=50', function () {
      return this.defaults('numTestsKeptInMemory', 50)
    })

    it('modifyObstructiveCode=true', function () {
      return this.defaults('modifyObstructiveCode', true)
    })

    it('supportFile=false', function () {
      return this.defaults('supportFile', false, { supportFile: false })
    })

    it('blockHosts=null', function () {
      return this.defaults('blockHosts', null)
    })

    it('blockHosts=[a,b]', function () {
      return this.defaults('blockHosts', ['a', 'b'], {
        blockHosts: ['a', 'b'],
      })
    })

    it('blockHosts=a|b', function () {
      return this.defaults('blockHosts', ['a', 'b'], {
        blockHosts: ['a', 'b'],
      })
    })

    it('hosts=null', function () {
      return this.defaults('hosts', null)
    })

    it('hosts={}', function () {
      return this.defaults('hosts', {
        foo: 'bar',
        baz: 'quux',
      }, {
        hosts: {
          foo: 'bar',
          baz: 'quux',
        },
      })
    })

    it('resets numTestsKeptInMemory to 0 when runMode', () => {
      return config.mergeDefaults({ projectRoot: '/foo/bar/', supportFile: false }, { isTextTerminal: true })
      .then((cfg) => {
        expect(cfg.numTestsKeptInMemory).to.eq(0)
      })
    })

    it('resets watchForFileChanges to false when runMode', () => {
      return config.mergeDefaults({ projectRoot: '/foo/bar/', supportFile: false }, { isTextTerminal: true })
      .then((cfg) => {
        expect(cfg.watchForFileChanges).to.be.false
      })
    })

    it('can override morgan in options', () => {
      return config.mergeDefaults({ projectRoot: '/foo/bar/', supportFile: false }, { morgan: false })
      .then((cfg) => {
        expect(cfg.morgan).to.be.false
      })
    })

    it('can override isTextTerminal in options', () => {
      return config.mergeDefaults({ projectRoot: '/foo/bar/', supportFile: false }, { isTextTerminal: true })
      .then((cfg) => {
        expect(cfg.isTextTerminal).to.be.true
      })
    })

    it('can override socketId in options', () => {
      return config.mergeDefaults({ projectRoot: '/foo/bar/', supportFile: false }, { socketId: '1234' })
      .then((cfg) => {
        expect(cfg.socketId).to.eq('1234')
      })
    })

    it('deletes envFile', () => {
      const obj = {
        projectRoot: '/foo/bar/',
        supportFile: false,
        env: {
          foo: 'bar',
          version: '0.5.2',
        },
        envFile: {
          bar: 'baz',
          version: '1.0.1',
        },
      }

      return config.mergeDefaults(obj)
      .then((cfg) => {
        expect(cfg.env).to.deep.eq({
          foo: 'bar',
          bar: 'baz',
          version: '1.0.1',
        })

        expect(cfg.cypressEnv).to.eq(process.env['CYPRESS_INTERNAL_ENV'])

        expect(cfg).not.to.have.property('envFile')
      })
    })

    it('merges env into @config.env', () => {
      const obj = {
        projectRoot: '/foo/bar/',
        supportFile: false,
        env: {
          host: 'localhost',
          user: 'brian',
          version: '0.12.2',
        },
      }

      const options = {
        env: {
          version: '0.13.1',
          foo: 'bar',
        },
      }

      return config.mergeDefaults(obj, options)
      .then((cfg) => {
        expect(cfg.env).to.deep.eq({
          host: 'localhost',
          user: 'brian',
          version: '0.13.1',
          foo: 'bar',
        })
      })
    })

    // @see https://github.com/cypress-io/cypress/issues/6892
    it('warns if experimentalGetCookiesSameSite is passed', async function () {
      const warning = sinon.spy(errors, 'warning')

      await this.defaults('experimentalGetCookiesSameSite', true, {
        experimentalGetCookiesSameSite: true,
      })

      expect(warning).to.be.calledWith('EXPERIMENTAL_SAMESITE_REMOVED')
    })

    it('warns if experimentalShadowDomSupport is passed', async function () {
      const warning = sinon.spy(errors, 'warning')

      await this.defaults('experimentalShadowDomSupport', true, {
        experimentalShadowDomSupport: true,
      })

      expect(warning).to.be.calledWith('EXPERIMENTAL_SHADOW_DOM_REMOVED')
    })

    it('warns if experimentalRunEvents is passed', async function () {
      const warning = sinon.spy(errors, 'warning')

      await this.defaults('experimentalRunEvents', true, {
        experimentalRunEvents: true,
      })

      expect(warning).to.be.calledWith('EXPERIMENTAL_RUN_EVENTS_REMOVED')
    })

    // @see https://github.com/cypress-io/cypress/pull/9185
    it('warns if experimentalNetworkStubbing is passed', async function () {
      const warning = sinon.spy(errors, 'warning')

      await this.defaults('experimentalNetworkStubbing', true, {
        experimentalNetworkStubbing: true,
      })

      expect(warning).to.be.calledWith('EXPERIMENTAL_NETWORK_STUBBING_REMOVED')
    })

    it('warns if firefoxGcInterval is passed', async function () {
      const warning = sinon.spy(errors, 'warning')

      await this.defaults('firefoxGcInterval', true, {
        firefoxGcInterval: true,
      })

      expect(warning).to.be.calledWith('FIREFOX_GC_INTERVAL_REMOVED')
    })

    // todo(lachlan): after mega PR
    xdescribe('.resolved', () => {
      it('sets reporter and port to cli', () => {
        const obj = {
          projectRoot: '/foo/bar',
          supportFile: false,
        }

        const options = {
          reporter: 'json',
          port: 1234,
        }

        return config.mergeDefaults(obj, options)
        .then((cfg) => {
          expect(cfg.resolved).to.deep.eq({
            animationDistanceThreshold: { value: 5, from: 'default' },
            baseUrl: { value: null, from: 'default' },
            blockHosts: { value: null, from: 'default' },
            browsers: { value: [], from: 'default' },
            chromeWebSecurity: { value: true, from: 'default' },
            clientCertificates: { value: [], from: 'default' },
            component: { from: 'default', value: {} },
            defaultCommandTimeout: { value: 4000, from: 'default' },
            downloadsFolder: { value: 'cypress/downloads', from: 'default' },
            e2e: { from: 'default', value: {} },
            env: {},
            execTimeout: { value: 60000, from: 'default' },
            exit: { value: true, from: 'default' },
            experimentalFetchPolyfill: { value: false, from: 'default' },
            experimentalInteractiveRunEvents: { value: false, from: 'default' },
            experimentalSourceRewriting: { value: false, from: 'default' },
            experimentalSessionSupport: { value: false, from: 'default' },
            experimentalStudio: { value: false, from: 'default' },
            fileServerFolder: { value: '', from: 'default' },
            fixturesFolder: { value: 'cypress/fixtures', from: 'default' },
            hosts: { value: null, from: 'default' },
            excludeSpecPattern: { value: '*.hot-update.js', from: 'default' },
            includeShadowDom: { value: false, from: 'default' },
            isInteractive: { value: true, from: 'default' },
            keystrokeDelay: { value: 0, from: 'default' },
            modifyObstructiveCode: { value: true, from: 'default' },
            numTestsKeptInMemory: { value: 50, from: 'default' },
            pageLoadTimeout: { value: 60000, from: 'default' },
            pluginsFile: { value: 'cypress/plugins', from: 'default' },
            port: { value: 1234, from: 'cli' },
            projectId: { value: null, from: 'default' },
            redirectionLimit: { value: 20, from: 'default' },
            reporter: { value: 'json', from: 'cli' },
            resolvedNodePath: { value: null, from: 'default' },
            resolvedNodeVersion: { value: null, from: 'default' },
            reporterOptions: { value: null, from: 'default' },
            requestTimeout: { value: 5000, from: 'default' },
            responseTimeout: { value: 30000, from: 'default' },
            retries: { value: { runMode: 0, openMode: 0 }, from: 'default' },
            screenshotOnRunFailure: { value: true, from: 'default' },
            screenshotsFolder: { value: 'cypress/screenshots', from: 'default' },
            slowTestThreshold: { value: 10000, from: 'default' },
            supportFile: { value: false, from: 'config' },
            supportFolder: { value: false, from: 'default' },
            taskTimeout: { value: 60000, from: 'default' },
            specPattern: { value: '**/*.*', from: 'default' },
            trashAssetsBeforeRuns: { value: true, from: 'default' },
            userAgent: { value: null, from: 'default' },
            video: { value: true, from: 'default' },
            videoCompression: { value: 32, from: 'default' },
            videosFolder: { value: 'cypress/videos', from: 'default' },
            videoUploadOnPasses: { value: true, from: 'default' },
            viewportHeight: { value: 660, from: 'default' },
            viewportWidth: { value: 1000, from: 'default' },
            waitForAnimations: { value: true, from: 'default' },
            scrollBehavior: { value: 'top', from: 'default' },
            watchForFileChanges: { value: true, from: 'default' },
          })
        })
      })

      it('sets config, envFile and env', () => {
        sinon.stub(configUtil, 'getProcessEnvVars').returns({
          quux: 'quux',
          RECORD_KEY: 'foobarbazquux',
          PROJECT_ID: 'projectId123',
        })

        const obj = {
          projectRoot: '/foo/bar',
          supportFile: false,
          baseUrl: 'http://localhost:8080',
          port: 2020,
          env: {
            foo: 'foo',
          },
          envFile: {
            bar: 'bar',
          },
        }

        const options = {
          env: {
            baz: 'baz',
          },
        }

        return config.mergeDefaults(obj, options)
        .then((cfg) => {
          expect(cfg.resolved).to.deep.eq({
            animationDistanceThreshold: { value: 5, from: 'default' },
            baseUrl: { value: 'http://localhost:8080', from: 'config' },
            blockHosts: { value: null, from: 'default' },
            browsers: { value: [], from: 'default' },
            chromeWebSecurity: { value: true, from: 'default' },
            component: { from: 'default', value: {} },
            clientCertificates: { value: [], from: 'default' },
            defaultCommandTimeout: { value: 4000, from: 'default' },
            downloadsFolder: { value: 'cypress/downloads', from: 'default' },
            e2e: { from: 'default', value: {} },
            execTimeout: { value: 60000, from: 'default' },
            exit: { value: true, from: 'default' },
            experimentalFetchPolyfill: { value: false, from: 'default' },
            experimentalInteractiveRunEvents: { value: false, from: 'default' },
            experimentalSourceRewriting: { value: false, from: 'default' },
            experimentalSessionSupport: { value: false, from: 'default' },
            experimentalStudio: { value: false, from: 'default' },
            env: {
              foo: {
                value: 'foo',
                from: 'config',
              },
              bar: {
                value: 'bar',
                from: 'envFile',
              },
              baz: {
                value: 'baz',
                from: 'cli',
              },
              quux: {
                value: 'quux',
                from: 'env',
              },
              RECORD_KEY: {
                value: 'fooba...zquux',
                from: 'env',
              },
            },
            fileServerFolder: { value: '', from: 'default' },
            fixturesFolder: { value: 'cypress/fixtures', from: 'default' },
            hosts: { value: null, from: 'default' },
            excludeSpecPattern: { value: '*.hot-update.js', from: 'default' },
            includeShadowDom: { value: false, from: 'default' },
            isInteractive: { value: true, from: 'default' },
            keystrokeDelay: { value: 0, from: 'default' },
            modifyObstructiveCode: { value: true, from: 'default' },
            numTestsKeptInMemory: { value: 50, from: 'default' },
            pageLoadTimeout: { value: 60000, from: 'default' },
            pluginsFile: { value: 'cypress/plugins', from: 'default' },
            port: { value: 2020, from: 'config' },
            projectId: { value: 'projectId123', from: 'env' },
            redirectionLimit: { value: 20, from: 'default' },
            reporter: { value: 'spec', from: 'default' },
            resolvedNodePath: { value: null, from: 'default' },
            resolvedNodeVersion: { value: null, from: 'default' },
            reporterOptions: { value: null, from: 'default' },
            requestTimeout: { value: 5000, from: 'default' },
            responseTimeout: { value: 30000, from: 'default' },
            retries: { value: { runMode: 0, openMode: 0 }, from: 'default' },
            screenshotOnRunFailure: { value: true, from: 'default' },
            screenshotsFolder: { value: 'cypress/screenshots', from: 'default' },
            slowTestThreshold: { value: 10000, from: 'default' },
            supportFile: { value: false, from: 'config' },
            supportFolder: { value: false, from: 'default' },
            taskTimeout: { value: 60000, from: 'default' },
            specPattern: { value: '**/*.*', from: 'default' },
            trashAssetsBeforeRuns: { value: true, from: 'default' },
            userAgent: { value: null, from: 'default' },
            video: { value: true, from: 'default' },
            videoCompression: { value: 32, from: 'default' },
            videosFolder: { value: 'cypress/videos', from: 'default' },
            videoUploadOnPasses: { value: true, from: 'default' },
            viewportHeight: { value: 660, from: 'default' },
            viewportWidth: { value: 1000, from: 'default' },
            waitForAnimations: { value: true, from: 'default' },
            scrollBehavior: { value: 'top', from: 'default' },
            watchForFileChanges: { value: true, from: 'default' },
          })
        })
      })
    })
  })

  context('.setPluginResolvedOn', () => {
    it('resolves an object with single property', () => {
      const cfg = {}
      const obj = {
        foo: 'bar',
      }

      config.setPluginResolvedOn(cfg, obj)

      expect(cfg).to.deep.eq({
        foo: {
          value: 'bar',
          from: 'plugin',
        },
      })
    })

    it('resolves an object with multiple properties', () => {
      const cfg = {}
      const obj = {
        foo: 'bar',
        baz: [1, 2, 3],
      }

      config.setPluginResolvedOn(cfg, obj)

      expect(cfg).to.deep.eq({
        foo: {
          value: 'bar',
          from: 'plugin',
        },
        baz: {
          value: [1, 2, 3],
          from: 'plugin',
        },
      })
    })

    it('resolves a nested object', () => {
      // we need at least the structure
      const cfg = {
        foo: {
          bar: 1,
        },
      }
      const obj = {
        foo: {
          bar: 42,
        },
      }

      config.setPluginResolvedOn(cfg, obj)

      expect(cfg, 'foo.bar gets value').to.deep.eq({
        foo: {
          bar: {
            value: 42,
            from: 'plugin',
          },
        },
      })
    })

    // https://github.com/cypress-io/cypress/issues/7959
    it('resolves a single object', () => {
      const cfg = {
      }
      const obj = {
        foo: {
          bar: {
            baz: 42,
          },
        },
      }

      config.setPluginResolvedOn(cfg, obj)

      expect(cfg).to.deep.eq({
        foo: {
          from: 'plugin',
          value: {
            bar: {
              baz: 42,
            },
          },
        },
      })
    })
  })

  context('_.defaultsDeep', () => {
    it('merges arrays', () => {
      // sanity checks to confirm how Lodash merges arrays in defaultsDeep
      const diffs = {
        list: [1],
      }
      const cfg = {
        list: [1, 2],
      }
      const merged = _.defaultsDeep({}, diffs, cfg)

      expect(merged, 'arrays are combined').to.deep.eq({
        list: [1, 2],
      })
    })
  })

  context('.updateWithPluginValues', () => {
    it('is noop when no overrides', () => {
      expect(config.updateWithPluginValues({ foo: 'bar' }, null)).to.deep.eq({
        foo: 'bar',
      })
    })

    it('is noop with empty overrides', () => {
      expect(config.updateWithPluginValues({ foo: 'bar' }, {})).to.deep.eq({
        foo: 'bar',
      })
    })

    it('updates resolved config values and returns config with overrides', () => {
      const cfg = {
        foo: 'bar',
        baz: 'quux',
        quux: 'foo',
        lol: 1234,
        env: {
          a: 'a',
          b: 'b',
        },
        // previously resolved values
        resolved: {
          foo: { value: 'bar', from: 'default' },
          baz: { value: 'quux', from: 'cli' },
          quux: { value: 'foo', from: 'default' },
          lol: { value: 1234, from: 'env' },
          env: {
            a: { value: 'a', from: 'config' },
            b: { value: 'b', from: 'config' },
          },
        },
      }

      const overrides = {
        baz: 'baz',
        quux: ['bar', 'quux'],
        env: {
          b: 'bb',
          c: 'c',
        },
      }

      expect(config.updateWithPluginValues(cfg, overrides)).to.deep.eq({
        foo: 'bar',
        baz: 'baz',
        lol: 1234,
        quux: ['bar', 'quux'],
        env: {
          a: 'a',
          b: 'bb',
          c: 'c',
        },
        resolved: {
          foo: { value: 'bar', from: 'default' },
          baz: { value: 'baz', from: 'plugin' },
          quux: { value: ['bar', 'quux'], from: 'plugin' },
          lol: { value: 1234, from: 'env' },
          env: {
            a: { value: 'a', from: 'config' },
            b: { value: 'bb', from: 'plugin' },
            c: { value: 'c', from: 'plugin' },
          },
        },
      })
    })

    it('keeps the list of browsers if the plugins returns empty object', () => {
      const browser = {
        name: 'fake browser name',
        family: 'chromium',
        displayName: 'My browser',
        version: 'x.y.z',
        path: '/path/to/browser',
        majorVersion: 'x',
      }

      const cfg = {
        browsers: [browser],
        resolved: {
          browsers: {
            value: [browser],
            from: 'default',
          },
        },
      }

      const overrides = {}

      expect(config.updateWithPluginValues(cfg, overrides)).to.deep.eq({
        browsers: [browser],
        resolved: {
          browsers: {
            value: [browser],
            from: 'default',
          },
        },
      })
    })

    // TODO: Figure out the behavior on updateWithPluginValues, should we check
    // the config from cfg, or get it from the data-context?
    it.skip('catches browsers=null returned from plugins', () => {
      const browser = {
        name: 'fake browser name',
        family: 'chromium',
        displayName: 'My browser',
        version: 'x.y.z',
        path: '/path/to/browser',
        majorVersion: 'x',
      }

      const cfg = {
        projectRoot: '/foo/bar',
        pluginsFile: '/foo/bar/cypress/plugins/index.js',
        browsers: [browser],
        resolved: {
          browsers: {
            value: [browser],
            from: 'default',
          },
        },
      }

      const overrides = {
        browsers: null,
      }

      sinon.stub(errors, 'throw')
      config.updateWithPluginValues(cfg, overrides)

      expect(errors.throw).to.have.been.calledWith('CONFIG_VALIDATION_MSG_ERROR')
    })

    it('allows user to filter browsers', () => {
      const browserOne = {
        name: 'fake browser name',
        family: 'chromium',
        displayName: 'My browser',
        version: 'x.y.z',
        path: '/path/to/browser',
        majorVersion: 'x',
      }
      const browserTwo = {
        name: 'fake electron',
        family: 'chromium',
        displayName: 'Electron',
        version: 'x.y.z',
        // Electron browser is built-in, no external path
        path: '',
        majorVersion: 'x',
      }

      const cfg = {
        browsers: [browserOne, browserTwo],
        resolved: {
          browsers: {
            value: [browserOne, browserTwo],
            from: 'default',
          },
        },
      }

      const overrides = {
        browsers: [browserTwo],
      }

      const updated = config.updateWithPluginValues(cfg, overrides)

      expect(updated.resolved, 'resolved values').to.deep.eq({
        browsers: {
          value: [browserTwo],
          from: 'plugin',
        },
      })

      expect(updated, 'all values').to.deep.eq({
        browsers: [browserTwo],
        resolved: {
          browsers: {
            value: [browserTwo],
            from: 'plugin',
          },
        },
      })
    })
  })

  context('.parseEnv', () => {
    it('merges together env from config, env from file, env from process, and env from CLI', () => {
      sinon.stub(configUtil, 'getProcessEnvVars').returns({
        version: '0.12.1',
        user: 'bob',
      })

      const obj = {
        env: {
          version: '0.10.9',
          project: 'todos',
          host: 'localhost',
          baz: 'quux',
        },

        envFile: {
          host: 'http://localhost:8888',
          user: 'brian',
          foo: 'bar',
        },
      }

      const envCLI = {
        version: '0.14.0',
        project: 'pie',
      }

      expect(config.parseEnv(obj, envCLI)).to.deep.eq({
        version: '0.14.0',
        project: 'pie',
        host: 'http://localhost:8888',
        user: 'bob',
        foo: 'bar',
        baz: 'quux',
      })
    })
  })

  context('.getProcessEnvVars', () => {
    ['cypress_', 'CYPRESS_'].forEach((key) => {
      it(`reduces key: ${key}`, () => {
        const obj = {
          cypress_host: 'http://localhost:8888',
          foo: 'bar',
          env: '123',
        }

        obj[`${key}version`] = '0.12.0'

        expect(configUtil.getProcessEnvVars(obj)).to.deep.eq({
          host: 'http://localhost:8888',
          version: '0.12.0',
        })
      })
    })

    it('does not merge reserved environment variables', () => {
      const obj = {
        CYPRESS_INTERNAL_ENV: 'production',
        CYPRESS_FOO: 'bar',
        CYPRESS_CRASH_REPORTS: '0',
        CYPRESS_PROJECT_ID: 'abc123',
      }

      expect(configUtil.getProcessEnvVars(obj)).to.deep.eq({
        FOO: 'bar',
        PROJECT_ID: 'abc123',
        CRASH_REPORTS: 0,
      })
    })
  })

  context('.setUrls', () => {
    it('does not mutate existing obj', () => {
      const obj = {}

      expect(config.setUrls(obj)).not.to.eq(obj)
    })

    it('uses baseUrl when set', () => {
      const obj = {
        port: 65432,
        baseUrl: 'https://www.google.com',
        clientRoute: '/__/',
      }

      const urls = config.setUrls(obj)

      expect(urls.browserUrl).to.eq('https://www.google.com/__/')

      expect(urls.proxyUrl).to.eq('http://localhost:65432')
    })

    it('strips baseUrl to host when set', () => {
      const obj = {
        port: 65432,
        baseUrl: 'http://localhost:9999/app/?foo=bar#index.html',
        clientRoute: '/__/',
      }

      const urls = config.setUrls(obj)

      expect(urls.browserUrl).to.eq('http://localhost:9999/__/')

      expect(urls.proxyUrl).to.eq('http://localhost:65432')
    })
  })

  context('.setSupportFileAndFolder', () => {
    const mockSupportDefaults = {
      supportFolder: false,
      configFile: 'cypress.json',
    }

    it('does nothing if supportFile is falsey', () => {
      const obj = {
        projectRoot: '/_test-output/path/to/project',
      }

      return config.setSupportFileAndFolder(obj)
      .then((result) => {
        expect(result).to.eql(obj)
      })
    })

    it('sets the full path to the supportFile and supportFolder if it exists', () => {
      const projectRoot = process.cwd()

      const obj = config.setAbsolutePaths({
        projectRoot,
        supportFile: 'test/unit/config_spec.js',
      })

      return config.setSupportFileAndFolder(obj, mockSupportDefaults)
      .then((result) => {
        expect(result).to.eql({
          projectRoot,
          supportFile: `${projectRoot}/test/unit/config_spec.js`,
          supportFolder: `${projectRoot}/test/unit`,
        })
      })
    })

    it('sets the supportFile to default index.js if it does not exist, support folder does not exist, and supportFile is the default', () => {
      const projectRoot = Fixtures.projectPath('no-scaffolding')

      const obj = config.setAbsolutePaths({
        projectRoot,
        supportFile: 'cypress/support/e2e.js',
      })

      return config.setSupportFileAndFolder(obj, mockSupportDefaults)
      .then((result) => {
        expect(result).to.eql({
          projectRoot,
          supportFile: `${projectRoot}/cypress/support/e2e.js`,
          supportFolder: `${projectRoot}/cypress/support`,
        })
      })
    })

    it('sets the supportFile to false if it does not exist, support folder exists, and supportFile is the default', () => {
      const projectRoot = Fixtures.projectPath('empty-folders')

      const obj = config.setAbsolutePaths({
        projectRoot,
        supportFile: false,
      })

      return config.setSupportFileAndFolder(obj, mockSupportDefaults)
      .then((result) => {
        expect(result).to.eql({
          projectRoot,
          supportFile: false,
        })
      })
    })

    it('throws error if supportFile is not default and does not exist', () => {
      const projectRoot = process.cwd()

      const obj = config.setAbsolutePaths({
        projectRoot,
        supportFile: 'does/not/exist',
      })

      return config.setSupportFileAndFolder(obj, mockSupportDefaults)
      .catch((err) => {
        expect(stripAnsi(err.message)).to.include('Your supportFile is missing or invalid:')
      })
    })

    it('sets the supportFile to index.ts if it exists (without ts require hook)', () => {
      const projectRoot = Fixtures.projectPath('ts-proj')
      const supportFolder = `${projectRoot}/cypress/support`
      const supportFilename = `${supportFolder}/index.ts`

      const e = new Error('Cannot resolve TS file by default')

      e.code = 'MODULE_NOT_FOUND'
      sinon.stub(config.utils, 'resolveModule').withArgs(supportFilename).throws(e)

      const obj = config.setAbsolutePaths({
        projectRoot,
        supportFile: 'cypress/support/index.ts',
      })

      return config.setSupportFileAndFolder(obj, mockSupportDefaults)
      .then((result) => {
        debug('result is', result)

        expect(result).to.eql({
          projectRoot,
          supportFolder,
          supportFile: supportFilename,
        })
      })
    })

    it('uses custom TS supportFile if it exists (without ts require hook)', () => {
      const projectRoot = Fixtures.projectPath('ts-proj-custom-names')
      const supportFolder = `${projectRoot}/cypress`
      const supportFilename = `${supportFolder}/support.ts`

      const e = new Error('Cannot resolve TS file by default')

      e.code = 'MODULE_NOT_FOUND'
      sinon.stub(config.utils, 'resolveModule').withArgs(supportFilename).throws(e)

      const obj = config.setAbsolutePaths({
        projectRoot,
        supportFile: 'cypress/support.ts',
      })

      return config.setSupportFileAndFolder(obj, mockSupportDefaults)
      .then((result) => {
        debug('result is', result)

        expect(result).to.eql({
          projectRoot,
          supportFolder,
          supportFile: supportFilename,
        })
      })
    })
  })

<<<<<<< HEAD
=======
  context('.setPluginsFile', () => {
    const mockPluginDefaults = {
      pluginsFile: 'cypress/plugins',
      configFile: 'cypress.json',
    }

    it('does nothing if pluginsFile is falsey', () => {
      const obj = {
        projectRoot: '/_test-output/path/to/project',
      }

      return config.setPluginsFile(obj)
      .then((result) => {
        expect(result).to.eql(obj)
      })
    })

    it('sets the pluginsFile to default index.js if does not exist', () => {
      const projectRoot = Fixtures.projectPath('no-scaffolding')

      const obj = {
        projectRoot,
        pluginsFile: `${projectRoot}/cypress/plugins`,
      }

      return config.setPluginsFile(obj, mockPluginDefaults)
      .then((result) => {
        expect(result).to.eql({
          projectRoot,
          pluginsFile: `${projectRoot}/cypress/plugins/index.js`,
        })
      })
    })

    it('sets the pluginsFile to index.ts if it exists', () => {
      const projectRoot = Fixtures.projectPath('ts-proj-with-module-esnext')

      const obj = {
        projectRoot,
        pluginsFile: `${projectRoot}/cypress/plugins`,
      }

      return config.setPluginsFile(obj, mockPluginDefaults)
      .then((result) => {
        expect(result).to.eql({
          projectRoot,
          pluginsFile: `${projectRoot}/cypress/plugins/index.ts`,
        })
      })
    })

    it('sets the pluginsFile to index.ts if it exists (without ts require hook)', () => {
      const projectRoot = Fixtures.projectPath('ts-proj-with-module-esnext')
      const pluginsFolder = `${projectRoot}/cypress/plugins`
      const pluginsFilename = `${pluginsFolder}/index.ts`

      const e = new Error('Cannot resolve TS file by default')

      e.code = 'MODULE_NOT_FOUND'
      sinon.stub(config.utils, 'resolveModule').withArgs(pluginsFolder).throws(e)

      const obj = {
        projectRoot,
        pluginsFile: pluginsFolder,
      }

      return config.setPluginsFile(obj, mockPluginDefaults)
      .then((result) => {
        expect(result).to.eql({
          projectRoot,
          pluginsFile: pluginsFilename,
        })
      })
    })

    it('set the pluginsFile to false if it does not exist, plugins folder exists, and pluginsFile is the default', () => {
      const projectRoot = Fixtures.projectPath('empty-folders')

      const obj = config.setAbsolutePaths({
        projectRoot,
        pluginsFile: `${projectRoot}/cypress/plugins`,
      })

      return config.setPluginsFile(obj, mockPluginDefaults)
      .then((result) => {
        expect(result).to.eql({
          projectRoot,
          pluginsFile: false,
        })
      })
    })

    it('throws error if pluginsFile is not default and does not exist', () => {
      const projectRoot = process.cwd()

      const obj = {
        projectRoot,
        pluginsFile: 'does/not/exist',
      }

      return config.setPluginsFile(obj, mockPluginDefaults)
      .catch((err) => {
        expect(stripAnsi(err.message)).to.include('Your pluginsFile was not found at path:')
      })
    })

    it('uses custom TS pluginsFile if it exists (without ts require hook)', () => {
      const projectRoot = Fixtures.projectPath('ts-proj-custom-names')
      const pluginsFolder = `${projectRoot}/cypress`
      const pluginsFile = `${pluginsFolder}/plugins.ts`

      const e = new Error('Cannot resolve TS file by default')

      e.code = 'MODULE_NOT_FOUND'
      sinon.stub(config.utils, 'resolveModule').withArgs(pluginsFile).throws(e)

      const obj = {
        projectRoot,
        pluginsFile,
      }

      return config.setPluginsFile(obj, mockPluginDefaults)
      .then((result) => {
        expect(result).to.eql({
          projectRoot,
          pluginsFile,
        })
      })
    })
  })

  context('.setParentTestsPaths', () => {
    it('sets parentTestsFolder and parentTestsFolderDisplay', () => {
      const obj = {
        projectRoot: '/_test-output/path/to/project',
        integrationFolder: '/_test-output/path/to/project/cypress/integration',
      }

      expect(config.setParentTestsPaths(obj)).to.deep.eq({
        projectRoot: '/_test-output/path/to/project',
        integrationFolder: '/_test-output/path/to/project/cypress/integration',
        parentTestsFolder: '/_test-output/path/to/project/cypress',
        parentTestsFolderDisplay: 'project/cypress',
      })
    })

    it('sets parentTestsFolderDisplay to parentTestsFolder if they are the same', () => {
      const obj = {
        projectRoot: '/_test-output/path/to/project',
        integrationFolder: '/_test-output/path/to/project/tests',
      }

      expect(config.setParentTestsPaths(obj)).to.deep.eq({
        projectRoot: '/_test-output/path/to/project',
        integrationFolder: '/_test-output/path/to/project/tests',
        parentTestsFolder: '/_test-output/path/to/project',
        parentTestsFolderDisplay: 'project',
      })
    })
  })

>>>>>>> 4b50f9ee
  context('.setAbsolutePaths', () => {
    it('is noop without projectRoot', () => {
      expect(config.setAbsolutePaths({})).to.deep.eq({})
    })

    it('does not mutate existing obj', () => {
      const obj = {}

      expect(config.setAbsolutePaths(obj)).not.to.eq(obj)
    })

    it('ignores non special *folder properties', () => {
      const obj = {
        projectRoot: '/_test-output/path/to/project',
        blehFolder: 'some/rando/path',
        foo: 'bar',
        baz: 'quux',
      }

      expect(config.setAbsolutePaths(obj)).to.deep.eq(obj)
    })

    return ['fileServerFolder', 'fixturesFolder', 'supportFile', 'pluginsFile'].forEach((folder) => {
      it(`converts relative ${folder} to absolute path`, () => {
        const obj = {
          projectRoot: '/_test-output/path/to/project',
        }

        obj[folder] = 'foo/bar'

        const expected = {
          projectRoot: '/_test-output/path/to/project',
        }

        expected[folder] = '/_test-output/path/to/project/foo/bar'

        expect(config.setAbsolutePaths(obj)).to.deep.eq(expected)
      })
    })
  })

  context('.setNodeBinary', () => {
    beforeEach(function () {
      this.nodeVersion = process.versions.node
    })

    it('sets bundled Node ver if nodeVersion != system', function () {
      const obj = config.setNodeBinary({
        nodeVersion: 'bundled',
      })

      expect(obj).to.deep.eq({
        nodeVersion: 'bundled',
        resolvedNodeVersion: this.nodeVersion,
      })
    })

    it('sets cli Node ver if nodeVersion = system', function () {
      const obj = config.setNodeBinary({
        nodeVersion: 'system',
      }, '/foo/bar/node', '1.2.3')

      expect(obj).to.deep.eq({
        nodeVersion: 'system',
        resolvedNodeVersion: '1.2.3',
        resolvedNodePath: '/foo/bar/node',
      })
    })

    it('sets bundled Node ver and if nodeVersion = system and userNodePath undefined', function () {
      const obj = config.setNodeBinary({
        nodeVersion: 'system',
      }, undefined, '1.2.3')

      expect(obj).to.deep.eq({
        nodeVersion: 'system',
        resolvedNodeVersion: this.nodeVersion,
      })
    })

    it('sets bundled Node ver and if nodeVersion = system and userNodeVersion undefined', function () {
      const obj = config.setNodeBinary({
        nodeVersion: 'system',
      }, '/foo/bar/node')

      expect(obj).to.deep.eq({
        nodeVersion: 'system',
        resolvedNodeVersion: this.nodeVersion,
      })
    })
  })
})<|MERGE_RESOLUTION|>--- conflicted
+++ resolved
@@ -446,12 +446,7 @@
         })
 
         it('fails if not an array of strings', function () {
-<<<<<<< HEAD
           this.setup({ e2e: { excludeSpecPattern: [5] } })
-          this.expectValidationFails('be a string or an array of strings')
-=======
-          this.setup({ ignoreTestFiles: [5] })
->>>>>>> 4b50f9ee
 
           return this.expectValidationFails('be a string or an array of strings')
           .then(() => {
@@ -619,12 +614,7 @@
         })
 
         it('fails if not an array of strings', function () {
-<<<<<<< HEAD
           this.setup({ e2e: { specPattern: [5] } })
-          this.expectValidationFails('be a string or an array of strings')
-=======
-          this.setup({ testFiles: [5] })
->>>>>>> 4b50f9ee
 
           return this.expectValidationFails('be a string or an array of strings')
           .then(() => {
@@ -2203,170 +2193,6 @@
     })
   })
 
-<<<<<<< HEAD
-=======
-  context('.setPluginsFile', () => {
-    const mockPluginDefaults = {
-      pluginsFile: 'cypress/plugins',
-      configFile: 'cypress.json',
-    }
-
-    it('does nothing if pluginsFile is falsey', () => {
-      const obj = {
-        projectRoot: '/_test-output/path/to/project',
-      }
-
-      return config.setPluginsFile(obj)
-      .then((result) => {
-        expect(result).to.eql(obj)
-      })
-    })
-
-    it('sets the pluginsFile to default index.js if does not exist', () => {
-      const projectRoot = Fixtures.projectPath('no-scaffolding')
-
-      const obj = {
-        projectRoot,
-        pluginsFile: `${projectRoot}/cypress/plugins`,
-      }
-
-      return config.setPluginsFile(obj, mockPluginDefaults)
-      .then((result) => {
-        expect(result).to.eql({
-          projectRoot,
-          pluginsFile: `${projectRoot}/cypress/plugins/index.js`,
-        })
-      })
-    })
-
-    it('sets the pluginsFile to index.ts if it exists', () => {
-      const projectRoot = Fixtures.projectPath('ts-proj-with-module-esnext')
-
-      const obj = {
-        projectRoot,
-        pluginsFile: `${projectRoot}/cypress/plugins`,
-      }
-
-      return config.setPluginsFile(obj, mockPluginDefaults)
-      .then((result) => {
-        expect(result).to.eql({
-          projectRoot,
-          pluginsFile: `${projectRoot}/cypress/plugins/index.ts`,
-        })
-      })
-    })
-
-    it('sets the pluginsFile to index.ts if it exists (without ts require hook)', () => {
-      const projectRoot = Fixtures.projectPath('ts-proj-with-module-esnext')
-      const pluginsFolder = `${projectRoot}/cypress/plugins`
-      const pluginsFilename = `${pluginsFolder}/index.ts`
-
-      const e = new Error('Cannot resolve TS file by default')
-
-      e.code = 'MODULE_NOT_FOUND'
-      sinon.stub(config.utils, 'resolveModule').withArgs(pluginsFolder).throws(e)
-
-      const obj = {
-        projectRoot,
-        pluginsFile: pluginsFolder,
-      }
-
-      return config.setPluginsFile(obj, mockPluginDefaults)
-      .then((result) => {
-        expect(result).to.eql({
-          projectRoot,
-          pluginsFile: pluginsFilename,
-        })
-      })
-    })
-
-    it('set the pluginsFile to false if it does not exist, plugins folder exists, and pluginsFile is the default', () => {
-      const projectRoot = Fixtures.projectPath('empty-folders')
-
-      const obj = config.setAbsolutePaths({
-        projectRoot,
-        pluginsFile: `${projectRoot}/cypress/plugins`,
-      })
-
-      return config.setPluginsFile(obj, mockPluginDefaults)
-      .then((result) => {
-        expect(result).to.eql({
-          projectRoot,
-          pluginsFile: false,
-        })
-      })
-    })
-
-    it('throws error if pluginsFile is not default and does not exist', () => {
-      const projectRoot = process.cwd()
-
-      const obj = {
-        projectRoot,
-        pluginsFile: 'does/not/exist',
-      }
-
-      return config.setPluginsFile(obj, mockPluginDefaults)
-      .catch((err) => {
-        expect(stripAnsi(err.message)).to.include('Your pluginsFile was not found at path:')
-      })
-    })
-
-    it('uses custom TS pluginsFile if it exists (without ts require hook)', () => {
-      const projectRoot = Fixtures.projectPath('ts-proj-custom-names')
-      const pluginsFolder = `${projectRoot}/cypress`
-      const pluginsFile = `${pluginsFolder}/plugins.ts`
-
-      const e = new Error('Cannot resolve TS file by default')
-
-      e.code = 'MODULE_NOT_FOUND'
-      sinon.stub(config.utils, 'resolveModule').withArgs(pluginsFile).throws(e)
-
-      const obj = {
-        projectRoot,
-        pluginsFile,
-      }
-
-      return config.setPluginsFile(obj, mockPluginDefaults)
-      .then((result) => {
-        expect(result).to.eql({
-          projectRoot,
-          pluginsFile,
-        })
-      })
-    })
-  })
-
-  context('.setParentTestsPaths', () => {
-    it('sets parentTestsFolder and parentTestsFolderDisplay', () => {
-      const obj = {
-        projectRoot: '/_test-output/path/to/project',
-        integrationFolder: '/_test-output/path/to/project/cypress/integration',
-      }
-
-      expect(config.setParentTestsPaths(obj)).to.deep.eq({
-        projectRoot: '/_test-output/path/to/project',
-        integrationFolder: '/_test-output/path/to/project/cypress/integration',
-        parentTestsFolder: '/_test-output/path/to/project/cypress',
-        parentTestsFolderDisplay: 'project/cypress',
-      })
-    })
-
-    it('sets parentTestsFolderDisplay to parentTestsFolder if they are the same', () => {
-      const obj = {
-        projectRoot: '/_test-output/path/to/project',
-        integrationFolder: '/_test-output/path/to/project/tests',
-      }
-
-      expect(config.setParentTestsPaths(obj)).to.deep.eq({
-        projectRoot: '/_test-output/path/to/project',
-        integrationFolder: '/_test-output/path/to/project/tests',
-        parentTestsFolder: '/_test-output/path/to/project',
-        parentTestsFolderDisplay: 'project',
-      })
-    })
-  })
-
->>>>>>> 4b50f9ee
   context('.setAbsolutePaths', () => {
     it('is noop without projectRoot', () => {
       expect(config.setAbsolutePaths({})).to.deep.eq({})
