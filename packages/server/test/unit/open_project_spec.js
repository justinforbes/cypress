require('../spec_helper')

<<<<<<< HEAD
=======
const Bluebird = require('bluebird')
>>>>>>> 792980ac
const browsers = require(`../../lib/browsers`)
const ProjectBase = require(`../../lib/project-base`).ProjectBase
const { openProject } = require('../../lib/open_project')
const preprocessor = require(`../../lib/plugins/preprocessor`)
const runEvents = require(`../../lib/plugins/run_events`)
const Fixtures = require('@tooling/system-tests/lib/fixtures')
const delay = require('lodash/delay')

const todosPath = Fixtures.projectPath('todos')

describe('lib/open_project', () => {
  beforeEach(function () {
    this.automation = {
      reset: sinon.stub(),
      use: sinon.stub(),
    }

    this.config = {
      integrationFolder: '/user/foo/cypress/integration',
      testFiles: '**/*.*',
      ignoreSpecPattern: '**/*.nope',
<<<<<<< HEAD
      projectRoot: '/project/root',
=======
      projectRoot: todosPath,
>>>>>>> 792980ac
    }

    this.onError = sinon.stub()
    sinon.stub(browsers, 'get').resolves()
    sinon.stub(browsers, 'open')
    sinon.stub(ProjectBase.prototype, 'initializeConfig').resolves({
      e2e: {
        specPattern: 'cypress/integration/**/*',
      },
    })

    sinon.stub(ProjectBase.prototype, 'open').resolves()
    sinon.stub(ProjectBase.prototype, 'reset').resolves()
    sinon.stub(ProjectBase.prototype, 'getConfig').returns(this.config)
    sinon.stub(ProjectBase.prototype, 'getAutomation').returns(this.automation)
    sinon.stub(preprocessor, 'removeFile')

<<<<<<< HEAD
    return openProject.create('/project/root', { testingType: 'e2e' }, {})
=======
    return Fixtures.scaffoldProject('todos').then(() => {
      return openProject.create(todosPath, { testingType: 'e2e' }, { onError: this.onError })
    })
>>>>>>> 792980ac
  })

  context('#launch', () => {
    beforeEach(async function () {
<<<<<<< HEAD
      await openProject.create('/root', { testingType: 'e2e' }, {})
=======
      await openProject.create(todosPath, { testingType: 'e2e' }, { onError: this.onError })
>>>>>>> 792980ac
      openProject.getProject().__setConfig({
        browserUrl: 'http://localhost:8888/__/',
        projectRoot: todosPath,
        specType: 'integration',
        e2e: {
          specPattern: 'cypress/integration/**/*',
        },
      })

      openProject.getProject().options = {
        onError: this.onError,
      }

      this.spec = {
        absolute: 'path/to/spec',
        relative: 'path/to/spec',
      }

      this.browser = { name: 'chrome' }
    })

    // NOTE: todo come back to this
    it.skip('tells preprocessor to remove file on browser close', function () {
      return openProject.launch(this.browser, this.spec)
      .then(() => {
        browsers.open.lastCall.args[1].onBrowserClose()

        expect(preprocessor.removeFile).to.be.calledWith('path/to/spec')
      })
    })

    // NOTE: todo come back to this
    it.skip('does not tell preprocessor to remove file if no spec', function () {
      return openProject.launch(this.browser, {})
      .then(() => {
        browsers.open.lastCall.args[1].onBrowserClose()

        expect(preprocessor.removeFile).not.to.be.called
      })
    })

    it('runs original onBrowserClose callback on browser close', function () {
      const onBrowserClose = sinon.stub()
      const options = { onBrowserClose }

      return openProject.launch(this.browser, this.spec, options)
      .then(() => {
        browsers.open.lastCall.args[1].onBrowserClose()

        expect(onBrowserClose).to.be.called
      })
    })

    it('calls project.reset on launch', function () {
      return openProject.launch(this.browser, this.spec)
      .then(() => {
        expect(ProjectBase.prototype.reset).to.be.called
      })
    })

    it('sets isHeaded + isHeadless if not already defined', function () {
      expect(this.browser.isHeaded).to.be.undefined
      expect(this.browser.isHeadless).to.be.undefined

      return openProject.launch(this.browser, this.spec)
      .then(() => {
        expect(this.browser.isHeaded).to.be.true

        expect(this.browser.isHeadless).to.be.false
      })
    })

    describe('spec events', function () {
      this.beforeEach(function () {
        sinon.stub(runEvents, 'execute').resolves()
      })

      it('executes before:spec if in interactive mode', function () {
        this.config.experimentalInteractiveRunEvents = true
        this.config.isTextTerminal = false

        return openProject.launch(this.browser, this.spec).then(() => {
          expect(runEvents.execute).to.be.calledWith('before:spec', this.config, this.spec)
        })
      })

      it('does not execute before:spec if not in interactive mode', function () {
        this.config.experimentalInteractiveRunEvents = true
        this.config.isTextTerminal = true

        return openProject.launch(this.browser, this.spec).then(() => {
          expect(runEvents.execute).not.to.be.calledWith('before:spec')
        })
      })

      it('does not execute before:spec if experimental flag is not enabled', function () {
        this.config.experimentalInteractiveRunEvents = false
        this.config.isTextTerminal = false

        return openProject.launch(this.browser, this.spec).then(() => {
          expect(runEvents.execute).not.to.be.calledWith('before:spec')
        })
      })

      it('executes after:spec on browser close if in interactive mode', function () {
        this.config.experimentalInteractiveRunEvents = true
        this.config.isTextTerminal = false
        const onBrowserClose = () => Bluebird.resolve()

        return openProject.launch(this.browser, this.spec, { onBrowserClose })
        .then(() => {
          return browsers.open.lastCall.args[1].onBrowserClose()
        })
        .then(() => {
          expect(runEvents.execute).to.be.calledWith('after:spec', this.config, this.spec)
        })
      })

      it('does not execute after:spec on browser close if not in interactive mode', function () {
        this.config.experimentalInteractiveRunEvents = true
        this.config.isTextTerminal = true
        const onBrowserClose = () => Bluebird.resolve()

        return openProject.launch(this.browser, this.spec, { onBrowserClose })
        .then(() => {
          return browsers.open.lastCall.args[1].onBrowserClose()
        })
        .then(() => {
          expect(runEvents.execute).not.to.be.calledWith('after:spec')
        })
      })

      it('does not execute after:spec on browser close if experimental flag is not enabled', function () {
        this.config.experimentalInteractiveRunEvents = false
        this.config.isTextTerminal = false
        const onBrowserClose = () => Bluebird.resolve()

        return openProject.launch(this.browser, this.spec, { onBrowserClose })
        .then(() => {
          return browsers.open.lastCall.args[1].onBrowserClose()
        })
        .then(() => {
          expect(runEvents.execute).not.to.be.calledWith('after:spec')
        })
      })

      it('does not execute after:spec on browser close if the project is no longer open', function () {
        this.config.experimentalInteractiveRunEvents = true
        this.config.isTextTerminal = false
        const onBrowserClose = () => Bluebird.resolve()

        return openProject.launch(this.browser, this.spec, { onBrowserClose })
        .then(() => {
          openProject.__reset()

          return browsers.open.lastCall.args[1].onBrowserClose()
        })
        .then(() => {
          expect(runEvents.execute).not.to.be.calledWith('after:spec')
        })
      })

      it('sends after:spec errors through onError option', function () {
        const err = new Error('thrown from after:spec handler')

        this.config.experimentalInteractiveRunEvents = true
        this.config.isTextTerminal = false
        runEvents.execute.withArgs('after:spec').rejects(err)

        return openProject.launch(this.browser, this.spec, { onError: this.onError })
        .then(() => {
          return browsers.open.lastCall.args[1].onBrowserClose()
        })
        .then(() => {
          return new Bluebird((res) => {
            delay(() => {
              expect(runEvents.execute).to.be.calledWith('after:spec')
              expect(this.onError).to.be.calledWith(err)
              res()
            }, 100)
          })
        })
      })
    })
  })
})<|MERGE_RESOLUTION|>--- conflicted
+++ resolved
@@ -1,9 +1,6 @@
 require('../spec_helper')
 
-<<<<<<< HEAD
-=======
 const Bluebird = require('bluebird')
->>>>>>> 792980ac
 const browsers = require(`../../lib/browsers`)
 const ProjectBase = require(`../../lib/project-base`).ProjectBase
 const { openProject } = require('../../lib/open_project')
@@ -22,14 +19,8 @@
     }
 
     this.config = {
-      integrationFolder: '/user/foo/cypress/integration',
-      testFiles: '**/*.*',
       ignoreSpecPattern: '**/*.nope',
-<<<<<<< HEAD
-      projectRoot: '/project/root',
-=======
       projectRoot: todosPath,
->>>>>>> 792980ac
     }
 
     this.onError = sinon.stub()
@@ -47,22 +38,14 @@
     sinon.stub(ProjectBase.prototype, 'getAutomation').returns(this.automation)
     sinon.stub(preprocessor, 'removeFile')
 
-<<<<<<< HEAD
-    return openProject.create('/project/root', { testingType: 'e2e' }, {})
-=======
     return Fixtures.scaffoldProject('todos').then(() => {
       return openProject.create(todosPath, { testingType: 'e2e' }, { onError: this.onError })
     })
->>>>>>> 792980ac
   })
 
   context('#launch', () => {
     beforeEach(async function () {
-<<<<<<< HEAD
-      await openProject.create('/root', { testingType: 'e2e' }, {})
-=======
       await openProject.create(todosPath, { testingType: 'e2e' }, { onError: this.onError })
->>>>>>> 792980ac
       openProject.getProject().__setConfig({
         browserUrl: 'http://localhost:8888/__/',
         projectRoot: todosPath,
