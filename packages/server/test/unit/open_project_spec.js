--- conflicted
+++ resolved
@@ -1,10 +1,6 @@
 require('../spec_helper')
 
-<<<<<<< HEAD
-=======
-const path = require('path')
 const Bluebird = require('bluebird')
->>>>>>> 6d10a7fa
 const browsers = require(`../../lib/browsers`)
 const ProjectBase = require(`../../lib/project-base`).ProjectBase
 const { openProject } = require('../../lib/open_project')
@@ -25,13 +21,8 @@
     this.config = {
       integrationFolder: '/user/foo/cypress/integration',
       testFiles: '**/*.*',
-<<<<<<< HEAD
       ignoreSpecPattern: '**/*.nope',
-      projectRoot: '/project/root',
-=======
-      ignoreTestFiles: '**/*.nope',
       projectRoot: todosPath,
->>>>>>> 6d10a7fa
     }
 
     this.onError = sinon.stub()
@@ -49,22 +40,14 @@
     sinon.stub(ProjectBase.prototype, 'getAutomation').returns(this.automation)
     sinon.stub(preprocessor, 'removeFile')
 
-<<<<<<< HEAD
-    return openProject.create('/project/root', { testingType: 'e2e' }, {})
-=======
     return Fixtures.scaffoldProject('todos').then(() => {
       return openProject.create(todosPath, { testingType: 'e2e' }, { onError: this.onError })
     })
->>>>>>> 6d10a7fa
   })
 
   context('#launch', () => {
     beforeEach(async function () {
-<<<<<<< HEAD
-      await openProject.create('/root', { testingType: 'e2e' }, {})
-=======
       await openProject.create(todosPath, { testingType: 'e2e' }, { onError: this.onError })
->>>>>>> 6d10a7fa
       openProject.getProject().__setConfig({
         browserUrl: 'http://localhost:8888/__/',
         projectRoot: todosPath,
