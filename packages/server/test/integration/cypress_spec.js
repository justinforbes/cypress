--- conflicted
+++ resolved
@@ -1180,11 +1180,7 @@
     beforeEach(async function () {
       await clearCtx()
 
-<<<<<<< HEAD
-      sinon.stub(api, 'preflight').resolves()
-=======
       sinon.stub(api, 'sendPreflight').resolves()
->>>>>>> 3f8769e8
       sinon.stub(api, 'createRun').resolves()
       const createInstanceStub = sinon.stub(api, 'createInstance')
 
