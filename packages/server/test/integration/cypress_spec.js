--- conflicted
+++ resolved
@@ -1,10 +1,7 @@
 /* eslint-disable no-restricted-properties */
 require('../spec_helper')
-<<<<<<< HEAD
-=======
 
 const chalk = require('chalk')
->>>>>>> 8322e070
 const _ = require('lodash')
 const path = require('path')
 const EE = require('events')
@@ -652,11 +649,7 @@
         const found1 = _.find(argsSet, (args) => {
           return _.find(args, (arg) => {
             return arg.message && arg.message.includes(
-<<<<<<< HEAD
-              'The specified browser was not found on your system or is not supported by Cypress: `foo`',
-=======
-              `Browser: ${chalk.blue('foo')} was not found on your system or is not supported by Cypress.`,
->>>>>>> 8322e070
+              `The specified browser was not found on your system or is not supported by Cypress: ${chalk.blue('foo')}`,
             )
           })
         })
