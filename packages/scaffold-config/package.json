{
  "name": "@packages/scaffold-config",
  "version": "0.0.0-development",
  "description": "Logic related to scaffolding new projects using launchpad",
  "main": "index.js",
  "browser": "src/index.ts",
  "scripts": {
    "build-prod": "tsc || echo 'built, with errors'",
    "check-ts": "tsc --noEmit",
    "clean": "rimraf ./src/*.js ./src/**/*.js ./src/**/**/*.js ./test/**/*.js || echo 'cleaned'",
    "clean-deps": "rimraf node_modules",
    "test": "yarn test-unit",
    "test-unit": "mocha -r @packages/ts/register 'test/unit/**' --config ./test/.mocharc.js --exit --reporter mocha-multi-reporters --reporter-options configFile=../../mocha-reporter-config.json",
    "lint": "eslint --ext .js,.jsx,.ts,.tsx,.json, ."
  },
  "dependencies": {
    "compare-versions": "4.1.3",
    "debug": "^4.3.4",
    "find-up": "^5.0.0",
    "fs-extra": "^9.1.0",
    "globby": "^11.0.1",
<<<<<<< HEAD
=======
    "resolve-package-path": "^4.0.3",
>>>>>>> 3f8769e8
    "zod": "^3.20.3"
  },
  "devDependencies": {
    "@packages/ts": "0.0.0-development",
    "chai": "4.2.0",
    "mocha": "7.0.1"
  },
  "files": [
    "src"
  ],
  "types": "src/index.ts"
}<|MERGE_RESOLUTION|>--- conflicted
+++ resolved
@@ -19,10 +19,7 @@
     "find-up": "^5.0.0",
     "fs-extra": "^9.1.0",
     "globby": "^11.0.1",
-<<<<<<< HEAD
-=======
     "resolve-package-path": "^4.0.3",
->>>>>>> 3f8769e8
     "zod": "^3.20.3"
   },
   "devDependencies": {
