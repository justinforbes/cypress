<<<<<<< HEAD
describe('Cookie Behavior', { browser: '!webkit' }, () => {
  const makeRequest = (
    win: Cypress.AUTWindow,
    url: string,
    client: 'fetch' | 'xmlHttpRequest' = 'xmlHttpRequest',
    credentials: 'same-origin' | 'include' | 'omit' | boolean = false,
  ) => {
    if (client === 'fetch') {
      // if a boolean is specified, make sure the default is applied
      credentials = Cypress._.isBoolean(credentials) ? 'same-origin' : credentials

      return win.fetch(url, { credentials })
    }

    return new Promise<void>((resolve, reject) => {
      let xhr = new XMLHttpRequest()

      xhr.open('GET', url)
      xhr.withCredentials = Cypress._.isBoolean(credentials) ? credentials : false
      xhr.onload = function () {
        resolve(xhr.response)
      }

      xhr.onerror = function () {
        reject(xhr.response)
      }

      xhr.send()
    })
  }
=======
import { makeRequestForCookieBehaviorTests as makeRequest } from '../../../support/utils'
>>>>>>> 355d2101

describe('Cookie Behavior with experimentalSessionAndOrigin=true', { browser: '!webkit' }, () => {
  const serverConfig = {
    http: {
      sameOriginPort: 3500,
      crossOriginPort: 3501,
    },
    https: {
      sameOriginPort: 3502,
      crossOriginPort: 3503,
    },
  }

  beforeEach(() => {
    cy.clearCookies()
  })

  Object.keys(serverConfig).forEach((scheme) => {
    const sameOriginPort = serverConfig[scheme].sameOriginPort
    const crossOriginPort = serverConfig[scheme].crossOriginPort

    describe(`Scheme: ${scheme}://`, () => {
      // with cy.origin means the AUT has navigated away and the top origin does NOT match the AUT origin
      // the server side cookie jar now needs to simulate the AUT url as top
      describe('w/ cy.origin', () => {
        let originUrl: string

        before(() => {
          originUrl = `${scheme}://www.foobar.com:${sameOriginPort}`

          // add httpClient here globally until Cypress.require PR is merged
          cy.origin(`${scheme}://www.foobar.com:${sameOriginPort}`, () => {
            const { makeRequestForCookieBehaviorTests: makeRequest } = require('../../../support/utils')

            // @ts-ignore
            window.makeRequest = makeRequest
          })
        })

        describe('same site / same origin', () => {
          describe('XMLHttpRequest', () => {
            // withCredentials option should have no effect on same-site requests
            // XHR requests seem like they need to be absolute within a cy.origin block, but fetch requests can be relative?
            it('sets and attaches same-site cookies to request', () => {
              cy.intercept(`${originUrl}/test-request`, (req) => {
                expect(req['headers']['cookie']).to.equal('foo1=bar1')

                req.reply({
                  statusCode: 200,
                })
              }).as('cookieCheck')

              cy.visit('/fixtures/primary-origin.html')
              cy.get(`a[data-cy="cookie-${scheme}"]`).click()

              // cookie jar should now mimic http://www.foobar.com:3500 / https://foobar.com:3502 as top
              cy.origin(originUrl, {
                args: originUrl,
              }, (originUrl) => {
                cy.window().then((win) => {
                  return cy.wrap(makeRequest(win, `${originUrl}/set-cookie?cookie=foo1=bar1; Domain=foobar.com`, 'xmlHttpRequest'))
                })

                cy.window().then((win) => {
                  return cy.wrap(makeRequest(win, `${originUrl}/test-request`, 'xmlHttpRequest'))
                })

                cy.wait('@cookieCheck')
              })
            })
          })

          describe('fetch', () => {
            it('sets and attaches same-site cookies to request by default (same-origin)', () => {
              cy.intercept(`${originUrl}/test-request`, (req) => {
                expect(req['headers']['cookie']).to.equal('foo1=bar1')

                req.reply({
                  statusCode: 200,
                })
              }).as('cookieCheck')

              cy.visit('/fixtures/primary-origin.html')
              cy.get(`a[data-cy="cookie-${scheme}"]`).click()

              // cookie jar should now mimic http://www.foobar.com:3500 / https://foobar.com:3502 as top
              cy.origin(originUrl, () => {
                cy.window().then((win) => {
                  return cy.wrap(makeRequest(win, '/set-cookie?cookie=foo1=bar1; Domain=foobar.com', 'fetch'))
                })

                cy.window().then((win) => {
                  return cy.wrap(makeRequest(win, '/test-request', 'fetch'))
                })

                cy.wait('@cookieCheck')
              })
            })

            // this test should behave exactly the same as the (same-origin) test, but adding here incase our implementation is not consistent
            it('sets and attaches same-site cookies to request if "include" credentials option is specified', () => {
              cy.intercept(`${originUrl}/test-request`, (req) => {
                expect(req['headers']['cookie']).to.equal('foo1=bar1')

                req.reply({
                  statusCode: 200,
                })
              }).as('cookieCheck')

              cy.visit('/fixtures/primary-origin.html')
              cy.get(`a[data-cy="cookie-${scheme}"]`).click()

              // cookie jar should now mimic http://www.foobar.com:3500 / https://foobar.com:3502 as top
              cy.origin(originUrl, () => {
                cy.window().then((win) => {
                  return cy.wrap(makeRequest(win, '/set-cookie?cookie=foo1=bar1; Domain=foobar.com', 'fetch'))
                })

                cy.window().then((win) => {
                  return cy.wrap(makeRequest(win, '/test-request', 'fetch'))
                })

                cy.wait('@cookieCheck')
              })
            })

            it('does NOT attach same-site cookies to request if "omit" credentials option is specified', () => {
              cy.intercept(`${originUrl}/test-request`, (req) => {
                expect(req['headers']['cookie']).to.equal(undefined)

                req.reply({
                  statusCode: 200,
                })
              }).as('cookieCheck')

              cy.visit('/fixtures/primary-origin.html')
              cy.get(`a[data-cy="cookie-${scheme}"]`).click()

              // cookie jar should now mimic http://www.foobar.com:3500 / https://foobar.com:3502 as top
              cy.origin(originUrl, () => {
                cy.window().then((win) => {
                  // set the cookie in the browser
                  return cy.wrap(makeRequest(win, '/set-cookie?cookie=foo1=bar1; Domain=foobar.com', 'fetch'))
                })

                cy.window().then((win) => {
                  // but omit the cookies in the request
                  return cy.wrap(makeRequest(win, '/test-request', 'fetch', 'omit'))
                })

                cy.wait('@cookieCheck')
              })
            })

            it('does NOT set same-site cookies from request if "omit" credentials option is specified', () => {
              cy.intercept(`${originUrl}/test-request`, (req) => {
                expect(req['headers']['cookie']).to.equal(undefined)

                req.reply({
                  statusCode: 200,
                })
              }).as('cookieCheck')

              cy.visit('/fixtures/primary-origin.html')
              cy.get(`a[data-cy="cookie-${scheme}"]`).click()

              // cookie jar should now mimic http://www.foobar.com:3500 / https://foobar.com:3502 as top
              cy.origin(originUrl, () => {
                cy.window().then((win) => {
                  // do NOT set the cookie in the browser
                  return cy.wrap(makeRequest(win, '/set-cookie?cookie=foo1=bar1; Domain=foobar.com', 'fetch', 'omit'))
                })

                cy.window().then((win) => {
                  // but send the cookies in the request
                  return cy.wrap(makeRequest(win, '/test-request', 'fetch'))
                })

                cy.wait('@cookieCheck')
              })
            })
          })
        })

        describe('same site / cross origin', () => {
          describe('XMLHttpRequest', () => {
            it('does NOT set and attach same-site cookies to request when the request is cross-origin', () => {
              cy.intercept(`${scheme}://app.foobar.com:${crossOriginPort}/test-request`, (req) => {
                expect(req['headers']['cookie']).to.equal(undefined)

                req.reply({
                  statusCode: 200,
                })
              }).as('cookieCheck')

              cy.visit('/fixtures/primary-origin.html')
              cy.get(`a[data-cy="cookie-${scheme}"]`).click()

              // cookie jar should now mimic http://www.foobar.com:3500 / https://foobar.com:3502 as top
              cy.origin(originUrl, {
                args: {
                  scheme,
                  crossOriginPort,
                },
              }, ({ scheme, crossOriginPort }) => {
                cy.window().then((win) => {
                  // do NOT set the cookie in the browser
                  return cy.wrap(makeRequest(win, `${scheme}://app.foobar.com:${crossOriginPort}/set-cookie?cookie=foo1=bar1; Domain=foobar.com`, 'xmlHttpRequest'))
                })

                cy.window().then((win) => {
                  // but send the cookies in the request
                  return cy.wrap(makeRequest(win, `${scheme}://app.foobar.com:${crossOriginPort}/test-request`, 'xmlHttpRequest'))
                })

                cy.wait('@cookieCheck')
              })
            })

            it('sets cookie on same-site request if withCredentials is true, but does not attach to same-site request if withCredentials is false', () => {
              cy.intercept(`${scheme}://app.foobar.com:${crossOriginPort}/test-request`, (req) => {
                expect(req['headers']['cookie']).to.equal(undefined)

                req.reply({
                  statusCode: 200,
                })
              }).as('cookieCheck')

              cy.visit('/fixtures/primary-origin.html')
              cy.get(`a[data-cy="cookie-${scheme}"]`).click()

              // cookie jar should now mimic http://www.foobar.com:3500 / https://foobar.com:3502 as top
              cy.origin(originUrl, {
                args: {
                  scheme,
                  crossOriginPort,
                },
              }, ({ scheme, crossOriginPort }) => {
                cy.window().then((win) => {
                  // do NOT set the cookie in the browser
                  return cy.wrap(makeRequest(win, `${scheme}://app.foobar.com:${crossOriginPort}/set-cookie-credentials?cookie=foo1=bar1; Domain=foobar.com`, 'xmlHttpRequest', true))
                })

                // though request is cross origin, site should have access directly to cookie because it is same site
                // assert cookie value is actually set in the browser
                // current expected assertion. NOTE: This SHOULD be consistent
                if (Cypress.isBrowser('firefox')) {
                  // firefox actually sets the cookie correctly
                  cy.getCookie('foo1').its('value').should('equal', 'bar1')
                } else {
                  cy.getCookie('foo1').its('value').should('equal', null)
                }

                // FIXME: Ideally, browser should have access to this cookie. Should be fixed in https://github.com/cypress-io/cypress/pull/23643.
                // future expected assertion
                // cy.getCookie('foo1').its('value').should('equal', 'bar1')

                cy.window().then((win) => {
                  // but send the cookies in the request
                  return cy.wrap(makeRequest(win, `${scheme}://app.foobar.com:${crossOriginPort}/test-request`, 'xmlHttpRequest'))
                })

                cy.wait('@cookieCheck')
              })
            })

            it('sets cookie on same-site request if withCredentials is true, and attaches to same-site request if withCredentials is true', () => {
              cy.intercept(`${scheme}://app.foobar.com:${crossOriginPort}/test-request-credentials`, (req) => {
                expect(req['headers']['cookie']).to.equal('foo1=bar1')

                req.reply({
                  statusCode: 200,
                })
              }).as('cookieCheck')

              cy.visit('/fixtures/primary-origin.html')
              cy.get(`a[data-cy="cookie-${scheme}"]`).click()

              // cookie jar should now mimic http://www.foobar.com:3500 / https://foobar.com:3502 as top
              cy.origin(originUrl, {
                args: {
                  scheme,
                  crossOriginPort,
                },
              }, ({ scheme, crossOriginPort }) => {
                cy.window().then((win) => {
                  // do NOT set the cookie in the browser
                  return cy.wrap(makeRequest(win, `${scheme}://app.foobar.com:${crossOriginPort}/set-cookie-credentials?cookie=foo1=bar1; Domain=foobar.com`, 'xmlHttpRequest', true))
                })

                // though request is cross origin, site should have access directly to cookie because it is same site
                // assert cookie value is actually set in the browser
                // current expected assertion. NOTE: This SHOULD be consistent
                if (Cypress.isBrowser('firefox')) {
                  // firefox actually sets the cookie correctly
                  cy.getCookie('foo1').its('value').should('equal', 'bar1')
                } else {
                  cy.getCookie('foo1').its('value').should('equal', null)
                }

                // FIXME: Ideally, browser should have access to this cookie. Should be fixed in https://github.com/cypress-io/cypress/pull/23643.
                // future expected assertion
                // cy.getCookie('foo1').its('value').should('equal', 'bar1')

                cy.window().then((win) => {
                  // but send the cookies in the request
                  return cy.wrap(makeRequest(win, `${scheme}://app.foobar.com:${crossOriginPort}/test-request-credentials`, 'xmlHttpRequest', true))
                })

                cy.wait('@cookieCheck')
              })
            })
          })

          describe('fetch', () => {
            it('does not set same-site cookies from request nor send same-site cookies by default (same-origin)', () => {
              cy.intercept(`${scheme}://app.foobar.com:${crossOriginPort}/test-request-credentials`, (req) => {
                expect(req['headers']['cookie']).to.equal(undefined)

                req.reply({
                  statusCode: 200,
                })
              }).as('cookieCheck')

              cy.visit('/fixtures/primary-origin.html')
              cy.get(`a[data-cy="cookie-${scheme}"]`).click()

              // cookie jar should now mimic http://www.foobar.com:3500 / https://foobar.com:3502 as top
              cy.origin(originUrl, {
                args: {
                  scheme,
                  crossOriginPort,
                },
              }, ({ scheme, crossOriginPort }) => {
                cy.window().then((win) => {
                  return cy.wrap(makeRequest(win, `${scheme}://app.foobar.com:${crossOriginPort}/set-cookie-credentials?cookie=foo1=bar1; Domain=foobar.com`, 'fetch'))
                })

                cy.window().then((win) => {
                  return cy.wrap(makeRequest(win, `${scheme}://app.foobar.com:${crossOriginPort}/test-request-credentials`, 'fetch'))
                })

                cy.wait('@cookieCheck')
              })
            })

            it('sets same-site cookies from request and sends same-site cookies if "include" credentials option is specified', () => {
              cy.intercept(`${scheme}://app.foobar.com:${crossOriginPort}/test-request-credentials`, (req) => {
                expect(req['headers']['cookie']).to.equal('foo1=bar1')

                req.reply({
                  statusCode: 200,
                })
              }).as('cookieCheck')

              cy.visit('/fixtures/primary-origin.html')
              cy.get(`a[data-cy="cookie-${scheme}"]`).click()

              // cookie jar should now mimic http://www.foobar.com:3500 / https://foobar.com:3502 as top
              cy.origin(originUrl, {
                args: {
                  scheme,
                  crossOriginPort,
                },
              }, ({ scheme, crossOriginPort }) => {
                cy.window().then((win) => {
                  return cy.wrap(makeRequest(win, `${scheme}://app.foobar.com:${crossOriginPort}/set-cookie-credentials?cookie=foo1=bar1; Domain=foobar.com`, 'fetch', 'include'))
                })

                // assert cookie value is actually set in the browser
                // current expected assertion.
                if (Cypress.isBrowser('firefox')) {
                  // firefox actually sets the cookie correctly
                  cy.getCookie('foo1').its('value').should('equal', 'bar1')
                } else {
                  cy.getCookie('foo1').its('value').should('equal', null)
                }

                // FIXME: Ideally, browser should have access to this cookie. Should be fixed in https://github.com/cypress-io/cypress/pull/23643.
                // future expected assertion
                // cy.getCookie('foo1').its('value').should('equal', 'bar1')

                cy.window().then((win) => {
                  return cy.wrap(makeRequest(win, `${scheme}://app.foobar.com:${crossOriginPort}/test-request-credentials`, 'fetch', 'include'))
                })
              })
            })

            it('sets same-site cookies if "include" credentials option is specified from request, but does not attach same-site cookies to request by default (same-origin)', () => {
              cy.intercept(`${scheme}://app.foobar.com:${crossOriginPort}/test-request-credentials`, (req) => {
                expect(req['headers']['cookie']).to.equal(undefined)

                req.reply({
                  statusCode: 200,
                })
              }).as('cookieCheck')

              cy.visit('/fixtures/primary-origin.html')
              cy.get(`a[data-cy="cookie-${scheme}"]`).click()

              // cookie jar should now mimic http://www.foobar.com:3500 / https://foobar.com:3502 as top
              cy.origin(originUrl, {
                args: {
                  scheme,
                  crossOriginPort,
                },
              }, ({ scheme, crossOriginPort }) => {
                cy.window().then((win) => {
                  return cy.wrap(makeRequest(win, `${scheme}://app.foobar.com:${crossOriginPort}/set-cookie-credentials?cookie=foo1=bar1; Domain=foobar.com`, 'fetch', 'include'))
                })

                // assert cookie value is actually set in the browser
                // current expected assertion. NOTE: This SHOULD be consistent
                if (Cypress.isBrowser('firefox')) {
                  // firefox actually sets the cookie correctly
                  cy.getCookie('foo1').its('value').should('equal', 'bar1')
                } else {
                  cy.getCookie('foo1').its('value').should('equal', null)
                }

                // FIXME: Ideally, browser should have access to this cookie. Should be fixed in https://github.com/cypress-io/cypress/pull/23643.
                // future expected assertion
                // cy.getCookie('foo1').its('value').should('equal', 'bar1')

                cy.window().then((win) => {
                  return cy.wrap(makeRequest(win, `${scheme}://app.foobar.com:${crossOriginPort}/test-request-credentials`, 'fetch'))
                })

                cy.wait('@cookieCheck')
              })
            })

            // this should have the same effect as same-origin option for same-site/cross-origin requests, but adding here incase our implementation is not consistent
            it('does not set or send same-site cookies if "omit" credentials option is specified', () => {
              cy.intercept(`${scheme}://app.foobar.com:${crossOriginPort}/test-request-credentials`, (req) => {
                expect(req['headers']['cookie']).to.equal(undefined)
                req.reply({
                  statusCode: 200,
                })
              }).as('cookieCheck')

              cy.visit('/fixtures/primary-origin.html')
              cy.get(`a[data-cy="cookie-${scheme}"]`).click()

              // cookie jar should now mimic http://www.foobar.com:3500 / https://foobar.com:3502 as top
              cy.origin(originUrl, {
                args: {
                  scheme,
                  crossOriginPort,
                },
              }, ({ scheme, crossOriginPort }) => {
                cy.window().then((win) => {
                  return cy.wrap(makeRequest(win, `${scheme}://app.foobar.com:${crossOriginPort}/set-cookie-credentials?cookie=foo1=bar1; Domain=foobar.com`, 'fetch', 'omit'))
                })

                cy.window().then((win) => {
                  return cy.wrap(makeRequest(win, `${scheme}://app.foobar.com:${crossOriginPort}/test-request-credentials`, 'fetch', 'omit'))
                })

                cy.wait('@cookieCheck')
              })
            })
          })
        })

        describe('cross site / cross origin', () => {
          describe('XMLHttpRequest', () => {
            it('does NOT set or send cookies with request by default', () => {
              cy.intercept(`${scheme}://www.barbaz.com:${sameOriginPort}/test-request`, (req) => {
                expect(req['headers']['cookie']).to.equal(undefined)

                req.reply({
                  statusCode: 200,
                })
              }).as('cookieCheck')

              cy.visit('/fixtures/primary-origin.html')
              cy.get(`a[data-cy="cookie-${scheme}"]`).click()

              // cookie jar should now mimic http://www.foobar.com:3500 / https://foobar.com:3502 as top
              cy.origin(originUrl, {
                args: {
                  scheme,
                  sameOriginPort,
                },
              }, ({ scheme, sameOriginPort }) => {
                cy.window().then((win) => {
                  return cy.wrap(makeRequest(win, `${scheme}://www.barbaz.com:${sameOriginPort}/set-cookie?cookie=bar1=baz1; Domain=barbaz.com`, 'xmlHttpRequest'))
                })

                cy.window().then((win) => {
                  return cy.wrap(makeRequest(win, `${scheme}://www.barbaz.com:${sameOriginPort}/test-request`, 'xmlHttpRequest'))
                })

                cy.wait('@cookieCheck')
              })
            })

            // can only set third-party SameSite=None with Secure attribute, which is only possibly over https
            if (scheme === 'https') {
              it('does set cookie if withCredentials is true, but does not send cookie if withCredentials is false', () => {
                cy.intercept(`${scheme}://www.barbaz.com:${sameOriginPort}/test-request`, (req) => {
                  expect(req['headers']['cookie']).to.equal(undefined)

                  req.reply({
                    statusCode: 200,
                  })
                }).as('cookieCheck')

                cy.visit('/fixtures/primary-origin.html')
                cy.get(`a[data-cy="cookie-${scheme}"]`).click()

                // cookie jar should now mimic http://www.foobar.com:3500 / https://foobar.com:3502 as top
                cy.origin(originUrl, {
                  args: {
                    scheme,
                    sameOriginPort,
                  },
                }, ({ scheme, sameOriginPort }) => {
                  cy.window().then((win) => {
                    return cy.wrap(makeRequest(win, `${scheme}://www.barbaz.com:${sameOriginPort}/set-cookie-credentials?cookie=bar1=baz1; Domain=barbaz.com; SameSite=None; Secure`, 'xmlHttpRequest', true))
                  })

                  // assert cookie value is actually set in the browser
                  if (scheme === 'https') {
                    // FIXME: cy.getCookie does not believe this cookie exists. Should be fixed in https://github.com/cypress-io/cypress/pull/23643.
                    cy.getCookie('bar1').its('value').should('equal', null)
                    // can only set third-party SameSite=None with Secure attribute, which is only possibly over https

                    //expected future assertion
                    // cy.getCookie('bar1').its('value').should('equal', 'baz1')
                  } else {
                    cy.getCookie('bar1').its('value').should('equal', null)
                  }

                  cy.window().then((win) => {
                    return cy.wrap(makeRequest(win, `${scheme}://www.barbaz.com:${sameOriginPort}/test-request`, 'xmlHttpRequest'))
                  })

                  cy.wait('@cookieCheck')
                })
              })

              it('does set cookie if withCredentials is true, and sends cookie if withCredentials is true', () => {
                cy.intercept(`${scheme}://www.barbaz.com:${sameOriginPort}/test-request-credentials`, (req) => {
                  expect(req['headers']['cookie']).to.equal('bar1=baz1')

                  req.reply({
                    statusCode: 200,
                  })
                }).as('cookieCheck')

                cy.visit('/fixtures/primary-origin.html')
                cy.get(`a[data-cy="cookie-${scheme}"]`).click()

                // cookie jar should now mimic http://www.foobar.com:3500 / https://foobar.com:3502 as top
                cy.origin(originUrl, {
                  args: {
                    scheme,
                    sameOriginPort,
                  },
                }, ({ scheme, sameOriginPort }) => {
                  cy.window().then((win) => {
                    return cy.wrap(makeRequest(win, `${scheme}://www.barbaz.com:${sameOriginPort}/set-cookie-credentials?cookie=bar1=baz1; Domain=barbaz.com; SameSite=None; Secure`, 'xmlHttpRequest', true))
                  })

                  // FIXME: cy.getCookie does not believe this cookie exists. Should be fixed in https://github.com/cypress-io/cypress/pull/23643.
                  cy.getCookie('bar1').its('value').should('equal', null)
                  // can only set third-party SameSite=None with Secure attribute, which is only possibly over https

                  //expected future assertion
                  // cy.getCookie('bar1').its('value').should('equal', 'baz1')

                  cy.window().then((win) => {
                    return cy.wrap(makeRequest(win, `${scheme}://www.barbaz.com:${sameOriginPort}/test-request-credentials`, 'xmlHttpRequest', true))
                  })

                  cy.wait('@cookieCheck')
                })
              })
            }
          })

          describe('fetch', () => {
            ['same-origin', 'omit'].forEach((credentialOption) => {
              it(`does NOT set or send cookies with request if credentials is ${credentialOption}`, () => {
                cy.intercept(`${scheme}://www.barbaz.com:${sameOriginPort}/test-request`, (req) => {
                  expect(req['headers']['cookie']).to.equal(undefined)

                  req.reply({
                    statusCode: 200,
                  })
                }).as('cookieCheck')

                cy.visit('/fixtures/primary-origin.html')
                cy.get(`a[data-cy="cookie-${scheme}"]`).click()

                // cookie jar should now mimic http://www.foobar.com:3500 / https://foobar.com:3502 as top
                cy.origin(originUrl, {
                  args: {
                    scheme,
                    sameOriginPort,
                    credentialOption,
                  },
                }, ({ scheme, sameOriginPort, credentialOption }) => {
                  cy.window().then((win) => {
                    return cy.wrap(makeRequest(win, `${scheme}://www.barbaz.com:${sameOriginPort}/set-cookie?cookie=bar1=baz1; Domain=barbaz.com`, 'fetch', credentialOption as 'same-origin' | 'omit'))
                  })

                  cy.getCookie('bar1').its('value').should('equal', null)

                  cy.window().then((win) => {
                    return cy.wrap(makeRequest(win, `${scheme}://www.barbaz.com:${sameOriginPort}/test-request`, 'fetch', credentialOption as 'same-origin' | 'omit'))
                  })

                  cy.wait('@cookieCheck')
                })
              })

              it(`does set cookie if credentials is "include", but does not send cookie if credentials is ${credentialOption}`, () => {
                cy.intercept(`${scheme}://www.barbaz.com:${sameOriginPort}/test-request`, (req) => {
                  expect(req['headers']['cookie']).to.equal(undefined)

                  req.reply({
                    statusCode: 200,
                  })
                }).as('cookieCheck')

                cy.visit('/fixtures/primary-origin.html')
                cy.get(`a[data-cy="cookie-${scheme}"]`).click()

                // cookie jar should now mimic http://www.foobar.com:3500 / https://foobar.com:3502 as top
                cy.origin(originUrl, {
                  args: {
                    scheme,
                    sameOriginPort,
                    credentialOption,
                  },
                }, ({ scheme, sameOriginPort, credentialOption }) => {
                  cy.window().then((win) => {
                    return cy.wrap(makeRequest(win, `${scheme}://www.barbaz.com:${sameOriginPort}/set-cookie-credentials?cookie=bar1=baz1; Domain=barbaz.com; SameSite=None; Secure`, 'fetch', 'include'))
                  })

                  // assert cookie value is actually set in the browser
                  if (scheme === 'https') {
                    // FIXME: cy.getCookie does not believe this cookie exists. Should be fixed in https://github.com/cypress-io/cypress/pull/23643.
                    cy.getCookie('bar1').its('value').should('equal', null)
                    // can only set third-party SameSite=None with Secure attribute, which is only possibly over https

                    //expected future assertion
                    // cy.getCookie('bar1').its('value').should('equal', 'baz1')
                  } else {
                    cy.getCookie('bar1').its('value').should('equal', null)
                  }

                  cy.window().then((win) => {
                    return cy.wrap(makeRequest(win, `${scheme}://www.barbaz.com:${sameOriginPort}/test-request`, 'fetch', credentialOption as 'same-origin' | 'omit'))
                  })

                  cy.wait('@cookieCheck')
                })
              })
            })

            // can only set third-party SameSite=None with Secure attribute, which is only possibly over https
            if (scheme === 'https') {
              it('does set cookie if credentials is "include", and sends cookie if credentials is "include"', () => {
                cy.intercept(`${scheme}://www.barbaz.com:${sameOriginPort}/test-request-credentials`, (req) => {
                  expect(req['headers']['cookie']).to.equal('bar1=baz1')

                  req.reply({
                    statusCode: 200,
                  })
                }).as('cookieCheck')

                cy.visit('/fixtures/primary-origin.html')
                cy.get(`a[data-cy="cookie-${scheme}"]`).click()

                // cookie jar should now mimic http://www.foobar.com:3500 / https://foobar.com:3502 as top
                cy.origin(originUrl, {
                  args: {
                    scheme,
                    sameOriginPort,
                  },
                }, ({ scheme, sameOriginPort }) => {
                  cy.window().then((win) => {
                    return cy.wrap(makeRequest(win, `${scheme}://www.barbaz.com:${sameOriginPort}/set-cookie-credentials?cookie=bar1=baz1; Domain=barbaz.com; SameSite=None; Secure`, 'fetch', 'include'))
                  })

                  // assert cookie value is actually set in the browser

                  // FIXME: cy.getCookie does not believe this cookie exists, though it is set in the browser. Should be fixed in https://github.com/cypress-io/cypress/pull/23643.
                  cy.getCookie('bar1').its('value').should('equal', null)
                  // can only set third-party SameSite=None with Secure attribute, which is only possibly over https

                  //expected future assertion
                  // cy.getCookie('bar1').its('value').should('equal', 'baz1')

                  cy.window().then((win) => {
                    return cy.wrap(makeRequest(win, `${scheme}://www.barbaz.com:${sameOriginPort}/test-request-credentials`, 'fetch', 'include'))
                  })

                  cy.wait('@cookieCheck')
                })
              })
            }
          })
        })

        describe('misc', () => {
          describe('domains', () => {
            it('attaches subdomain and TLD cookies when making subdomain requests', () => {
              cy.intercept(`${scheme}://app.foobar.com:${crossOriginPort}/test-request`, (req) => {
                expect(req['headers']['cookie']).to.equal('bar=baz; baz=quux')

                req.reply({
                  statusCode: 200,
                })
              }).as('cookieCheck')

              cy.visit('/fixtures/primary-origin.html')
              cy.get(`a[data-cy="cookie-${scheme}"]`).click()

              // cookie jar should now mimic http://www.foobar.com:3500 / https://foobar.com:3502 as top
              cy.origin(originUrl, {
                args: {
                  scheme,
                  crossOriginPort,
                },
              }, ({ scheme, crossOriginPort }) => {
                cy.window().then((win) => {
                  return cy.wrap(makeRequest(win, '/set-cookie?cookie=foo=bar; Domain=www.foobar.com', 'fetch', 'include'))
                })

                cy.window().then((win) => {
                  return cy.wrap(makeRequest(win, `${scheme}://app.foobar.com:${crossOriginPort}/set-cookie-credentials?cookie=bar=baz; Domain=.foobar.com`, 'fetch', 'include'))
                })

                // Cookie should not be sent with app.foobar.com:3500/test as it does NOT fit the domain
                cy.window().then((win) => {
                  return cy.wrap(makeRequest(win, `${scheme}://app.foobar.com:${crossOriginPort}/set-cookie-credentials?cookie=baz=quux; Domain=app.foobar.com`, 'fetch', 'include'))
                })

                cy.window().then((win) => {
                  return cy.wrap(makeRequest(win, `${scheme}://app.foobar.com:${crossOriginPort}/test-request`, 'fetch', 'include'))
                })

                cy.wait('@cookieCheck')
              })
            })

            it('attaches TLD cookies ONLY when making top level requests', () => {
              cy.intercept(`${scheme}://app.foobar.com:${sameOriginPort}/test-request-credentials`, (req) => {
                expect(req['headers']['cookie']).to.equal('bar=baz')

                req.reply({
                  statusCode: 200,
                })
              }).as('cookieCheck')

              cy.visit('/fixtures/primary-origin.html')
              cy.get(`a[data-cy="cookie-${scheme}"]`).click()

              // cookie jar should now mimic http://www.foobar.com:3500 / https://foobar.com:3502 as top
              cy.origin(originUrl, {
                args: {
                  scheme,
                  sameOriginPort,
                },
              }, ({ scheme, sameOriginPort }) => {
                cy.window().then((win) => {
                  return cy.wrap(makeRequest(win, '/set-cookie?cookie=foo=bar; Domain=www.foobar.com', 'fetch'))
                })

                cy.window().then((win) => {
                  return cy.wrap(makeRequest(win, `/set-cookie?cookie=bar=baz; Domain=.foobar.com`, 'fetch'))
                })

                cy.window().then((win) => {
                  return cy.wrap(makeRequest(win, `${scheme}://app.foobar.com:${sameOriginPort}/test-request-credentials`, 'fetch', 'include'))
                })

                cy.wait('@cookieCheck')
              })
            })
          })

          describe('paths', () => {
            it('gives specific path precedent over generic path, regardless of matching domain', () => {
              cy.intercept(`/test-request`, (req) => {
                // bar=baz should come BEFORE foo=bar
                expect(req['headers']['cookie']).to.equal('bar=baz; foo=bar')

                req.reply({
                  statusCode: 200,
                })
              }).as('cookieCheck')

              cy.visit('/fixtures/primary-origin.html')
              cy.get(`a[data-cy="cookie-${scheme}"]`).click()

              // cookie jar should now mimic http://www.foobar.com:3500 / https://foobar.com:3502 as top
              cy.origin(originUrl, () => {
                cy.window().then((win) => {
                  return cy.wrap(makeRequest(win, '/set-cookie?cookie=foo=bar; Domain=www.foobar.com; Path=/', 'fetch'))
                })

                cy.window().then((win) => {
                  return cy.wrap(makeRequest(win, `/set-cookie?cookie=bar=baz; Domain=.foobar.com; Path=/test-request`, 'fetch'))
                })

                cy.window().then((win) => {
                  return cy.wrap(makeRequest(win, `/test-request`, 'fetch'))
                })

                cy.wait('@cookieCheck')
              })
            })
          })

          describe('creation time', () => {
            it('places cookies created earlier BEFORE newly created cookies', () => {
              cy.intercept(`${scheme}://www.foobar.com:${sameOriginPort}/test-request`, (req) => {
                expect(req['headers']['cookie']).to.equal('foo=bar; bar=baz')

                req.reply({
                  statusCode: 200,
                })
              }).as('cookieCheck')

              cy.visit('/fixtures/primary-origin.html')
              cy.get(`a[data-cy="cookie-${scheme}"]`).click()

              // cookie jar should now mimic http://www.foobar.com:3500 / https://foobar.com:3502 as top
              cy.origin(originUrl, {
                args: {
                  scheme,
                  sameOriginPort,
                },
              }, ({ scheme, sameOriginPort }) => {
                cy.window().then((win) => {
                  return cy.wrap(makeRequest(win, `/set-cookie?cookie=foo=bar; Domain=www.foobar.com`, 'fetch'))
                })

                cy.wait(200)

                cy.window().then((win) => {
                  return cy.wrap(makeRequest(win, `/set-cookie?cookie=bar=baz; Domain=.foobar.com`, 'fetch'))
                })

                cy.window().then((win) => {
                  return cy.wrap(makeRequest(win, `${scheme}://www.foobar.com:${sameOriginPort}/test-request`, 'fetch', 'include'))
                })

                cy.wait('@cookieCheck')
              })
            })
          })
        })
      })

      // without cy.origin means the AUT has the same origin as top
      describe('w/o cy.origin', () => {
        describe('same site / same origin', () => {
          describe('XMLHttpRequest', () => {
            // withCredentials option should have no effect on same-site requests
            it('sets and attaches same-site cookies to request', () => {
              cy.intercept('/test-request', (req) => {
                expect(req['headers']['cookie']).to.equal('foo1=bar1')

                req.reply({
                  statusCode: 200,
                })
              }).as('cookieCheck')

              cy.visit(`${scheme}://www.foobar.com:${sameOriginPort}`)
              cy.window().then((win) => {
                return cy.wrap(makeRequest(win, '/set-cookie?cookie=foo1=bar1; Domain=foobar.com', 'xmlHttpRequest'))
              })

              cy.window().then((win) => {
                return cy.wrap(makeRequest(win, '/test-request', 'xmlHttpRequest'))
              })

              cy.wait('@cookieCheck')
            })
          })

          describe('fetch', () => {
            it('sets and attaches same-site cookies to request by default (same-origin)', () => {
              cy.intercept('/test-request', (req) => {
                expect(req['headers']['cookie']).to.equal('foo1=bar1')

                req.reply({
                  statusCode: 200,
                })
              }).as('cookieCheck')

              cy.visit(`${scheme}://www.foobar.com:${sameOriginPort}`)
              cy.window().then((win) => {
                return cy.wrap(makeRequest(win, '/set-cookie?cookie=foo1=bar1; Domain=foobar.com', 'fetch'))
              })

              cy.window().then((win) => {
                return cy.wrap(makeRequest(win, '/test-request', 'fetch'))
              })

              cy.wait('@cookieCheck')
            })

            // this test should behave exactly the same as the (same-origin) test, but adding here incase our implementation is not consistent
            it('sets and attaches same-site cookies to request if "include" credentials option is specified', () => {
              cy.intercept('/test-request', (req) => {
                expect(req['headers']['cookie']).to.equal('foo1=bar1')

                req.reply({
                  statusCode: 200,
                })
              }).as('cookieCheck')

              cy.visit(`${scheme}://www.foobar.com:${sameOriginPort}`)
              cy.window().then((win) => {
                return cy.wrap(makeRequest(win, '/set-cookie?cookie=foo1=bar1; Domain=foobar.com', 'fetch'))
              })

              cy.window().then((win) => {
                return cy.wrap(makeRequest(win, '/test-request', 'fetch'))
              })

              cy.wait('@cookieCheck')
            })

            it('does NOT attach same-site cookies to request if "omit" credentials option is specified', () => {
              cy.intercept('/test-request', (req) => {
                expect(req['headers']['cookie']).to.equal(undefined)

                req.reply({
                  statusCode: 200,
                })
              }).as('cookieCheck')

              cy.visit(`${scheme}://www.foobar.com:${sameOriginPort}`)
              cy.window().then((win) => {
                // set the cookie in the browser
                return cy.wrap(makeRequest(win, '/set-cookie?cookie=foo1=bar1; Domain=foobar.com', 'fetch'))
              })

              cy.window().then((win) => {
                // but omit the cookies in the request
                return cy.wrap(makeRequest(win, '/test-request', 'fetch', 'omit'))
              })

              cy.wait('@cookieCheck')
            })

            it('does NOT set same-site cookies from request if "omit" credentials option is specified', () => {
              cy.intercept('/test-request', (req) => {
                expect(req['headers']['cookie']).to.equal(undefined)

                req.reply({
                  statusCode: 200,
                })
              }).as('cookieCheck')

              cy.visit(`${scheme}://www.foobar.com:${sameOriginPort}`)
              cy.window().then((win) => {
                // do NOT set the cookie in the browser
                return cy.wrap(makeRequest(win, '/set-cookie?cookie=foo1=bar1; Domain=foobar.com', 'fetch', 'omit'))
              })

              cy.window().then((win) => {
                // but send the cookies in the request
                return cy.wrap(makeRequest(win, '/test-request', 'fetch'))
              })

              cy.wait('@cookieCheck')
            })
          })
        })

        describe('same site / cross origin', () => {
          describe('XMLHttpRequest', () => {
            it('does NOT set and attach same-site cookies to request when the request is cross-origin', () => {
              cy.intercept(`${scheme}://app.foobar.com:${crossOriginPort}/test-request`, (req) => {
                expect(req['headers']['cookie']).to.equal(undefined)

                req.reply({
                  statusCode: 200,
                })
              }).as('cookieCheck')

              cy.visit(`${scheme}://www.foobar.com:${sameOriginPort}`)
              cy.window().then((win) => {
                return cy.wrap(makeRequest(win, `${scheme}://app.foobar.com:${crossOriginPort}/set-cookie?cookie=foo1=bar1; Domain=foobar.com`, 'xmlHttpRequest'))
              })

              cy.window().then((win) => {
                return cy.wrap(makeRequest(win, `${scheme}://app.foobar.com:${crossOriginPort}/test-request`, 'xmlHttpRequest'))
              })

              cy.wait('@cookieCheck')
            })

            it('sets cookie on same-site request if withCredentials is true, but does not attach to same-site request if withCredentials is false', () => {
              cy.intercept(`${scheme}://app.foobar.com:${crossOriginPort}/test-request`, (req) => {
                expect(req['headers']['cookie']).to.equal(undefined)

                req.reply({
                  statusCode: 200,
                })
              }).as('cookieCheck')

              cy.visit(`${scheme}://www.foobar.com:${sameOriginPort}`)
              cy.window().then((win) => {
                // do NOT set the cookie in the browser
                return cy.wrap(makeRequest(win, `${scheme}://app.foobar.com:${crossOriginPort}/set-cookie-credentials?cookie=foo1=bar1; Domain=foobar.com`, 'xmlHttpRequest', true))
              })

              // firefox actually sets the cookie correctly
              cy.getCookie('foo1').its('value').should('equal', 'bar1')

              cy.window().then((win) => {
                // but send the cookies in the request
                return cy.wrap(makeRequest(win, `${scheme}://app.foobar.com:${crossOriginPort}/test-request`, 'xmlHttpRequest'))
              })

              cy.wait('@cookieCheck')
            })

            it('sets cookie on same-site request if withCredentials is true, and attaches to same-site request if withCredentials is true', () => {
              cy.intercept(`${scheme}://app.foobar.com:${crossOriginPort}/test-request-credentials`, (req) => {
                expect(req['headers']['cookie']).to.equal('foo1=bar1')

                req.reply({
                  statusCode: 200,
                })
              }).as('cookieCheck')

              cy.visit(`${scheme}://www.foobar.com:${sameOriginPort}`)
              cy.window().then((win) => {
                // do NOT set the cookie in the browser
                return cy.wrap(makeRequest(win, `${scheme}://app.foobar.com:${crossOriginPort}/set-cookie-credentials?cookie=foo1=bar1; Domain=foobar.com`, 'xmlHttpRequest', true))
              })

              cy.getCookie('foo1').its('value').should('equal', 'bar1')

              cy.window().then((win) => {
                // but send the cookies in the request
                return cy.wrap(makeRequest(win, `${scheme}://app.foobar.com:${crossOriginPort}/test-request-credentials`, 'xmlHttpRequest', true))
              })

              cy.wait('@cookieCheck')
            })
          })

          describe('fetch', () => {
            it('does not set same-site cookies from request nor send same-site cookies by default (same-origin)', () => {
              cy.intercept(`${scheme}://app.foobar.com:${crossOriginPort}/test-request-credentials`, (req) => {
                expect(req['headers']['cookie']).to.equal(undefined)

                req.reply({
                  statusCode: 200,
                })
              }).as('cookieCheck')

              cy.visit(`${scheme}://www.foobar.com:${sameOriginPort}`)
              cy.window().then((win) => {
                return cy.wrap(makeRequest(win, `${scheme}://app.foobar.com:${crossOriginPort}/set-cookie-credentials?cookie=foo1=bar1; Domain=foobar.com`, 'fetch'))
              })

              cy.window().then((win) => {
                return cy.wrap(makeRequest(win, `${scheme}://app.foobar.com:${crossOriginPort}/test-request-credentials`, 'fetch'))
              })

              cy.wait('@cookieCheck')
            })

            it('sets same-site cookies from request and sends same-site cookies if "include" credentials option is specified', () => {
              cy.intercept(`${scheme}://app.foobar.com:${crossOriginPort}/test-request-credentials`, (req) => {
                expect(req['headers']['cookie']).to.equal('foo1=bar1')

                req.reply({
                  statusCode: 200,
                })
              }).as('cookieCheck')

              cy.visit(`${scheme}://www.foobar.com:${sameOriginPort}`)
              cy.window().then((win) => {
                return cy.wrap(makeRequest(win, `${scheme}://app.foobar.com:${crossOriginPort}/set-cookie-credentials?cookie=foo1=bar1; Domain=foobar.com`, 'fetch', 'include'))
              })

              cy.getCookie('foo1').its('value').should('equal', 'bar1')

              cy.window().then((win) => {
                return cy.wrap(makeRequest(win, `${scheme}://app.foobar.com:${crossOriginPort}/test-request-credentials`, 'fetch', 'include'))
              })

              cy.wait('@cookieCheck')
            })

            it('sets same-site cookies if "include" credentials option is specified from request, but does not attach same-site cookies to request by default (same-origin)', () => {
              cy.intercept(`${scheme}://app.foobar.com:${crossOriginPort}/test-request-credentials`, (req) => {
                expect(req['headers']['cookie']).to.equal(undefined)

                req.reply({
                  statusCode: 200,
                })
              }).as('cookieCheck')

              cy.visit(`${scheme}://www.foobar.com:${sameOriginPort}`)
              cy.window().then((win) => {
                return cy.wrap(makeRequest(win, `${scheme}://app.foobar.com:${crossOriginPort}/set-cookie-credentials?cookie=foo1=bar1; Domain=foobar.com`, 'fetch', 'include'))
              })

              cy.getCookie('foo1').its('value').should('equal', 'bar1')

              cy.window().then((win) => {
                return cy.wrap(makeRequest(win, `${scheme}://app.foobar.com:${crossOriginPort}/test-request-credentials`, 'fetch'))
              })

              cy.wait('@cookieCheck')
            })

            // this should have the same effect as same-origin option for same-site/cross-origin requests, but adding here incase our implementation is not consistent
            it('does not set or send same-site cookies if "omit" credentials option is specified', () => {
              cy.intercept(`${scheme}://app.foobar.com:${crossOriginPort}/test-request-credentials`, (req) => {
                expect(req['headers']['cookie']).to.equal(undefined)

                req.reply({
                  statusCode: 200,
                })
              }).as('cookieCheck')

              cy.visit(`${scheme}://www.foobar.com:${sameOriginPort}`)
              cy.window().then((win) => {
                return cy.wrap(makeRequest(win, `${scheme}://app.foobar.com:${crossOriginPort}/set-cookie-credentials?cookie=foo1=bar1; Domain=foobar.com`, 'fetch', 'omit'))
              })

              cy.window().then((win) => {
                return cy.wrap(makeRequest(win, `${scheme}://app.foobar.com:${crossOriginPort}/test-request-credentials`, 'fetch', 'omit'))
              })

              cy.wait('@cookieCheck')
            })
          })
        })

        describe('cross site / cross origin', () => {
          describe('XMLHttpRequest', () => {
            it('does NOT set or send cookies with request by default', () => {
              cy.intercept(`${scheme}://www.barbaz.com:${sameOriginPort}/test-request`, (req) => {
                expect(req['headers']['cookie']).to.equal(undefined)

                req.reply({
                  statusCode: 200,
                })
              }).as('cookieCheck')

              cy.visit(`${scheme}://www.foobar.com:${sameOriginPort}`)
              cy.window().then((win) => {
                return cy.wrap(makeRequest(win, `${scheme}://www.barbaz.com:${sameOriginPort}/set-cookie?cookie=bar1=baz1; Domain=barbaz.com`, 'xmlHttpRequest'))
              })

              cy.window().then((win) => {
                return cy.wrap(makeRequest(win, `${scheme}://www.barbaz.com:${sameOriginPort}/test-request`, 'xmlHttpRequest'))
              })

              cy.wait('@cookieCheck')
            })

            // can only set third-party SameSite=None with Secure attribute, which is only possibly over https
            if (scheme === 'https') {
              it('does set cookie if withCredentials is true, but does not send cookie if withCredentials is false', () => {
                cy.intercept(`${scheme}://www.barbaz.com:${sameOriginPort}/test-request`, (req) => {
                  expect(req['headers']['cookie']).to.equal(undefined)

                  req.reply({
                    statusCode: 200,
                  })
                }).as('cookieCheck')

                cy.visit(`${scheme}://www.foobar.com:${sameOriginPort}`)
                cy.window().then((win) => {
                  return cy.wrap(makeRequest(win, `${scheme}://www.barbaz.com:${sameOriginPort}/set-cookie-credentials?cookie=bar1=baz1; Domain=barbaz.com; SameSite=None; Secure`, 'xmlHttpRequest', true))
                })

                // assert cookie value is actually set in the browser
                if (scheme === 'https') {
                  // FIXME: cy.getCookie does not believe this cookie exists, though it is set in the browser. Should be fixed in https://github.com/cypress-io/cypress/pull/23643.
                  cy.getCookie('bar1').its('value').should('equal', null)
                  // can only set third-party SameSite=None with Secure attribute, which is only possibly over https

                //expected future assertion
                // cy.getCookie('bar1').its('value').should('equal', 'baz1')
                } else {
                  cy.getCookie('bar1').its('value').should('equal', null)
                }

                cy.window().then((win) => {
                  return cy.wrap(makeRequest(win, `${scheme}://www.barbaz.com:${sameOriginPort}/test-request`, 'xmlHttpRequest'))
                })

                cy.wait('@cookieCheck')
              })

              it('does set cookie if withCredentials is true, and sends cookie if withCredentials is true', () => {
                cy.intercept(`${scheme}://www.barbaz.com:${sameOriginPort}/test-request-credentials`, (req) => {
                  expect(req['headers']['cookie']).to.equal('bar1=baz1')

                  req.reply({
                    statusCode: 200,
                  })
                }).as('cookieCheck')

                cy.visit(`${scheme}://www.foobar.com:${sameOriginPort}`)
                cy.window().then((win) => {
                  return cy.wrap(makeRequest(win, `${scheme}://www.barbaz.com:${sameOriginPort}/set-cookie-credentials?cookie=bar1=baz1; Domain=barbaz.com; SameSite=None; Secure`, 'xmlHttpRequest', true))
                })

                // FIXME: cy.getCookie does not believe this cookie exists, though it is set in the browser. Should be fixed in https://github.com/cypress-io/cypress/pull/23643
                cy.getCookie('bar1').its('value').should('equal', null)
                // can only set third-party SameSite=None with Secure attribute, which is only possibly over https

                //expected future assertion
                // cy.getCookie('bar1').its('value').should('equal', 'baz1')

                cy.window().then((win) => {
                  return cy.wrap(makeRequest(win, `${scheme}://www.barbaz.com:${sameOriginPort}/test-request-credentials`, 'xmlHttpRequest', true))
                })

                cy.wait('@cookieCheck')
              })
            }
          })

          describe('fetch', () => {
            ['same-origin', 'omit'].forEach((credentialOption) => {
              it(`does NOT set or send cookies with request by credentials is ${credentialOption}`, () => {
                cy.intercept(`${scheme}://www.barbaz.com:${sameOriginPort}/test-request`, (req) => {
                  expect(req['headers']['cookie']).to.equal(undefined)

                  req.reply({
                    statusCode: 200,
                  })
                }).as('cookieCheck')

                cy.visit(`${scheme}://www.foobar.com:${sameOriginPort}`)
                cy.window().then((win) => {
                  return cy.wrap(makeRequest(win, `${scheme}://www.barbaz.com:${sameOriginPort}/set-cookie?cookie=bar1=baz1; Domain=barbaz.com`, 'fetch', credentialOption as 'same-origin' | 'omit'))
                })

                cy.getCookie('bar1').its('value').should('equal', null)

                cy.window().then((win) => {
                  return cy.wrap(makeRequest(win, `${scheme}://www.barbaz.com:${sameOriginPort}/test-request`, 'fetch', credentialOption as 'same-origin' | 'omit'))
                })

                cy.wait('@cookieCheck')
              })

              it(`does set cookie if credentials is "include", but does not send cookie if credentials is ${credentialOption}`, () => {
                cy.intercept(`${scheme}://www.barbaz.com:${sameOriginPort}/test-request`, (req) => {
                  expect(req['headers']['cookie']).to.equal(undefined)

                  req.reply({
                    statusCode: 200,
                  })
                }).as('cookieCheck')

                cy.visit(`${scheme}://www.foobar.com:${sameOriginPort}`)
                cy.window().then((win) => {
                  return cy.wrap(makeRequest(win, `${scheme}://www.barbaz.com:${sameOriginPort}/set-cookie-credentials?cookie=bar1=baz1; Domain=barbaz.com; SameSite=None; Secure`, 'fetch', 'include'))
                })

                // assert cookie value is actually set in the browser
                if (scheme === 'https') {
                  // FIXME: cy.getCookie does not believe this cookie exists, though it is set in the browser. Should be fixed in https://github.com/cypress-io/cypress/pull/23643
                  cy.getCookie('bar1').its('value').should('equal', null)
                  // can only set third-party SameSite=None with Secure attribute, which is only possibly over https

                  //expected future assertion
                  // cy.getCookie('bar1').its('value').should('equal', 'baz1')
                } else {
                  cy.getCookie('bar1').its('value').should('equal', null)
                }

                cy.window().then((win) => {
                  return cy.wrap(makeRequest(win, `${scheme}://www.barbaz.com:${sameOriginPort}/test-request`, 'fetch', credentialOption as 'same-origin' | 'omit'))
                })

                cy.wait('@cookieCheck')
              })
            })

            // can only set third-party SameSite=None with Secure attribute, which is only possibly over https
            if (scheme === 'https') {
              it('does set cookie if credentials is "include", and sends cookie if credentials is "include"', () => {
                cy.intercept(`${scheme}://www.barbaz.com:${sameOriginPort}/test-request-credentials`, (req) => {
                  expect(req['headers']['cookie']).to.equal('bar1=baz1')

                  req.reply({
                    statusCode: 200,
                  })
                }).as('cookieCheck')

                cy.visit(`${scheme}://www.foobar.com:${sameOriginPort}`)
                cy.window().then((win) => {
                  return cy.wrap(makeRequest(win, `${scheme}://www.barbaz.com:${sameOriginPort}/set-cookie-credentials?cookie=bar1=baz1; Domain=barbaz.com; SameSite=None; Secure`, 'fetch', 'include'))
                })

                // assert cookie value is actually set in the browser

                // FIXME: cy.getCookie does not believe this cookie exists, though it is set in the browser. Should be fixed in https://github.com/cypress-io/cypress/pull/23643
                cy.getCookie('bar1').its('value').should('equal', null)
                // can only set third-party SameSite=None with Secure attribute, which is only possibly over https

                //expected future assertion
                // cy.getCookie('bar1').its('value').should('equal', 'baz1')

                cy.window().then((win) => {
                  return cy.wrap(makeRequest(win, `${scheme}://www.barbaz.com:${sameOriginPort}/test-request-credentials`, 'fetch', 'include'))
                })

                cy.wait('@cookieCheck')
              })
            }
          })
        })

        describe('misc', () => {
          describe('domains', () => {
            it('attaches subdomain and TLD cookies when making subdomain requests', () => {
              cy.intercept(`${scheme}://app.foobar.com:${crossOriginPort}/test-request`, (req) => {
                expect(req['headers']['cookie']).to.equal('foo=bar; bar=baz')

                req.reply({
                  statusCode: 200,
                })
              }).as('cookieCheck')

              cy.visit(`${scheme}://app.foobar.com:${sameOriginPort}`)
              cy.window().then((win) => {
                return cy.wrap(makeRequest(win, '/set-cookie?cookie=foo=bar; Domain=app.foobar.com', 'fetch'))
              })

              cy.window().then((win) => {
                return cy.wrap(makeRequest(win, `${scheme}://app.foobar.com:${crossOriginPort}/set-cookie-credentials?cookie=bar=baz; Domain=.foobar.com`, 'fetch', 'include'))
              })

              // Cookie should not be sent with app.foobar.com:3500/test as it does NOT fit the domain
              cy.window().then((win) => {
                return cy.wrap(makeRequest(win, `${scheme}://app.foobar.com:${crossOriginPort}/set-cookie-credentials?cookie=baz=quux; Domain=www.foobar.com`, 'fetch', 'include'))
              })

              cy.window().then((win) => {
                return cy.wrap(makeRequest(win, `${scheme}://app.foobar.com:${crossOriginPort}/test-request`, 'fetch', 'include'))
              })

              cy.wait('@cookieCheck')
            })

            it('attaches TLD cookies ONLY when making top level requests', () => {
              cy.intercept(`${scheme}://www.foobar.com:${sameOriginPort}/test-request-credentials`, (req) => {
                expect(req['headers']['cookie']).to.equal('bar=baz')

                req.reply({
                  statusCode: 200,
                })
              }).as('cookieCheck')

              cy.visit(`${scheme}://app.foobar.com:${crossOriginPort}`)
              cy.window().then((win) => {
                return cy.wrap(makeRequest(win, '/set-cookie?cookie=foo=bar; Domain=app.foobar.com', 'fetch'))
              })

              cy.window().then((win) => {
                return cy.wrap(makeRequest(win, `/set-cookie?cookie=bar=baz; Domain=.foobar.com`, 'fetch'))
              })

              cy.window().then((win) => {
                return cy.wrap(makeRequest(win, `${scheme}://www.foobar.com:${sameOriginPort}/test-request-credentials`, 'fetch', 'include'))
              })

              cy.wait('@cookieCheck')
            })
          })

          describe('paths', () => {
            it('gives specific path precedent over generic path, regardless of matching domain', () => {
              cy.intercept(`/test-request`, (req) => {
                // bar=baz should come BEFORE foo=bar
                expect(req['headers']['cookie']).to.equal('bar=baz; foo=bar')

                req.reply({
                  statusCode: 200,
                })
              }).as('cookieCheck')

              cy.visit(`${scheme}://app.foobar.com:${crossOriginPort}`)
              cy.window().then((win) => {
                return cy.wrap(makeRequest(win, '/set-cookie?cookie=foo=bar; Domain=app.foobar.com; Path=/', 'fetch'))
              })

              cy.window().then((win) => {
                return cy.wrap(makeRequest(win, `/set-cookie?cookie=bar=baz; Domain=.foobar.com; Path=/test-request`, 'fetch'))
              })

              cy.window().then((win) => {
                return cy.wrap(makeRequest(win, `/test-request`, 'fetch'))
              })

              cy.wait('@cookieCheck')
            })
          })

          describe('creation time', () => {
            it('places cookies created earlier BEFORE newly created cookies', () => {
              cy.intercept(`${scheme}://www.foobar.com:${sameOriginPort}/test-request`, (req) => {
                7
                expect(req['headers']['cookie']).to.equal('foo=bar; bar=baz')

                req.reply({
                  statusCode: 200,
                })
              }).as('cookieCheck')

              cy.visit(`${scheme}://app.foobar.com:${crossOriginPort}`)

              cy.window().then((win) => {
                return cy.wrap(makeRequest(win, `/set-cookie?cookie=foo=bar; Domain=.foobar.com`, 'fetch'))
              })

              cy.wait(200)

              cy.window().then((win) => {
                return cy.wrap(makeRequest(win, `/set-cookie?cookie=bar=baz; Domain=.foobar.com`, 'fetch'))
              })

              cy.window().then((win) => {
                return cy.wrap(makeRequest(win, `${scheme}://www.foobar.com:${sameOriginPort}/test-request`, 'fetch', 'include'))
              })

              cy.wait('@cookieCheck')
            })
          })
        })
      })
    })
  })
})<|MERGE_RESOLUTION|>--- conflicted
+++ resolved
@@ -1,39 +1,6 @@
-<<<<<<< HEAD
+import { makeRequestForCookieBehaviorTests as makeRequest } from '../../../support/utils'
+
 describe('Cookie Behavior', { browser: '!webkit' }, () => {
-  const makeRequest = (
-    win: Cypress.AUTWindow,
-    url: string,
-    client: 'fetch' | 'xmlHttpRequest' = 'xmlHttpRequest',
-    credentials: 'same-origin' | 'include' | 'omit' | boolean = false,
-  ) => {
-    if (client === 'fetch') {
-      // if a boolean is specified, make sure the default is applied
-      credentials = Cypress._.isBoolean(credentials) ? 'same-origin' : credentials
-
-      return win.fetch(url, { credentials })
-    }
-
-    return new Promise<void>((resolve, reject) => {
-      let xhr = new XMLHttpRequest()
-
-      xhr.open('GET', url)
-      xhr.withCredentials = Cypress._.isBoolean(credentials) ? credentials : false
-      xhr.onload = function () {
-        resolve(xhr.response)
-      }
-
-      xhr.onerror = function () {
-        reject(xhr.response)
-      }
-
-      xhr.send()
-    })
-  }
-=======
-import { makeRequestForCookieBehaviorTests as makeRequest } from '../../../support/utils'
->>>>>>> 355d2101
-
-describe('Cookie Behavior with experimentalSessionAndOrigin=true', { browser: '!webkit' }, () => {
   const serverConfig = {
     http: {
       sameOriginPort: 3500,
