--- conflicted
+++ resolved
@@ -16,18 +16,14 @@
     "@cypress/unique-selector": "0.4.2",
     "@cypress/webpack-preprocessor": "4.1.2",
     "@cypress/what-is-circular": "1.0.1",
-<<<<<<< HEAD
+    "@packages/coffee": "*",
+    "@packages/runner": "*",
+    "@packages/ts": "*",
     "@types/chalk": "^2.2.0",
     "@types/common-tags": "^1.8.0",
     "@types/lodash": "^4.14.123",
     "@types/mocha": "^5.2.6",
-    "angular": "1.7.7",
-=======
-    "@packages/coffee": "*",
-    "@packages/runner": "*",
-    "@packages/ts": "*",
     "angular": "1.7.9",
->>>>>>> 9caf21a6
     "backbone": "1.4.0",
     "basic-auth": "2.0.1",
     "blob-util": "1.3.0",
@@ -63,12 +59,8 @@
     "npm-install-version": "6.0.2",
     "parse-domain": "bahmutov/parse-domain#fb60bd4",
     "setimmediate": "1.0.5",
-<<<<<<< HEAD
-    "sinon": "3.3.0",
+    "sinon": "8.1.1",
     "snap-shot-core": "^7.4.0",
-=======
-    "sinon": "8.1.1",
->>>>>>> 9caf21a6
     "text-mask-addons": "3.8.0",
     "underscore": "1.9.1",
     "underscore.string": "3.3.5",
