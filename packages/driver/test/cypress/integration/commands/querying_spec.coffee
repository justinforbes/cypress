$ = Cypress.$.bind(Cypress)
_ = Cypress._
Promise = Cypress.Promise

describe "src/cy/commands/querying", ->
  beforeEach ->
    cy.visit("/fixtures/dom.html")

  context "#focused", ->
    it "returns the activeElement", ->
      $button = cy.$$("#button")
      $button.get(0).focus()

      expect(cy.state("document").activeElement).to.eq($button.get(0))

      cy.focused().then ($focused) ->
        expect($focused.get(0)).to.eq($button.get(0))

    it "returns null if no activeElement", ->
      $button = cy.$$("#button")
      $button.get(0).focus()
      $button.get(0).blur()

      cy.focused().should('not.exist').then ($focused) ->
        expect($focused).to.be.null

    describe "assertion verification", ->
      beforeEach ->
        cy.on "log:added", (attrs, log) =>
          if log.get("name") is "assert"
            @lastLog = log

        return null

      it "eventually passes the assertion", ->
        cy.on "command:retry", _.after 2, ->
          cy.$$(":text:first").addClass("focused").focus()

        cy.focused().should("have.class", "focused").then ->
          lastLog = @lastLog

          expect(lastLog.get("name")).to.eq("assert")
          expect(lastLog.get("state")).to.eq("passed")
          expect(lastLog.get("ended")).to.be.true

      ## https://github.com/cypress-io/cypress/issues/409
      it "retries on an elements value", ->
        $input = cy.$$("input:first")

        cy.on "command:retry", _.after 2, ->
          $input.val("1234")
          $input.get(0).focus()

        cy.focused().should("have.value", "1234").then ->
          lastLog = @lastLog

          expect(lastLog.get("name")).to.eq("assert")
          expect(lastLog.get("state")).to.eq("passed")
          expect(lastLog.get("ended")).to.be.true

    describe ".log", ->
      beforeEach ->
        cy.$$("input:first").get(0).focus()

        cy.on "log:added", (attrs, log) =>
          if log.get("name") is "focused"
            @lastLog = log

        return null

      it "is a parent command", ->
        cy.get("body").focused().then ->
          lastLog = @lastLog

          expect(lastLog.get("type")).to.eq "parent"

      it "ends immediately", ->
        cy.focused().then ->
          lastLog = @lastLog

          expect(lastLog.get("ended")).to.be.true
          expect(lastLog.get("state")).to.eq("passed")

      it "snapshots immediately", ->
        cy.focused().then ->
          lastLog = @lastLog

          expect(lastLog.get("snapshots").length).to.eq(1)
          expect(lastLog.get("snapshots")[0]).to.be.an("object")

      it "passes in $el", ->
        cy.get("input:first").focused().then ($input) ->
          lastLog = @lastLog

          expect(lastLog.get("$el")).to.eq $input

      it "#consoleProps", ->
        cy.get("input:first").focused().then ($input) ->
          lastLog = @lastLog

          expect(@lastLog.invoke("consoleProps")).to.deep.eq {
            Command: "focused"
            Yielded: $input.get(0)
            Elements: 1
          }

      it "#consoleProps with null element", ->
        button = cy.$$("#button")
        button.get(0).focus()
        button.get(0).blur()

        cy.focused().should("not.exist").then ->
          lastLog = @lastLog

          expect(@lastLog.invoke("consoleProps")).to.deep.eq {
            Command: "focused"
            Yielded: "--nothing--"
            Elements: 0
          }

    describe "errors", ->
      beforeEach ->
        Cypress.config("defaultCommandTimeout", 100)

        @logs = []

        cy.on "log:added", (attrs, log) =>
          @lastLog = log
          @logs.push(log)

        return null

      it "fails waiting for the element to exist", (done) ->
        button = cy.$$("#button")
        button.get(0).focus()
        button.get(0).blur()

        cy.on "fail", (err) ->
          expect(err.message).to.include "Expected to find element: `focused`, but never found it."
          done()

        cy.focused()

      it "fails waiting for the focused element not to exist", (done) ->
        cy.$$("input:first").focus()

        cy.on "fail", (err) =>
          expect(err.message).to.include "Expected <input#input> not to exist in the DOM, but it was continuously found."
          done()

        cy.focused().should("not.exist")

      it "eventually fails the assertion", (done) ->
        cy.$$("input:first").focus()

        cy.on "fail", (err) =>
          lastLog = @lastLog

          expect(err.message).to.include(lastLog.get("error").message)
          expect(err.message).not.to.include("undefined")
          expect(lastLog.get("name")).to.eq("assert")
          expect(lastLog.get("state")).to.eq("failed")
          expect(lastLog.get("error")).to.be.an.instanceof(chai.AssertionError)

          done()

        cy.focused().should("have.class", "focused")

      it "does not log an additional log on failure", (done) ->
        cy.on "fail", =>
          expect(@logs.length).to.eq(2)
          done()

        cy.focused().should("have.class", "focused")

  context "#within", ->
    it "invokes callback function with runnable.ctx", ->
      ctx = @

      cy.get("div:first").within ->
        expect(ctx is @).to.be.true

    it "scopes additional GET finders to the subject", ->
      input = cy.$$("#by-name input:first")

      cy.get("#by-name").within ->
        cy.get("input:first").then ($input) ->
          expect($input.get(0)).to.eq input.get(0)

    it "scopes additional CONTAINS finders to the subject", ->
      span = cy.$$("#nested-div span:contains(foo)")

      cy.contains("foo").then ($span) ->
        expect($span.get(0)).not.to.eq span.get(0)

      cy.get("#nested-div").within ->
        cy.contains("foo").then ($span) ->
          expect($span.get(0)).to.eq span.get(0)

    it "does not change the subject", ->
      form = cy.$$("#by-name")

      cy.get("#by-name").within(->).then ($form) ->
        expect($form.get(0)).to.eq form.get(0)

    it "can call child commands after within on the same subject", ->
      input = cy.$$("#by-name input:first")

      cy.get("#by-name").within(->).find("input:first").then ($input) ->
        expect($input.get(0)).to.eq input.get(0)

    it "supports nested withins", ->
      span = cy.$$("#button-text button span")

      cy.get("#button-text").within ->
        cy.get("button").within ->
          cy.get("span").then ($span) ->
            expect($span.get(0)).to.eq span.get(0)

    it "supports complicated nested withins", ->
      span1 = cy.$$("#button-text a span")
      span2 = cy.$$("#button-text button span")

      cy.get("#button-text").within ->
        cy.get("a").within ->
          cy.get("span").then ($span) ->
            expect($span.get(0)).to.eq span1.get(0)

        cy.get("button").within ->
          cy.get("span").then ($span) ->
            expect($span.get(0)).to.eq span2.get(0)

    it "clears withinSubject after within is over", ->
      input = cy.$$("input:first")
      span = cy.$$("#button-text button span")

      cy.get("#button-text").within ->
        cy.get("button").within ->
          cy.get("span").then ($span) ->
            expect($span.get(0)).to.eq span.get(0)

      cy.get("input:first").then ($input) ->
        expect($input.get(0)).to.eq input.get(0)

    it "removes command:start listeners after within is over", ->
      cy.get("#button-text").within ->
        cy.get("button").within ->
          cy.get("span")

      cy.then ->
        expect(cy._events).not.to.have.property "command:start"

    it "clears withinSubject even if next is null", (done) ->
      span = cy.$$("#button-text button span")

      cy.once "command:queue:before:end", ->
        ## should be defined here because next would have been
        ## null and withinSubject would not have been cleared
        expect(cy.state("withinSubject")).not.to.be.undefined

      cy.once "command:queue:end", ->
        expect(cy.state("withinSubject")).to.be.null
        done()

      cy.get("#button-text").within ->
        cy.get("button span").then ($span) ->
          expect($span.get(0)).to.eq span.get(0)

    describe ".log", ->
      beforeEach ->
        @logs = []

        cy.on "log:added", (attrs, log) =>
          if attrs.name is "within"
            @lastLog = log
            @logs.push(log)

        return null

      it "can silence logging", ->
        cy.get("div:first").within({log: false}, ->).then ->
          expect(@logs.length).to.eq(0)

      it "logs immediately before resolving", (done) ->
        div = cy.$$("div:first")

        cy.on "log:added", (attrs, log) ->
          if log.get("name") is "within"
            expect(log.get("state")).to.eq("pending")
            expect(log.get("message")).to.eq("")
            expect(log.get("$el").get(0)).to.eq div.get(0)
            done()

        cy.get("div:first").within ->

      it "snapshots after clicking", ->
        cy.get("div:first").within(->)
        .then ->
          lastLog = @lastLog

          expect(lastLog.get("snapshots").length).to.eq(1)
          expect(lastLog.get("snapshots")[0]).to.be.an("object")

    describe "errors", ->
      beforeEach ->
        Cypress.config("defaultCommandTimeout", 50)

        @logs = []

        cy.on "log:added", (attrs, log) =>
          @lastLog = log
          @logs.push(log)

        return null

      it "logs once when not dom subject", (done) ->
        cy.on "fail", (err) =>
          lastLog = @lastLog

          expect(@logs.length).to.eq(1)
          expect(lastLog.get("error")).to.eq(err)
          done()

        cy.noop().within ->

      it "throws when not a DOM subject", (done) ->
        cy.on "fail", (err) -> done()

        cy.noop().within ->

      _.each ["", [], {}, 1, null, undefined], (value) =>
        it "throws if passed anything other than a function, such as: #{value}", (done) ->
          cy.on "fail", (err) ->
            expect(err.message).to.include "`cy.within()` must be called with a function."
            expect(err.docsUrl).to.eq("https://on.cypress.io/within")
            done()

          cy.get("body").within(value)

      it "throws when subject is not in the document", (done) ->
        cy.on "command:end", =>
          cy.$$("#list").remove()

        cy.on "fail", (err) ->
          expect(err.message).to.include "`cy.within()` failed because this element"
          done()

        cy.get("#list").within ->

  context "#root", ->
    it "returns html", ->
      html = cy.$$("html")

      cy.root().then ($html) ->
        expect($html.get(0)).to.eq html.get(0)

    it "returns withinSubject if exists", ->
      form = cy.$$("form")

      cy.get("form").within ->
        cy
          .get("input")
          .root().then ($root) ->
            expect($root.get(0)).to.eq form.get(0)

    it "eventually resolves", ->
      _.delay =>
        cy.$$("html").addClass("foo").addClass("bar")
      , 100

      cy.root().should("have.class", "foo").and("have.class", "bar")

    describe ".log", ->
      beforeEach ->
        beforeEach ->
          @logs = []

          cy.on "log:added", (attrs, log) =>
            if attrs.name is "root"
              @lastLog = log
              @logs.push(log)

          return null

      it "can turn off logging", ->
        cy.root({log: false}).then ->
          expect(@log).to.be.undefined

      it "logs immediately before resolving", (done) ->
        cy.on "log:added", (attrs, log) ->
          if log.get("name") is "root"
            expect(log.get("state")).to.eq("pending")
            expect(log.get("message")).to.eq("")
            done()

        cy.root()

      it "snapshots after clicking", ->
        cy.root().then ->
          lastLog = @lastLog

          expect(lastLog.get("snapshots").length).to.eq(1)
          expect(lastLog.get("snapshots")[0]).to.be.an("object")

      it "sets $el to document", ->
        html = cy.$$("html")

        cy.root().then ->
          expect(@lastLog.get("$el").get(0)).to.eq(html.get(0))

      it "sets $el to withinSubject", ->
        form = cy.$$("form")

        cy.get("form").within ->
          cy
            .get("input")
            .root().then ($root) ->
              expect(@lastLog.get("$el").get(0)).to.eq(form.get(0))

      it "consoleProps", ->
        cy.root().then ($root) ->
          consoleProps = @lastLog.invoke("consoleProps")
          expect(consoleProps).to.deep.eq {
            Command: "root"
            Yielded: $root.get(0)
          }

  context "#get", ->
    beforeEach ->
      Cypress.config("defaultCommandTimeout", 200)

    it "finds by selector", ->
      list = cy.$$("#list")

      cy.get("#list").then ($list) ->
        expect($list.get(0)).to.eq list.get(0)

    # NOTE: FLAKY in CI, need to investigate further
    it.skip "retries finding elements until something is found", ->
      missingEl = $("<div />", id: "missing-el")

      ## wait until we're ALMOST about to time out before
      ## appending the missingEl
      cy.on "command:retry", (options) =>
        if options.total + (options._interval * 4) > options._runnableTimeout
          cy.$$("body").append(missingEl)

      cy.get("#missing-el").then ($div) ->
        expect($div).to.match missingEl

    it "can increase the timeout", ->
      missingEl = $("<div />", id: "missing-el")

      cy.on "command:retry", _.after 2, (options) ->
        ## make sure runnableTimeout is 10secs
        expect(options._runnableTimeout).to.eq 10000

        ## we shouldnt have a timer either
        cy.$$("body").append(missingEl)

      cy.get("#missing-el", {timeout: 10000})

    it "does not factor in the total time the test has been running", ->
      missingEl = $("<div />", id: "missing-el")

      cy.on "command:retry", _.after 2, ->
        cy.$$("body").append(missingEl)

      defaultCommandTimeout = Cypress.config('defaultCommandTimeout')

      ## in this example our test has been running 300ms
      ## but the default command timeout is below this amount,
      ## and the test still passes because the timeout is only
      ## into each command and not the total overall running time
      cy
        .wait(defaultCommandTimeout + 100)
        .get("#missing-el", { timeout: defaultCommandTimeout + 50 })
        .then ->
          ## it should reset the timeout back
          ## to 200 after successfully finishing 'get' method
          expect(cy.timeout()).to.eq(defaultCommandTimeout)

    it "cancels existing promises", (done) ->
      cy.stub(Cypress.runner, "stop")

      retrys = 0

      stop = _.after 2, ->
        Cypress.stop()

      cy.on "stop", ->
        _.delay ->
          expect(retrys).to.eq(2)
          done()
        , 100

      cy.on "command:retry", ->
        retrys += 1
        stop()

      cy.get("doesNotExist")

    describe "custom elements", ->
      ## <foobarbazquux>custom element</foobarbazquux>

      it "can get a custom element", ->
        cy.get("foobarbazquux").should("contain", "custom element")

      it "can alias a custom element", ->
        cy
          .get("foobarbazquux:last").as("foo")
          .get("div:first")
          .get("@foo").should("contain", "custom element")

      it "can find a custom alias again when detached from DOM", ->
        cy
          .get("foobarbazquux:last").as("foo")
          .then ->
            ## remove the existing foobarbazquux
            cy.$$("foobarbazquux").remove()

            ## and cause it to be re-rendered
            cy.$$("body").append(cy.$$("<foobarbazquux>asdf</foobarbazquux>"))

          .get("@foo").should("contain", "asdf")

    describe "should('exist')", ->
      beforeEach ->
        Cypress.config("defaultCommandTimeout", 1000)

      it "waits until button exists", ->
        cy.on "command:retry", _.after 3, =>
          cy.$$("body").append $("<div id='missing-el'>missing el</div>")

        cy.get("#missing-el").should("exist")

    describe "should('not.exist')", ->
      it "waits until button does not exist", ->
        cy.timeout(500, true)

        cy.on "command:retry", _.after 2, ->
          cy.$$("#button").remove()

        cy.get("#button").should("not.exist")

      it "returns null when cannot find element", ->
        cy.get("#missing-el").should("not.exist").then ($el) ->
          expect($el).to.be.null

      it "retries until cannot find element", ->
        ## add 500ms to the delta
        cy.timeout(500, true)

        retry = _.after 3, =>
          cy.$$("#list li:last").remove()

        cy.on "command:retry", retry

        cy.get("#list li:last").should("not.exist").then ($el) ->
          expect($el).to.be.null

    describe "visibility is unopinionated", ->
      it "finds invisible elements by default", ->
        button = cy.$$("#button").hide()

        cy.get("#button").then ($button) ->
          expect($button.get(0)).to.eq button.get(0)

    describe "should('not.be.visible')", ->
      it "returns invisible element", ->
        button = cy.$$("#button").hide()

        # cy.get("#button").then ($button) ->
          # expect($button).not.to.be.visible

        cy.get("#button").should("not.be.visible").then ($button) ->
          expect($button.get(0)).to.eq button.get(0)

      it "retries until element is invisible", ->
        ## add 500ms to the delta
        cy.timeout(500, true)

        button = null

        retry = _.after 3, =>
          button = cy.$$("#button").hide()

        cy.on "command:retry", retry

        cy.get("#button").should("not.be.visible").then ($button) ->
          expect($button.get(0)).to.eq button.get(0)

    describe "should('be.visible')", ->
      it "returns visible element", ->
        button = cy.$$("#button")

        cy.get("#button").should("be.visible").then ($button) ->
          expect($button.get(0)).to.eq button.get(0)

      it "retries until element is visible", ->
        ## add 500ms to the delta
        cy.timeout(500, true)

        button = cy.$$("#button").hide()

        retry = _.after 3, =>
          button.show()

        cy.on "command:retry", retry

        cy.get("#button").should("be.visible").then ($button) ->
          expect($button.get(0)).to.eq button.get(0)

    describe "should('have.length', n)", ->
      it "resolves once length equals n", ->
        forms = cy.$$("form")

        cy.get("form").should("have.length", forms.length).then ($forms) ->
          expect($forms.length).to.eq forms.length

      it "retries until length equals n", ->
        ## add 500ms to the delta
        cy.timeout(500, true)

        buttons = cy.$$("button")

        length = buttons.length - 2

        cy.on "command:retry", _.after 2, ->
          buttons.last().remove()
          buttons = cy.$$("button")

        ## should resolving after removing 2 buttons
        cy.get("button").should("have.length", length).then ($buttons) ->
          expect($buttons.length).to.eq length

      it "retries an alias when not enough elements found", ->
        ## add 500ms to the delta
        cy.timeout(500, true)

        buttons = cy.$$("button")

        length = buttons.length + 1

        ## add another button after 2 retries, once
        cy.on "command:retry", _.after 2, _.once =>
          $("<button />").appendTo cy.$$("body")

        ## should eventually resolve after adding 1 button
        cy
          .get("button").as("btns")
          .get("@btns").should("have.length", length).then ($buttons) ->
            expect($buttons.length).to.eq length

      it "retries an alias when too many elements found without replaying commands", ->
        ## add 500ms to the delta
        cy.timeout(500, true)

        buttons = cy.$$("button")

        length = buttons.length - 2

        replayCommandsFrom = cy.spy(cy, "replayCommandsFrom")

        cy.on "command:retry", ->
          buttons.last().remove()
          buttons = cy.$$("button")

        existingLen = cy.queue.length

        ## should eventually resolve after adding 1 button
        cy
          .get("button").as("btns")
          .get("@btns").should("have.length", length).then ($buttons) ->
            expect(replayCommandsFrom).not.to.be.called

            ## get, as, get, should, then == 5
            expect(cy.queue.length - existingLen).to.eq(5) ## we should not have replayed any commands
            expect($buttons.length).to.eq length

    describe "assertion verification", ->
      it "automatically retries", ->
        cy.on "command:retry", _.after 2, ->
          cy.$$("button:first").attr("data-foo", "bar")

        cy.get("button:first").should("have.attr", "data-foo").and("match", /bar/)

      it "eventually resolves an alias", ->
        cy.on "command:retry", _.after 2, ->
          cy.$$("button:first").addClass("foo-bar-baz")

        cy
          .get("button:first").as("btn")
          .get("@btn").should("have.class", "foo-bar-baz")

    describe ".log", ->
      beforeEach ->
        @logs = []

        cy.on "log:added", (attrs, log) =>
          if attrs.name is "get"
            @lastLog = log
            @logs.push(log)

        return null

      it "logs elements length", ->
        buttons = cy.$$("button")

        length = buttons.length - 2

        ## add 500ms to the delta
        cy.timeout(500, true)

        cy.on "command:retry", ->
          buttons.last().remove()
          buttons = cy.$$("button")

        ## should resolving after removing 2 buttons
        cy.get("button").should("have.length", length).then ($buttons) ->
          expect(@lastLog.get("numElements")).to.eq length

      it "logs exist: false", ->
        cy.get("#does-not-exist").should("not.exist").then ->
          expect(@lastLog.get("message")).to.eq "#does-not-exist"
          expect(@lastLog.get("$el").get(0)).not.to.be.ok

      it "logs route aliases", ->
        cy.visit("http://localhost:3500/fixtures/jquery.html")
        cy.server()
        cy.route(/users/, {}).as("get.users")
        cy.window().then { timeout: 2000 }, (win) ->
          win.$.get("/users")
        cy.get("@get.users").then ->
          expect(@lastLog.pick("message", "referencesAlias", "aliasType")).to.deep.eq {
            message: "@get.users"
            referencesAlias: {name: "get.users"}
            aliasType: "route"
          }

      it "logs primitive aliases", (done) ->
        cy.on "log:added", (attrs, log) ->
          if attrs.name is "get"
            expect(log.pick("$el", "numRetries", "referencesAlias", "aliasType")).to.deep.eq {
              referencesAlias: {name: "f"}
              aliasType: "primitive"
            }
            done()

        cy
          .noop("foo").as("f")
          .get("@f")

      it "logs immediately before resolving", (done) ->
        cy.on "log:added", (attrs, log) ->
          if attrs.name is "get"
            expect(log.pick("state", "referencesAlias", "aliasType")).to.deep.eq {
              state: "pending"
              referencesAlias: undefined
              aliasType: "dom"
            }
            done()

        cy.get("body")

      it "snapshots and ends when consuming an alias", ->
        cy
          .get("body").as("b")
          .get("@b").then ->
            expect(@lastLog.get("ended")).to.be.true
            expect(@lastLog.get("state")).to.eq("passed")
            expect(@lastLog.get("snapshots").length).to.eq(1)
            expect(@lastLog.get("snapshots")[0]).to.be.an("object")

      it "logs obj once complete", ->
        cy.get("body").as("b").then ($body) ->
          obj = {
            state: "passed"
            name: "get"
            message: "body"
            alias: "b"
            aliasType: "dom"
            referencesAlias: undefined
          }

          expect(@lastLog.get("$el").get(0)).to.eq($body.get(0))

          _.each obj, (value, key) =>
            expect(@lastLog.get(key)).deep.eq(value, "expected key: #{key} to eq value: #{value}")

      it "#consoleProps", ->
        cy.get("body").then ($body) ->
          expect(@lastLog.invoke("consoleProps")).to.deep.eq {
            Command: "get"
            Selector: "body"
            Yielded: $body.get(0)
            Elements: 1
          }

      it "#consoleProps with an alias", ->
        cy.get("body").as("b").get("@b").then ($body) ->
          expect(@lastLog.invoke("consoleProps")).to.deep.eq {
            Command: "get"
            Alias: "@b"
            Yielded: $body.get(0)
            Elements: 1
          }

      it "#consoleProps with a primitive alias", ->
        cy.noop({foo: "foo"}).as("obj").get("@obj").then (obj) ->
          expect(@lastLog.invoke("consoleProps")).to.deep.eq {
            Command: "get"
            Alias: "@obj"
            Yielded: obj
          }

      it "#consoleProps with a route alias", ->
        cy
          .server()
          .route(/users/, {}).as("getUsers")
          .visit("http://localhost:3500/fixtures/jquery.html")
          .window().then { timeout: 2000 }, (win) ->
            win.$.get("/users")
          .get("@getUsers").then (obj) ->
            expect(@lastLog.invoke("consoleProps")).to.deep.eq {
              Command: "get"
              Alias: "@getUsers"
              Yielded: obj
            }

    describe "alias references", ->
      beforeEach ->
        Cypress.config("defaultCommandTimeout", 100)

      it "can get alias primitives", ->
        cy
          .noop("foo").as("f")
          .get("@f").then (foo) ->
            expect(foo).to.eq "foo"

      it "can get alias objects", ->
        cy
          .noop({}).as("obj")
          .get("@obj").then (obj) ->
            expect(obj).to.deep.eq {}

      it "re-queries for an existing alias", ->
        body = cy.$$("body")

        cy.get("body").as("b").get("@b").then ($body) ->
          expect($body.get(0)).to.eq body.get(0)

      it "re-queries the dom if any element in an alias isnt in the document", ->
        inputs = cy.$$("input")

        cy
          .get("input").as("inputs").then ($inputs) ->
            @length = $inputs.length

            ## remove the last input
            $inputs.last().remove()

            ## return original subject
            return $inputs
          .get("@inputs").then ($inputs) ->
            ## we should have re-queried for these inputs
            ## which should have reduced their length by 1
            expect($inputs).to.have.length(@length - 1)

      describe "route aliases", ->
        it "returns the xhr", ->
          cy
            .server()
            .route(/users/, {}).as("getUsers")
            .visit("http://localhost:3500/fixtures/jquery.html")
            .window().then { timeout: 2000 }, (win) ->
              win.$.get("/users")
            .get("@getUsers").then (xhr) ->
              expect(xhr.url).to.include "/users"

        it "handles dots in alias name", ->
          cy.server()
          cy.route(/users/, {}).as("get.users")
          cy.visit("http://localhost:3500/fixtures/jquery.html")
          cy.window().then { timeout: 2000 }, (win) ->
            win.$.get("/users")
          cy.get("@get.users").then (xhr) ->
            expect(xhr.url).to.include "/users"

        it "returns null if no xhr is found", ->
          cy
            .server()
            .route(/users/, {}).as("getUsers")
            .visit("http://localhost:3500/fixtures/jquery.html")
            .get("@getUsers").then (xhr) ->
              expect(xhr).to.be.null

        it "returns an array of xhrs", ->
          cy
            .visit("http://localhost:3500/fixtures/jquery.html")
            .server()
            .route(/users/, {}).as("getUsers")
            .window().then { timeout: 2000 }, (win) ->
              Promise.all([
                win.$.get("/users", {num: 1})
                win.$.get("/users", {num: 2})
              ])
            .get("@getUsers.all").then (xhrs) ->
              expect(xhrs).to.be.an("array")
              expect(xhrs[0].url).to.include "/users?num=1"
              expect(xhrs[1].url).to.include "/users?num=2"

        it "returns an array of xhrs when dots in alias name", ->
          cy.visit("http://localhost:3500/fixtures/jquery.html")
          cy.server()
          cy.route(/users/, {}).as("get.users")
          cy.window().then { timeout: 2000 }, (win) ->
            Promise.all([
              win.$.get("/users", {num: 1})
              win.$.get("/users", {num: 2})
            ])
          cy.get("@get.users.all").then (xhrs) ->
            expect(xhrs).to.be.an("array")
            expect(xhrs[0].url).to.include "/users?num=1"
            expect(xhrs[1].url).to.include "/users?num=2"

        it "returns the 1st xhr", ->
          cy
            .visit("http://localhost:3500/fixtures/jquery.html")
            .server()
            .route(/users/, {}).as("getUsers")
            .window().then { timeout: 2000 }, (win) ->
              Promise.all([
                win.$.get("/users", {num: 1})
                win.$.get("/users", {num: 2})
              ])
            .get("@getUsers.1").then (xhr1) ->
              expect(xhr1.url).to.include "/users?num=1"

        it "returns the 2nd xhr", ->
          cy
            .visit("http://localhost:3500/fixtures/jquery.html")
            .server()
            .route(/users/, {}).as("getUsers")
            .window().then { timeout: 2000 }, (win) ->
              Promise.all([
                win.$.get("/users", {num: 1})
                win.$.get("/users", {num: 2})
              ])
            .get("@getUsers.2").then (xhr2) ->
              expect(xhr2.url).to.include "/users?num=2"

        it "returns the 2nd xhr when dots in alias", ->
          cy.visit("http://localhost:3500/fixtures/jquery.html")
          cy.server()
          cy.route(/users/, {}).as("get.users")
          cy.window().then { timeout: 2000 }, (win) ->
            Promise.all([
              win.$.get("/users", {num: 1})
              win.$.get("/users", {num: 2})
            ])
          cy.get("@get.users.2").then (xhr2) ->
            expect(xhr2.url).to.include "/users?num=2"

        it "returns the 3rd xhr as null", ->
          cy
            .server()
            .route(/users/, {}).as("getUsers")
            .visit("http://localhost:3500/fixtures/jquery.html")
            .window().then { timeout: 2000 }, (win) ->
              Promise.all([
                win.$.get("/users", {num: 1})
                win.$.get("/users", {num: 2})
              ])
            .get("@getUsers.3").then (xhr3) ->
              expect(xhr3).to.be.null

      # it "re-queries the dom if any element in an alias isnt visible", ->
      #   inputs = cy.$$("input")
      #   inputs.hide()

      #   cy
      #     .get("input", {visible: false}).as("inputs").then ($inputs) ->
      #       @length = $inputs.length

      #       ## show the inputs
      #       $inputs.show()

      #       return $inputs
      #     .get("@inputs").then ($inputs) ->
      #       ## we should have re-queried for these inputs
      #       ## which should have increased their length by 1
      #       expect($inputs).to.have.length(@length)

      ## these other tests are for .save
      # it "will resolve deferred arguments", ->
      #   df = $.Deferred()

      #   _.delay ->
      #     df.resolve("iphone")
      #   , 100

      #   cy.get("input:text:first").type(df).then ($input) ->
      #     expect($input).to.have.value("iphone")

      # it "handles saving subjects", ->
      #   cy.noop({foo: "foo"}).assign("foo").noop(cy.get("foo")).then (subject) ->
      #     expect(subject).to.deep.eq {foo: "foo"}

      # it "resolves falsy arguments", ->
      #   cy.noop(0).assign("zero").then ->
      #     expect(cy.get("zero")).to.eq 0

      # it "returns a function when no alias was found", ->
      #   cy.noop().then ->
      #     expect(cy.get("something")).to.be.a("function")

    describe "errors", ->
      beforeEach ->
        Cypress.config("defaultCommandTimeout", 50)

        @logs = []

        cy.on "log:added", (attrs, log) =>
          if attrs.name is "get"
            @lastLog = log
            @logs.push(log)

        return null

      it "throws once when incorrect sizzle selector", (done) ->
        cy.on "fail", (err) =>
          expect(@logs.length).to.eq 1
          done()

        cy.get(".spinner'")

      it "throws on too many elements after timing out waiting for length", (done) ->
        buttons = cy.$$("button")

        cy.on "fail", (err) ->
          expect(err.message).to.include "Too many elements found. Found '#{buttons.length}', expected '#{buttons.length - 1}'."
          done()

        cy.get("button").should("have.length", buttons.length - 1)

      it "throws on too few elements after timing out waiting for length", (done) ->
        buttons = cy.$$("button")

        cy.on "fail", (err) ->
          expect(err.message).to.include "Not enough elements found. Found '#{buttons.length}', expected '#{buttons.length + 1}'."
          done()

        cy.get("button").should("have.length", buttons.length + 1)

      it "throws after timing out not finding element", (done) ->
        cy.on "fail", (err) ->
          expect(err.message).to.include "Expected to find element: `#missing-el`, but never found it."
          done()

        cy.get("#missing-el")

      it "throws after timing out not finding element when should exist", (done) ->
        cy.on "fail", (err) ->
          expect(err.message).to.include "Expected to find element: `#missing-el`, but never found it."
          done()

        cy.get("#missing-el").should("exist")

      it "throws existence error without running assertions", (done) ->
        cy.on "fail", (err) ->
          expect(err.message).to.include "Expected to find element: `#missing-el`, but never found it."
          done()

        cy.get("#missing-el").should("have.prop", "foo")

      it "throws when using an alias that does not exist"

      it "throws after timing out after a .wait() alias reference", (done) ->
        cy.on "fail", (err) ->
          expect(err.message).to.include "Expected to find element: `getJsonButton`, but never found it."
          done()

        cy
          .server()
          .route(/json/, {foo: "foo"}).as("getJSON")
          .visit("http://localhost:3500/fixtures/xhr.html").then ->
            cy.$$("#get-json").click =>
              cy.timeout(1000)

              retry = _.after 3, _.once =>
                cy.state("window").$.getJSON("/json")

              cy.on "command:retry", retry
          .get("#get-json").as("getJsonButton").click()
          .wait("@getJSON")
          .get("getJsonButton")

      it "throws after timing out while not trying to find an element", (done) ->
        cy.on "fail", (err) ->
          expect(err.message).to.include "Expected <div#dom> not to exist in the DOM, but it was continuously found."
          done()

        cy.get("div:first").should("not.exist")

      it "throws after timing out while trying to find an invisible element", (done) ->
        cy.on "fail", (err) ->
          expect(err.message).to.include "expected '<div#dom>' not to be 'visible'"
          done()

        cy.get("div:first").should("not.be.visible")

      it "does not include message about why element was not visible", (done) ->
        cy.on "fail", (err) ->
          expect(err.message).not.to.include "why this element is not visible"
          done()

        cy.get("div:first").should("not.be.visible")

      it "throws after timing out trying to find a visible element", (done) ->
        cy.$$("#button").hide()

        cy.on "fail", (err) ->
          expect(err.message).to.include "expected '<button#button>' to be 'visible'"
          done()

        cy.get("#button").should("be.visible")

      it "includes a message about why the element was not visible", (done) ->
        cy.$$("#button").hide()

        cy.on "fail", (err) ->
          expect(err.message).to.include "element `<button#button>` is not visible because"
          done()

        cy.get("#button").should("be.visible")

      it "sets error command state", (done) ->
        cy.on "fail", (err) =>
          lastLog = @lastLog

          expect(lastLog.get("state")).to.eq "failed"
          expect(lastLog.get("error")).to.eq err
          done()

        cy.get("foobar")

      it "throws when alias property is '0'", (done) ->
        cy.on "fail", (err) ->
          expect(err.message).to.include "`0` is not a valid alias property. Are you trying to ask for the first response? If so write `@getUsers.1`"
          expect(err.docsUrl).to.eq("https://on.cypress.io/get")
          done()

        cy.server()
        cy.route(/users/, {}).as("getUsers")
        cy.get("@getUsers.0")

      it "throws when alias property isnt just a digit", (done) ->
        cy.on "fail", (err) ->
          expect(err.message).to.include "`1b` is not a valid alias property. Only numbers or `all` is permitted."
          expect(err.docsUrl).to.eq("https://on.cypress.io/get")
          done()

        cy.server()
        cy.route(/users/, {}).as("getUsers")
        cy.get("@getUsers.1b")

      it "throws when alias property isnt a digit or 'all'", (done) ->
        cy.on "fail", (err) ->
          expect(err.message).to.include "`all ` is not a valid alias property. Only numbers or `all` is permitted."
          expect(err.docsUrl).to.eq("https://on.cypress.io/get")
          done()

<<<<<<< HEAD
        cy.server()
        cy.route(/users/, {}).as("getUsers")
        cy.get("@getUsers.all ")
=======
        cy
          .server()
          .route(/users/, {}).as("getUsers")
          .get("@getUsers.all ")
      _.each ["", "foo", [], 1, null ], (value) =>
        it "throws when options property is not an object. Such as: #{value}", (done) ->
          cy.on "fail", (err) ->
            expect(err.message).to.include "only accepts an options object for its second argument. You passed #{value}"
            done()
>>>>>>> e0fb38fc

          cy.get("foobar", value)
          
      it "logs out $el when existing $el is found even on failure", (done) ->
        button = cy.$$("#button").hide()

        cy.on "fail", (err) =>
          lastLog = @lastLog

          expect(lastLog.get("state")).to.eq("failed")
          expect(lastLog.get("error")).to.eq err
          expect(lastLog.get("$el").get(0)).to.eq button.get(0)
          consoleProps = lastLog.invoke("consoleProps")
          expect(consoleProps.Yielded).to.eq button.get(0)
          expect(consoleProps.Elements).to.eq button.length
          done()

        cy.get("#button").should("be.visible")

  context "#contains", ->
    it "is scoped to the body and will not return title elements", ->
      cy.contains("DOM Fixture").then ($el) ->
        expect($el).not.to.match("title")

    it 'will not find script elements', ->
      cy.$$('<script>// some-script-content </script>').appendTo(cy.$$('body'))
      cy.contains('some-script-content').should('not.match', 'script')

    it 'will not find style elements', ->
      cy.$$('<style> some-style-content {} </style>').appendTo(cy.$$('body'))
      cy.contains('some-style-content').should('not.match', 'style')

    it "finds the nearest element by :contains selector", ->
      cy.contains("li 0").then ($el) ->
        expect($el.length).to.eq(1)
        expect($el).to.match("li")

    it "resets the subject between chain invocations", ->
      span = cy.$$(".k-in:contains(Quality Control):last")
      label = cy.$$("#complex-contains label")

      cy.get("#complex-contains").contains("nested contains").then ($label) ->
        expect($label.get(0)).to.eq label.get(0)
        return $label
      cy.contains("Quality Control").then ($span) ->
        expect($span.get(0)).to.eq span.get(0)

    it "GET is scoped to the current subject", ->
      span = cy.$$("#click-me a span")

      cy.get("#click-me a").contains("click").then ($span) ->
        expect($span.length).to.eq(1)
        expect($span.get(0)).to.eq span.get(0)

    it "can find input type=submits by value", ->
      cy.contains("input contains submit").then ($el) ->
        expect($el.length).to.eq(1)
        expect($el).to.match "input[type=submit]"

    it "has an optional filter argument", ->
      cy.contains("ul", "li 0").then ($el) ->
        expect($el.length).to.eq(1)
        expect($el).to.match("ul")

    it "disregards priority elements when provided a filter", ->
      form = cy.$$("#click-me")

      cy.contains("form", "click me").then ($form) ->
        expect($form.get(0)).to.eq form.get(0)

    it "searches all els in comma separated filter", ->
      cy.contains("a,button", "Naruto").then ($el) ->
        expect($el.length).to.eq(1)
        expect($el).to.match("a")

      cy.contains("a,button", "Boruto").then ($el) ->
        expect($el.length).to.eq(1)
        expect($el).to.match("button")

    it "searches all els in comma separated filter with spaces", ->
      aText = "Naruto"
      bText = "Boruto"

      cy.contains("a, button", aText).then ($el) ->
        expect($el.length).to.eq(1)
        expect($el).to.match("a")
        expect($el.text()).to.eq(aText)

      cy.contains("a, button", bText).then ($el) ->
        expect($el.length).to.eq(1)
        expect($el).to.match("button")
        expect($el.text()).to.eq(bText)

    it "favors input type=submit", ->
      input = cy.$$("#input-type-submit input")

      cy.contains("click me").then ($input) ->
        expect($input.get(0)).to.eq(input.get(0))

    it "favors buttons next", ->
      button = cy.$$("#button-inside-a button")

      cy.contains("click button").then ($btn) ->
        expect($btn.get(0)).to.eq(button.get(0))

    it "favors anchors next", ->
      cy.contains("Home Page").then ($el) ->
        expect($el.length).to.eq(1)
        expect($el).to.match("a")

    it "reduces right by priority element", ->
      label = cy.$$("#complex-contains label")

      ## it should find label because label is the first priority element
      ## out of the collection of contains elements
      cy.get("#complex-contains").contains("nested contains").then ($label) ->
        expect($label.get(0)).to.eq label.get(0)

    it "retries until content is found", ->
      span = $("<span>brand new content</span>")

      ## only append the span after we retry
      ## three times
      retry = _.after 3, =>
        cy.$$("body").append span

      cy.on "command:retry", retry

      cy.contains("brand new content").then ($span) ->
        expect($span.get(0)).to.eq span.get(0)

    it "finds the furthest descendent when filter matches more than 1 element", ->
      cy
        .get("#contains-multiple-filter-match").contains("li", "Maintenance").then ($row) ->
          expect($row).to.have.class("active")

    it "returns the parent node which contains content spanned across a child element and text node", ->
      item = cy.$$("#upper .item")

      cy.contains("New York").then ($item) ->
        expect($item).to.be.ok
        expect($item.get(0)).to.eq item.get(0)

    it "finds text by regexp and restores contains", ->
      contains = Cypress.$Cypress.$.expr[":"].contains

      cy.contains(/^asdf \d+/).then ($li) ->
        expect($li).to.have.text("asdf 1")
        expect(Cypress.$Cypress.$.expr[":"].contains).to.eq(contains)

    it "finds text by regexp when second parameter is a regexp and restores contains", ->
      contains = Cypress.$Cypress.$.expr[":"].contains

      cy.contains("#asdf>li:first", /asdf 1/).then ($li) ->
        expect($li).to.have.text("asdf 1")
        expect(Cypress.$Cypress.$.expr[":"].contains).to.eq(contains)

    it "returns elements found first when multiple siblings found", ->
      cy.contains("li", "asdf").then ($li) ->
        expect($li).to.have.text("asdf 1")

    it "returns first ul when multiple uls", ->
      cy.contains("ul", "jkl").then ($ul) ->
        expect($ul.find("li:first")).to.have.text("jkl 1")

    it "cancels existing promises", (done) ->
      retrys = 0

      cy.stub(Cypress.runner, "stop")

      abort = _.after 2, ->
        cy.spy(cy, "now")

        Cypress.stop()

      cy.on "stop", ->
        _.delay ->
          expect(cy.now).not.to.be.called
          expect(retrys).to.eq(2)
          done()
        , 50

      cy.on "command:retry", ->
        retrys += 1
        abort()

      cy.contains("DOES NOT CONTAIN THIS!")

    describe "should('not.exist')", ->
      it "returns null when no content exists", ->
        cy.contains("alksjdflkasjdflkajsdf").should("not.exist").then ($el) ->
          expect($el).to.be.null

    describe "should('be.visible')", ->
      it "returns invisible element", ->
        span = cy.$$("#not-hidden").hide()

        cy.contains("span", "my hidden content").should("not.be.visible").then ($span) ->
          expect($span.get(0)).to.eq span.get(0)

      it "returns invisible element when parent chain is visible", ->
        cy.get("#form-header-region").contains("Back").should("not.be.visible")

    # NOTE: not sure why this is skipped... last edit was 3 years ago...
    # @bkucera maybe take a look at this
    describe.skip "handles whitespace", ->
      it "finds el with new lines", ->
        btn = $("""
          <button id="whitespace">
          White
          space
          </button>
          """).appendTo cy.$$("body")

        cy.contains("White space").then ($btn) ->
          expect($btn.get(0)).to.eq btn.get(0)

    describe "subject contains text nodes", ->
      it "searches for content within subject", ->
        badge = cy.$$("#edge-case-contains .badge:contains(5)")

        cy.get("#edge-case-contains").find(".badge").contains(5).then ($badge) ->
          expect($badge.get(0)).to.eq badge.get(0)

      it "returns the first element when subject contains multiple elements", ->
        badge = cy.$$("#edge-case-contains .badge-multi:contains(1)")

        cy.get("#edge-case-contains").find(".badge-multi").contains(1).then ($badge) ->
          expect($badge.length).to.eq(1)
          expect($badge.get(0)).to.eq badge.get(0)

      it "returns the subject when it has a text node of matching content", ->
        count = cy.$$("#edge-case-contains .count:contains(2)")

        cy.get("#edge-case-contains").find(".count").contains(2).then ($count) ->
          expect($count.length).to.eq(1)
          expect($count.get(0)).to.eq count.get(0)

      it "retries until it finds the subject has the matching text node", ->
        count = $("<span class='count'>100</span>")
        retried3Times = false

        ## make sure it retries 3 times.
        retry = _.after 3, =>
          retried3Times = true
          cy.$$("#edge-case-contains").append(count)

        cy.on "command:retry", retry

        cy.get("#edge-case-contains").contains(100).then ($count) ->
          expect(retried3Times).to.be.true
          expect($count.length).to.eq(1)
          expect($count.get(0)).to.eq count.get(0)

      it "retries until it finds a filtered contains has the matching text node", ->
        count = $("<span class='count'>100</span>")
        retried3Times = false

        retry = _.after 3, =>
          retried3Times = true
          cy.$$("#edge-case-contains").append(count)

        cy.on "command:retry", retry

        cy.get("#edge-case-contains").contains(".count", 100).then ($count) ->
          expect(retried3Times).to.be.true
          expect($count.length).to.eq(1)
          expect($count.get(0)).to.eq count.get(0)

      it "returns the first matched element when multiple match and there is no filter", ->
        icon = cy.$$("#edge-case-contains i:contains(25)")

        cy.get("#edge-case-contains").contains(25).then ($icon) ->
          expect($icon.length).to.eq(1)
          expect($icon.get(0)).to.eq icon.get(0)

    describe "special characters", ->
      _.each "' \" [ ] { } . @ # $ % ^ & * ( ) , ; :".split(" "), (char) ->
        it "finds content by string with character: #{char}", ->
          span = $("<span>special char #{char} content</span>").appendTo cy.$$("body")

          cy.contains("span", char).then ($span) ->
            expect($span.get(0)).to.eq span.get(0)

        it "finds content by regex with character: #{char}", ->
          span = $("<span>special char #{char} content</span>").appendTo cy.$$("body")

          cy.contains("span", new RegExp(_.escapeRegExp(char))).then ($span) ->
            expect($span.get(0)).to.eq span.get(0)

    describe ".log", ->
      beforeEach ->
        @logs = []

        cy.on "log:added", (attrs, log) =>
          if attrs.name is "contains"
            @lastLog = log

          @logs.push(log)

        return null

      it "logs immediately before resolving", (done) ->
        cy.on "log:added", (attrs, log) ->
          if attrs.name is "contains"
            expect(log.pick("state", "type")).to.deep.eq {
              state: "pending"
              type: "child"
            }
            done()

        cy.get("body").contains("foo")

      it "snapshots and ends after finding element", ->
        cy.contains("foo").then ->
          expect(@lastLog.get("ended")).to.be.true
          expect(@lastLog.get("state")).to.eq("passed")
          expect(@lastLog.get("snapshots").length).to.eq(1)
          expect(@lastLog.get("snapshots")[0]).to.be.an("object")

      it "silences internal cy.get() log", ->
        ## GOOD: [ {name: get} , {name: contains} ]
        ## BAD:  [ {name: get} , {name: get} , {name: contains} ]
        cy.get("#complex-contains").contains("nested contains").then ($label) ->
          names = _.map @logs, (log) -> log.get("name")
          expect(@logs.length).to.eq(2)
          expect(names).to.deep.eq ["get", "contains"]

      it "passes in $el", ->
        cy.get("#complex-contains").contains("nested contains").then ($label) ->
          expect(@lastLog.get("$el").get(0)).to.eq($label.get(0))

      it "sets type to parent when subject isnt element", ->
        cy.window().contains("foo").then ->
          expect(@lastLog.get("type")).to.eq "parent"

          cy.document().contains("foo").then ->
            expect(@lastLog.get("type")).to.eq "parent"

      it "sets type to child when used as a child command", ->
        cy.get("body").contains("foo").then ->
          expect(@lastLog.get("type")).to.eq "child"

      it "logs when not exists", ->
        cy.contains("does-not-exist").should("not.exist").then ->
          expect(@lastLog.get("message")).to.eq "does-not-exist"
          expect(@lastLog.get("$el").length).to.eq(0)

      it "logs when should be visible with filter", ->
        cy.contains("div", "Nested Find").should("be.visible").then ($div) ->
          expect(@lastLog.get("message")).to.eq "div, Nested Find"
          expect(@lastLog.get("$el").get(0)).to.eq($div.get(0))

      it "#consoleProps", ->
        $complex = cy.$$("#complex-contains")

        cy.get("#complex-contains").contains("nested contains").then ($label) ->
          consoleProps = @lastLog.invoke("consoleProps")
          expect(consoleProps).to.deep.eq {
            Command: "contains"
            Content: "nested contains"
            "Applied To": $complex.get(0)
            Yielded: $label.get(0)
            Elements: 1
          }

    describe "errors", ->
      beforeEach ->
        Cypress.config("defaultCommandTimeout", 100)

        @logs = []

        cy.on "log:added", (attrs, log) =>
          if attrs.name is "contains"
            @lastLog = log
            @logs.push(log)

        return null

      _.each [undefined, null], (val) ->
        it "throws when text is #{val}", (done) ->
          cy.on "fail", (err) ->
            expect(err.message).to.eq("`cy.contains()` can only accept a string, number or regular expression.")
            expect(err.docsUrl).to.eq("https://on.cypress.io/contains")          
            done()

          cy.contains(val)

      it "throws on a blank string", (done) ->
        cy.on "fail", (err) ->
          expect(err.message).to.eq "`cy.contains()` cannot be passed an empty string."
          expect(err.docsUrl).to.eq("https://on.cypress.io/contains")
          done()

        cy.contains("")

      it "logs once on error", (done) ->
        cy.on "fail", (err) =>
          expect(@logs.length).to.eq(1)
          done()

        cy.contains(undefined)

      it "throws when passed a subject not an element", (done) ->
        cy.on "fail", -> done()
        cy.wrap("foo").contains("bar")

      it "throws when there is no filter and no subject", (done) ->
        cy.on "fail", (err) ->
          expect(err.message).to.include "Expected to find content: 'brand new content' but never did."
          done()

        cy.contains("brand new content")

      it "throws when there is a filter", (done) ->
        cy.on "fail", (err) ->
          expect(err.message).to.include "Expected to find content: 'brand new content' within the selector: 'span' but never did."
          done()

        cy.contains("span", "brand new content")

      it "throws when there is no filter but there is a subject", (done) ->
        cy.on "fail", (err) ->
          expect(err.message).to.include "Expected to find content: '0' within the element: <div.badge> but never did."
          done()

        cy.get("#edge-case-contains").find(".badge").contains(0)

      it "throws when there is both a subject and a filter", (done) ->
        cy.on "fail", (err) ->
          expect(err.message).to.include "Expected to find content: 'foo' within the element: <div#edge-case-contains> and with the selector: 'ul' but never did."
          done()

        cy.get("#edge-case-contains").contains("ul", "foo")

      it "throws after timing out while not trying to find an element that contains content", (done) ->
        cy.on "fail", (err) ->
          expect(err.message).to.include "Expected not to find content: 'button' but continuously found it."
          done()

        cy.contains("button").should("not.exist")

      it "logs out $el when existing $el is found even on failure", (done) ->
        button = cy.$$("#button")

        cy.on "fail", (err) =>
          expect(@lastLog.get("state")).to.eq("failed")
          expect(@lastLog.get("error")).to.eq err
          expect(@lastLog.get("$el").get(0)).to.eq button.get(0)
          consoleProps = @lastLog.invoke("consoleProps")
          expect(consoleProps.Yielded).to.eq button.get(0)
          expect(consoleProps.Elements).to.eq button.length
          done()

        cy.contains("button").should("not.exist")

      it "throws when assertion is have.length > 1", (done) ->
        cy.on "fail", (err) =>
          expect(@logs.length).to.eq 1
          expect(err.message).to.eq "`cy.contains()` cannot be passed a `length` option because it will only ever return 1 element."
          expect(err.docsUrl).to.eq("https://on.cypress.io/contains")
          done()

        cy.contains("Nested Find").should("have.length", 2)

      it "restores contains even when cy.get fails", (done) ->
        contains = Cypress.$Cypress.$.expr[":"].contains

        cyNow = cy.now

        cy.on "fail", (err) ->
          expect(err.message).to.include("Syntax error, unrecognized expression")
          expect(Cypress.$Cypress.$.expr[":"].contains).to.eq(contains)
          done()

        cy.stub(cy, "now").callsFake ->
          cyNow("get", "aBad:jQuery^Selector", {})

        cy.contains(/^asdf \d+/)

      it "restores contains on abort", (done) ->
        cy.timeout(1000)

        contains = Cypress.$Cypress.$.expr[":"].contains

        cy.stub(Cypress.runner, "stop")

        cy.on "stop", ->
          _.delay ->
            expect(Cypress.$Cypress.$.expr[":"].contains).to.eq(contains)
            done()
          , 50

        cy.on "command:retry", _.after 2, ->
          Cypress.stop()

        cy.contains(/^does not contain asdfasdf at all$/)<|MERGE_RESOLUTION|>--- conflicted
+++ resolved
@@ -1171,24 +1171,19 @@
           expect(err.docsUrl).to.eq("https://on.cypress.io/get")
           done()
 
-<<<<<<< HEAD
-        cy.server()
-        cy.route(/users/, {}).as("getUsers")
-        cy.get("@getUsers.all ")
-=======
         cy
           .server()
           .route(/users/, {}).as("getUsers")
           .get("@getUsers.all ")
-      _.each ["", "foo", [], 1, null ], (value) =>
+
+      _.each ["", "foo", [], 1, null], (value) =>
         it "throws when options property is not an object. Such as: #{value}", (done) ->
           cy.on "fail", (err) ->
-            expect(err.message).to.include "only accepts an options object for its second argument. You passed #{value}"
+            expect(err.message).to.include "`cy.get()` only accepts an options object for its second argument. You passed #{value}"
             done()
->>>>>>> e0fb38fc
 
           cy.get("foobar", value)
-          
+
       it "logs out $el when existing $el is found even on failure", (done) ->
         button = cy.$$("#button").hide()
 
@@ -1569,7 +1564,7 @@
         it "throws when text is #{val}", (done) ->
           cy.on "fail", (err) ->
             expect(err.message).to.eq("`cy.contains()` can only accept a string, number or regular expression.")
-            expect(err.docsUrl).to.eq("https://on.cypress.io/contains")          
+            expect(err.docsUrl).to.eq("https://on.cypress.io/contains")
             done()
 
           cy.contains(val)
