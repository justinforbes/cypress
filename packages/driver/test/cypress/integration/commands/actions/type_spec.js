const $ = Cypress.$.bind(Cypress)
const { _ } = Cypress
const { Promise } = Cypress
const {
  getCommandLogWithText,
  findReactInstance,
  withMutableReporterState,
  attachKeyListeners,
  keyEvents,
  trimInnerText,
  shouldBeCalledWithCount,
  shouldBeCalledOnce,
} = require('../../../support/utils')

const expectTextEndsWith = (expected) => {
  return ($el) => {
    const text = $el.text().trim()

    const passed = text.endsWith(expected)

    const displayText = text.length > 300 ? (`${text.slice(0, 100)}...${text.slice(-100)}`) : text

    assert(passed, `expected ${displayText} to end with ${expected}`)
  }
}

describe('src/cy/commands/actions/type - #type', () => {
  beforeEach(() => {
    cy.visit('/fixtures/dom.html')
  })

  it('does not change the subject', () => {
    const input = cy.$$('input:first')

    cy.get('input:first').type('foo').then(($input) => {
      expect($input).to.match(input)
    })
  })

  it('changes the value', () => {
    const input = cy.$$('input:text:first')

    input.val('')

    // make sure we are starting from a
    // clean state
    expect(input).to.have.value('')

    cy.get('input:text:first').type('foo').then(($input) => {
      expect($input).to.have.value('foo')
    })
  })

  it('types in readonly if force is enabled', () => {
    cy.get('#readonly-attr').type('foo', { force: true })
    .should('have.value', 'foo')
  })

  it('appends subsequent type commands', () => {
    cy
    .get('input:first').type('123')
    .then(($el) => {
      $el[0].setSelectionRange(0, 0)
    })
    .blur()
    .type('456')
    .should('have.value', '123456')
  })

  it('appends subsequent commands when value is changed in between', () => {
    cy
    .get('input:first')
    .type('123')
    .then(($input) => {
      $input[0].value += '-'

      return $input
    }).type('456')
    .should('have.value', '123-456')
  })

  it('can type numbers', () => {
    cy.get(':text:first').type(123).then(($text) => {
      expect($text).to.have.value('123')
    })
  })

  it('triggers focus event on the input', (done) => {
    cy.$$('input:text:first').focus(() => {
      done()
    })

    cy.get('input:text:first').type('bar')
  })

  it('lists the input as the focused element', () => {
    const $input = cy.$$('input:text:first')

    cy.get('input:text:first').type('bar').focused().then(($focused) => {
      expect($focused.get(0)).to.eq($input.get(0))
    })
  })

  it('causes previous input to receive blur', () => {
    let blurred = false

    cy.$$('input:text:first').blur(() => {
      blurred = true
    })

    cy.get('input:text:first').type('foo')
    cy.get('input:text:last').type('bar')
    .then(() => {
      expect(blurred).to.be.true
    })
  })

  // cursor should be moved to the end before type, so text is appended
  it('can type into contenteditable', () => {
    const oldText = cy.$$('#contenteditable').get(0).innerText

    cy.get('#contenteditable')
    .type(' foo')
    .then(($div) => {
      expect(trimInnerText($div)).to.eq((`${oldText} foo`))
    })
  })

  it('delays 50ms before resolving', () => {
    cy.$$(':text:first').on('change', (e) => {
      cy.spy(Promise, 'delay')
    })

    cy.get(':text:first').type('foo{enter}').then(() => {
      expect(Promise.delay).to.be.calledWith(50, 'type')
    })
  })

  it('increases the timeout delta', () => {
    cy.spy(cy, 'timeout')

    cy.get(':text:first').type('foo{enter}').then(() => {
      expect(cy.timeout).to.be.calledWith(40, true, 'type')

      expect(cy.timeout).to.be.calledWith(50, true, 'type')
    })
  })

  it('accepts body as subject', () => {
    cy.get('body').type('foo')
  })

  it('does not click when body is subject', () => {
    const clicked = cy.stub()

    cy.$$('body').on('click', clicked)

    cy.get('body').type('foo').then(() => {
      expect(clicked).not.to.be.calledOnce
    })
  })

  it('can type into element that redirects focus', () => {
    const $firstTabIndexEl = cy.$$('div[tabindex]:first')

    $firstTabIndexEl.on('focus', () => {
      cy.$$('input:first').focus()
    })

    cy.get('div[tabindex]:first').type('foobar').then(($subject) => {
      // should not have changed the subject
      expect($subject.get(0)).to.eq($firstTabIndexEl.get(0))
    })

    cy.get('input:first')
    .should('be.focused')
    .should('have.value', 'foobar')
  })

  describe('actionability', () => {
    it('can forcibly type + click even when element is invisible', () => {
      const $txt = cy.$$(':text:first').hide()

      expect($txt).not.to.have.value('foo')

      const clicked = cy.stub()

      $txt.on('click', clicked)

      cy.get(':text:first').type('foo', { force: true }).then(($input) => {
        expect(clicked).to.be.calledOnce

        expect($input).to.have.value('foo')
      })
    })

    it('can force type when element is disabled', function () {
      cy.$$('input:text:first').prop('disabled', true)
      cy.get('input:text:first').type('foo', { force: true })
      .should('have.value', 'foo')
    })

    it('can forcibly type + click even when being covered by another element', () => {
      const $input = $('<input />')
      .attr('id', 'input-covered-in-span')
      .css({
        width: 50,
      })
      .prependTo(cy.$$('body'))

      $('<span>span on input</span>')
      .css({
        position: 'absolute',
        left: $input.offset().left,
        top: $input.offset().top,
        padding: 5,
        display: 'inline-block',
        backgroundColor: 'yellow',
      })
      .prependTo(cy.$$('body'))

      const clicked = cy.stub()

      $input.on('click', clicked)

      cy.get('#input-covered-in-span').type('foo', { force: true }).then(($input) => {
        expect(clicked).to.be.calledOnce

        expect($input).to.have.value('foo')
      })
    })

    it('waits until element becomes visible', () => {
      const $txt = cy.$$(':text:first').hide()

      const retried = cy.stub()

      cy.on('command:retry', _.after(3, () => {
        $txt.show()
        retried()
      }))

      cy.get(':text:first').type('foo').then(() => {
        expect(retried).to.be.called
      })
    })

    it('waits until element is no longer disabled', () => {
      const $txt = cy.$$(':text:first').prop('disabled', true)

      const retried = cy.stub()
      const clicked = cy.stub()

      $txt.on('click', clicked)

      cy.on('command:retry', _.after(3, () => {
        $txt.prop('disabled', false)
        retried()
      }))

      cy.get(':text:first').type('foo').then(() => {
        expect(clicked).to.be.calledOnce

        expect(retried).to.be.called
      })
    })

    it('waits until element is no longer readonly', () => {
      const $txt = cy.$$(':text:first').prop('readonly', true)

      const retried = cy.stub()
      const clicked = cy.stub()

      $txt.on('click', clicked)

      cy.on('command:retry', _.after(3, () => {
        $txt.prop('readonly', false)
        retried()
      }))

      cy.get(':text:first').type('foo').then(() => {
        expect(clicked).to.be.calledOnce

        expect(retried).to.be.called
      })
    })

    it('waits until element stops animating', () => {
      const retried = cy.stub()

      cy.on('command:retry', retried)

      cy.stub(cy, 'ensureElementIsNotAnimating')
      .throws(new Error('animating!'))
      .onThirdCall().returns()

      cy.get(':text:first').type('foo').then(() => {
        // - retry animation coords
        // - retry animation
        // - retry animation
        expect(retried).to.be.calledThrice

        expect(cy.ensureElementIsNotAnimating).to.be.calledThrice
      })
    })

    it('does not throw when waiting for animations is disabled', () => {
      cy.stub(cy, 'ensureElementIsNotAnimating').throws(new Error('animating!'))
      Cypress.config('waitForAnimations', false)

      cy.get(':text:first').type('foo').then(() => {
        expect(cy.ensureElementIsNotAnimating).not.to.be.called
      })
    })

    it('does not throw when turning off waitForAnimations in options', () => {
      cy.stub(cy, 'ensureElementIsNotAnimating').throws(new Error('animating!'))

      cy.get(':text:first').type('foo', { waitForAnimations: false }).then(() => {
        expect(cy.ensureElementIsNotAnimating).not.to.be.called
      })
    })

    it('passes options.animationDistanceThreshold to cy.ensureElementIsNotAnimating', () => {
      const $txt = cy.$$(':text:first')

      const { fromElWindow } = Cypress.dom.getElementCoordinatesByPosition($txt)

      cy.spy(cy, 'ensureElementIsNotAnimating')

      cy.get(':text:first').type('foo', { animationDistanceThreshold: 1000 }).then(() => {
        const { args } = cy.ensureElementIsNotAnimating.firstCall

        expect(args[1]).to.deep.eq([fromElWindow, fromElWindow])

        expect(args[2]).to.eq(1000)
      })
    })

    it('passes config.animationDistanceThreshold to cy.ensureElementIsNotAnimating', () => {
      const animationDistanceThreshold = Cypress.config('animationDistanceThreshold')

      const $txt = cy.$$(':text:first')

      const { fromElWindow } = Cypress.dom.getElementCoordinatesByPosition($txt)

      cy.spy(cy, 'ensureElementIsNotAnimating')

      cy.get(':text:first').type('foo').then(() => {
        const { args } = cy.ensureElementIsNotAnimating.firstCall

        expect(args[1]).to.deep.eq([fromElWindow, fromElWindow])

        expect(args[2]).to.eq(animationDistanceThreshold)
      })
    })
  })

  describe('input types where no extra formatting required', () => {
    _.each([
      'password',
      'email',
      'number',
      'search',
      'url',
      'tel',
    ], (type) => {
      it(`accepts input [type=${type}]`, () => {
        const input = cy.$$(`<input type='${type}' id='input-type-${type}' />`)

        cy.$$('body').append(input)

        cy.get(`#input-type-${type}`).type('1234').then(($input) => {
          expect($input).to.have.value('1234')

          expect($input.get(0)).to.eq($input.get(0))
        })
      })

      it(`accepts type [type=${type}], regardless of capitalization`, () => {
        const input = cy.$$(`<input type='${type.toUpperCase()}' id='input-type-${type}' />`)

        cy.$$('body').append(input)

        cy.get(`#input-type-${type}`).type('1234')
      })
    })
  })

  describe('tabindex', () => {
    beforeEach(function () {
      this.$div = cy.$$('#tabindex')
    })

    it('receives keydown, keyup, keypress', function () {
      let keydown = false
      let keypress = false
      let keyup = false

      this.$div.keydown(() => {
        keydown = true
      })

      this.$div.keypress(() => {
        keypress = true
      })

      this.$div.keyup(() => {
        keyup = true
      })

      cy.get('#tabindex').type('a').then(() => {
        expect(keydown).to.be.true
        expect(keypress).to.be.true

        expect(keyup).to.be.true
      })
    })

    it('does not receive textInput', function () {
      let textInput = false

      this.$div.on('textInput', () => {
        textInput = true
      })

      cy.get('#tabindex').type('f').then(() => {
        expect(textInput).to.be.false
      })
    })

    it('does not receive input', function () {
      let input = false

      this.$div.on('input', () => {
        input = true
      })

      cy.get('#tabindex').type('f').then(() => {
        expect(input).to.be.false
      })
    })

    it('does not receive change event', function () {
      const innerText = this.$div.text()

      let change = false

      this.$div.on('change', () => {
        change = true
      })

      cy.get('#tabindex').type('foo{enter}').then(($el) => {
        expect(change).to.be.false

        expect($el.text()).to.eq(innerText)
      })
    })

    it('does not change inner text', function () {
      const innerText = this.$div.text()

      cy.get('#tabindex').type('foo{leftarrow}{del}{rightarrow}{enter}').should('have.text', innerText)
    })

    it('receives focus', function () {
      let focus = false

      this.$div.focus(() => {
        focus = true
      })

      cy.get('#tabindex').type('f').then(() => {
        expect(focus).to.be.true
      })
    })

    it('receives blur', function () {
      let blur = false

      this.$div.blur(() => {
        blur = true
      })

      cy.get('#tabindex').type('f')
      cy.get('input:first').focus().then(() => {
        expect(blur).to.be.true
      })
    })

    it('receives keydown and keyup for other special characters and keypress for enter and regular characters', function () {
      const keydowns = cy.stub()
      const keyups = cy.stub()
      const keypresses = cy.stub()

      this.$div.keydown(keydowns)

      this.$div.keypress(keypresses)

      this.$div.keyup(keyups)

      cy.get('#tabindex').type('f{leftarrow}{rightarrow}{enter}')
      .then(() => {
        expect(keydowns).callCount(4)
        expect(keypresses).callCount(2)

        expect(keyups).callCount(4)
      })
    })
  })

  describe('delay', () => {
    it('adds delay to delta for each key sequence', () => {
      cy.spy(cy, 'timeout')

      cy.get(':text:first')
      .type('foo{enter}bar{leftarrow}', { delay: 5 })
      .then(() => {
        expect(cy.timeout).to.be.calledWith(5 * 8, true, 'type')
      })
    })

    it('can cancel additional keystrokes', (done) => {
      cy.stub(Cypress.runner, 'stop')

      const text = cy.$$(':text:first').keydown(_.after(3, () => {
        Cypress.stop()
      }))

      cy.on('stop', () => {
        return _.delay(() => {
          expect(text).to.have.value('foo')

          done()
        }
        , 50)
      })

      cy.get(':text:first').type('foo{enter}bar{leftarrow}')
    })
  })

  describe('events', () => {
    it('receives keydown event', (done) => {
      const $txt = cy.$$(':text:first')

      $txt.on('keydown', (e) => {
        expect(_.toPlainObject(e.originalEvent)).to.include({
          altKey: false,
          bubbles: true,
          cancelable: true,
          charCode: 0, // deprecated
          ctrlKey: false,
          detail: 0,
          key: 'a',
          // has code property https://github.com/cypress-io/cypress/issues/3722
          code: 'KeyA',
          keyCode: 65, // deprecated but fired by chrome always uppercase in the ASCII table
          location: 0,
          metaKey: false,
          repeat: false,
          shiftKey: false,
          type: 'keydown',
          which: 65, // deprecated but fired by chrome
        })

        done()
      })

      cy.get(':text:first').type('a')
    })

    it('receives keypress event', (done) => {
      const $txt = cy.$$(':text:first')

      $txt.on('keypress', (e) => {
        expect(_.toPlainObject(e.originalEvent)).to.include({
          altKey: false,
          bubbles: true,
          cancelable: true,
          charCode: 97, // deprecated
          ctrlKey: false,
          detail: 0,
          key: 'a',
          code: 'KeyA',
          keyCode: 97, // deprecated
          location: 0,
          metaKey: false,
          repeat: false,
          shiftKey: false,
          type: 'keypress',
          which: 97, // deprecated
        })

        done()
      })

      cy.get(':text:first').type('a')
    })

    it('receives keyup event', (done) => {
      const $txt = cy.$$(':text:first')

      $txt.on('keyup', (e) => {
        expect(_.toPlainObject(e.originalEvent)).to.include({
          altKey: false,
          bubbles: true,
          cancelable: true,
          charCode: 0, // deprecated
          ctrlKey: false,
          detail: 0,
          key: 'a',
          code: 'KeyA',
          keyCode: 65, // deprecated but fired by chrome always uppercase in the ASCII table
          location: 0,
          metaKey: false,
          repeat: false,
          shiftKey: false,
          type: 'keyup',
          view: cy.state('window'),
          which: 65, // deprecated but fired by chrome
        })

        done()
      })

      cy.get(':text:first').type('a')
    })

    it('receives textInput event', (done) => {
      const $txt = cy.$$(':text:first')

      $txt[0].addEventListener('textInput', (e) => {
        // FIXME: (firefox) firefox cannot access window objects else throw cross-origin error
        expect(Object.prototype.toString.call(e.view)).eq('[object Window]')
        e.view = null
        expect(_.toPlainObject(e)).to.include({
          bubbles: true,
          cancelable: true,
          data: 'a',
          detail: 0,
          type: 'textInput',
          // view: cy.state('window'),
          which: 0,
        })

        done()
      })

      cy.get(':text:first').type('a')
    })

    it('receives input event', (done) => {
      const $txt = cy.$$(':text:first')

      $txt.on('input', (e) => {
        const obj = _.pick(e.originalEvent, 'bubbles', 'cancelable', 'type')

        expect(obj).to.deep.eq({
          bubbles: true,
          cancelable: false,
          type: 'input',
        })

        done()
      })

      cy.get(':text:first').type('a')
    })

    it('fires events in the correct order')

    it('fires events for each key stroke')

    it('does fire input event when value changes', () => {
      const onInput = cy.stub()

      cy.$$(':text:first').on('input', onInput)

      cy.get(':text:first')
      .invoke('val', 'bar')
      .type('{selectAll}{rightarrow}{backspace}')
      .then(() => {
        expect(onInput).to.be.calledOnce
      })
      .then(() => {
        onInput.resetHistory()
      })

      cy.get(':text:first')
      .invoke('val', 'bar')
      .type('{selectAll}{leftarrow}{del}')
      .then(() => {
        expect(onInput).to.be.calledOnce
      })
      .then(() => {
        onInput.resetHistory()
      })

      cy.$$('[contenteditable]:first').on('input', onInput)

      cy.get('[contenteditable]:first')
      .invoke('html', 'foobar')
      .type('{selectAll}{rightarrow}{backspace}')
      .then(() => {
        expect(onInput).to.be.calledOnce
      })
      .then(() => {
        onInput.resetHistory()
      })

      cy.get('[contenteditable]:first')
      .invoke('html', 'foobar')
      .type('{selectAll}{leftarrow}{del}')
      .then(() => {
        expect(onInput).to.be.calledOnce
      })
    })

    it('does not fire input event when value does not change', () => {
      let fired = false

      cy.$$(':text:first').on('input', () => {
        fired = true
      })

      cy.get(':text:first')
      .invoke('val', 'bar')
      .type('{selectAll}{rightarrow}{del}')
      .then(() => {
        expect(fired).to.eq(false)
      })

      cy.get(':text:first')
      .invoke('val', 'bar')
      .type('{selectAll}{leftarrow}{backspace}')
      .then(() => {
        expect(fired).to.eq(false)
      })

      cy.$$('textarea:first').on('input', () => {
        fired = true
      })

      cy.get('textarea:first')
      .invoke('val', 'bar')
      .type('{selectAll}{rightarrow}{del}')
      .then(() => {
        expect(fired).to.eq(false)
      })

      cy.get('textarea:first')
      .invoke('val', 'bar')
      .type('{selectAll}{leftarrow}{backspace}')
      .then(() => {
        expect(fired).to.eq(false)
      })

      cy.$$('[contenteditable]:first').on('input', () => {
        fired = true
      })

      cy.get('[contenteditable]:first')
      .invoke('html', 'foobar')
      .type('{movetoend}')
      .then(($el) => {
        expect(fired).to.eq(false)
      })

      cy.get('[contenteditable]:first')
      .invoke('html', 'foobar')
      .type('{selectAll}{leftarrow}{backspace}')
      .then(() => {
        expect(fired).to.eq(false)
      })
    })
  })

  describe('maxlength', () => {
    it('limits text entered to the maxlength attribute of a text input', () => {
      const $input = cy.$$(':text:first')

      $input.attr('maxlength', 5)

      cy.get(':text:first')
      .type('1234567890')
      .then((input) => {
        expect(input).to.have.value('12345')
      })
    })

    it('ignores an invalid maxlength attribute', () => {
      const $input = cy.$$(':text:first')

      $input.attr('maxlength', 'five')

      cy.get(':text:first')
      .type('1234567890')
      .then((input) => {
        expect(input).to.have.value('1234567890')
      })
    })

    // https://github.com/cypress-io/cypress/issues/4587
    it('borrows property getter from outer frame for input', () => {
      const $input = cy.$$(':text:first')

      $input.attr('maxlength', 5)
      Object.defineProperty($input[0], 'maxLength', {
        value: 2,
      })

      cy.get(':text:first')
      .type('1234567890')
      .then((input) => {
        expect(input).to.have.value('12345')
      })
    })

    it('borrows property getter from outer frame for textarea', () => {
      const $input = cy.$$('textarea:first')

      $input.attr('maxlength', 5)
      Object.defineProperty($input[0], 'maxLength', {
        value: 2,
      })

      cy.get('textarea:first')
      .type('1234567890')
      .then((input) => {
        expect(input).to.have.value('12345')
      })
    })

    it('handles special characters', () => {
      const $input = cy.$$(':text:first')

      $input.attr('maxlength', 5)

      cy.get(':text:first')
      .type('12{selectall}')
      .then((input) => {
        expect(input).to.have.value('12')
      })
    })

    it('maxlength=0 events', () => {
      const events = []

      const push = (evt) => {
        return () => {
          return events.push(evt)
        }
      }

      cy
      .$$(':text:first')
      .attr('maxlength', 0)
      .on('keydown', push('keydown'))
      .on('keypress', push('keypress'))
      .on('textInput', push('textInput'))
      .on('input', push('input'))
      .on('keyup', push('keyup'))

      cy.get(':text:first')
      .type('1')
      .then(() => {
        expect(events).to.deep.eq([
          'keydown', 'keypress', 'textInput', 'keyup',
        ])
      })
    })

    it('maxlength=1 events', () => {
      const events = []

      const push = (evt) => {
        return () => {
          return events.push(evt)
        }
      }

      cy
      .$$(':text:first')
      .attr('maxlength', 1)
      .on('keydown', push('keydown'))
      .on('keypress', push('keypress'))
      .on('textInput', push('textInput'))
      .on('input', push('input'))
      .on('keyup', push('keyup'))

      cy.get(':text:first')
      .type('12')
      .then(() => {
        expect(events).to.deep.eq([
          'keydown', 'keypress', 'textInput', 'input', 'keyup',
          'keydown', 'keypress', 'textInput', 'keyup',
        ])
      })
    })
  })

  describe('value changing', () => {
    it('changes the elements value', () => {
      cy.get('#input-without-value').type('a').then(($text) => {
        expect($text).to.have.value('a')
      })
    })

    it('changes the elements value for multiple keys', () => {
      cy.get('#input-without-value').type('foo').then(($text) => {
        expect($text).to.have.value('foo')
      })
    })

    it('inserts text after existing text', () => {
      cy.get('#input-with-value').type(' bar').then(($text) => {
        expect($text).to.have.value('foo bar')
      })
    })

    it('inserts text after existing text input by invoking val', () => {
      cy.get('#input-without-value').invoke('val', 'foo').type(' bar').then(($text) => {
        expect($text).to.have.value('foo bar')
      })
    })

    it('overwrites text when currently has selection', () => {
      cy.get('#input-without-value').invoke('val', '0').then((el) => {
        return el.select()
      })

      cy.get('#input-without-value').type('50').then(($input) => {
        expect($input).to.have.value('50')
      })
    })

    it('overwrites text when selectAll in click handler', () => {
      cy.$$('#input-without-value').val('0').click(function () {
        $(this).select()
      })
    })

    // https://github.com/cypress-io/cypress/issues/5456
    it('respects changed selection in focus handler', () => {
      cy.get('#input-without-value')
      .then(($el) => {
        $el.val('foo')
        .on('focus', function (e) {
          e.currentTarget.setSelectionRange(0, 1)
        })
      })
      .type('bar')
      .should('have.value', 'baroo')
    })

    it('overwrites text when selectAll in mouseup handler', () => {
      cy.$$('#input-without-value').val('0').mouseup(function () {
        $(this).select()
      })
    })

    // https://github.com/cypress-io/cypress/issues/5703
    it('overwrites text when selectAll in focus handler', () => {
      const input = cy.$$('#input-without-value')

      input
      .val('f')
      .on('focus', (e) => {
        e.currentTarget.select()
      })

      cy.get('#input-without-value')
      .type('foo')
      .should('have.value', 'foo')
    })

    it('overwrites text when selectAll in focus handler in number', () => {
      const input = cy.$$('#number-without-value')

      input
      .val('1')
      .on('focus', (e) => {
        e.currentTarget.select()
      })

      cy.get('#number-without-value')
      .type('10')
      .should('have.value', '10')
    })

    it('overwrites text when selectAll in focus handler in email', () => {
      const input = cy.$$('#email-without-value')

      input
      .val('b')
      .on('focus', (e) => {
        e.currentTarget.select()
      })

      cy.get('#email-without-value')
      .type('b@foo.com')
      .should('have.value', 'b@foo.com')
    })

    it('overwrites text when selectAll in mouseup handler', () => {
      cy.$$('#input-without-value').val('0').mouseup(function () {
        $(this).select()
      })
    })

    it('responsive to keydown handler', () => {
      cy.$$('#input-without-value').val('1234').keydown(function () {
        $(this).get(0).setSelectionRange(0, 0)
      })

      cy.get('#input-without-value').type('56').then(($input) => {
        expect($input).to.have.value('651234')
      })
    })

    it('responsive to keyup handler', () => {
      cy.$$('#input-without-value').val('1234').keyup(function () {
        $(this).get(0).setSelectionRange(0, 0)
      })

      cy.get('#input-without-value').type('56').then(($input) => {
        expect($input).to.have.value('612345')
      })
    })

    it('responsive to input handler', () => {
      cy.$$('#input-without-value').val('1234').keyup(function () {
        $(this).get(0).setSelectionRange(0, 0)
      })

      cy.get('#input-without-value').type('56').then(($input) => {
        expect($input).to.have.value('612345')
      })
    })

    it('responsive to change handler', () => {
      cy.$$('#input-without-value').val('1234').change(function () {
        $(this).get(0).setSelectionRange(0, 0)
      })

      // no change event should be fired
      cy.get('#input-without-value').type('56').then(($input) => {
        expect($input).to.have.value('123456')
      })
    })

    it('automatically moves the caret to the end if value is changed manually', () => {
      cy.$$('#input-without-value').keypress((e) => {
        e.preventDefault()

        const key = String.fromCharCode(e.which)

        const $input = $(e.target)

        const val = $input.val()

        // setting value updates cursor to the end of input
        $input.val(`${val + key}-`)
      })

      cy.get('#input-without-value').type('foo').then(($input) => {
        expect($input).to.have.value('f-o-o-')
      })
    })

    it('automatically moves the caret to the end if value is changed manually asynchronously', () => {
      cy.$$('#input-without-value').keypress((e) => {
        const $input = $(e.target)

        _.defer(() => {
          const val = $input.val()

          $input.val(`${val}-`)
        })
      })

      cy.get('#input-without-value').type('foo').then(($input) => {
        expect($input).to.have.value('f-o-o-')
      })
    })

    it('does not fire keypress when keydown is preventedDefault', (done) => {
      cy.$$('#input-without-value').get(0).addEventListener('keypress', () => {
        done('should not have received keypress event')
      })

      cy.$$('#input-without-value').get(0).addEventListener('keydown', (e) => {
        e.preventDefault()
      })

      cy.get('#input-without-value').type('foo').then(() => {
        done()
      })
    })

    it('does not insert key when keydown is preventedDefault', () => {
      cy.$$('#input-without-value').get(0).addEventListener('keydown', (e) => {
        e.preventDefault()
      })

      cy.get('#input-without-value').type('foo').then(($text) => {
        expect($text).to.have.value('')
      })
    })

    it('does not insert key when keypress is preventedDefault', () => {
      cy.$$('#input-without-value').get(0).addEventListener('keypress', (e) => {
        e.preventDefault()
      })

      cy.get('#input-without-value').type('foo').then(($text) => {
        expect($text).to.have.value('')
      })
    })

    it('does not fire textInput when keypress is preventedDefault', (done) => {
      cy.$$('#input-without-value').get(0).addEventListener('textInput', () => {
        done('should not have received textInput event')
      })

      cy.$$('#input-without-value').get(0).addEventListener('keypress', (e) => {
        e.preventDefault()
      })

      cy.get('#input-without-value').type('foo').then(() => {
        done()
      })
    })

    it('does not insert key when textInput is preventedDefault', () => {
      cy.$$('#input-without-value').get(0).addEventListener('textInput', (e) => {
        e.preventDefault()
      })

      cy.get('#input-without-value').type('foo').then(($text) => {
        expect($text).to.have.value('')
      })
    })

    it('does not fire input when textInput is preventedDefault', (done) => {
      cy.$$('#input-without-value').get(0).addEventListener('input', (e) => {
        done('should not have received input event')
      })

      cy.$$('#input-without-value').get(0).addEventListener('textInput', (e) => {
        e.preventDefault()
      })

      cy.get('#input-without-value').type('foo').then(() => {
        done()
      })
    })

    it('preventing default to input event should not affect anything', () => {
      cy.$$('#input-without-value').get(0).addEventListener('input', (e) => {
        e.preventDefault()
      })

      cy.get('#input-without-value').type('foo').then(($input) => {
        expect($input).to.have.value('foo')
      })
    })

    describe('input[type=number]', () => {
      it('can change values', () => {
        cy.get('#number-without-value').type('42').then(($text) => {
          expect($text).to.have.value('42')
        })
      })

      it('can input decimal', () => {
        cy.get('#number-without-value')
        .type('2.0')
        .then(($input) => {
          expect($input).to.have.value('2.0')
        })
      })

      it('can utilize {selectall}', () => {
        cy.get('#number-with-value').type('{selectall}99').then(($input) => {
          expect($input).to.have.value('99')
        })
      })

      it('can utilize arrows', () => {
        cy.get('#number-with-value').type('{leftarrow}{leftarrow}{rightarrow}9').then(($input) => {
          expect($input).to.have.value('192')
        })
      })

      it('inserts text after existing text ', () => {
        cy.get('#number-with-value').type('34').then(($text) => {
          expect($text).to.have.value('1234')
        })
      })

      it('inserts text after existing text input by invoking val', () => {
        cy.get('#number-without-value').invoke('val', '12').type('34').then(($text) => {
          expect($text).to.have.value('1234')
        })
      })

      it('overwrites text on input[type=number] when input has existing text selected', () => {
        cy.get('#number-without-value').invoke('val', '0').then((el) => {
          return el.get(0).select()
        })

        cy.get('#number-without-value').type('50').then(($input) => {
          expect($input).to.have.value('50')
        })
      })

      it('can type negative numbers', () => {
        cy.get('#number-without-value')
        .type('-123.12')
        .should('have.value', '-123.12')
      })

      // https://github.com/cypress-io/cypress/issues/6055
      it('can type negative numbers and dismiss invalid characters', () => {
        cy.get('#number-without-value')
        .type('-a42')
        .should('have.value', '-42')
      })

      it('can type {del}', () => {
        cy.get('#number-with-value')
        .type('{selectAll}{del}')
        .should('have.value', '')
      })

      it('can type {selectAll}{del}', () => {
        const sentInput = cy.stub()

        cy.get('#number-with-value')
        .then(($el) => $el.on('input', sentInput))
        .type('{selectAll}{del}')
        .should('have.value', '')
        .then(() => {
          expect(sentInput).to.be.calledOnce
        })
      })

      it('can type {selectAll}{del} without sending input event', () => {
        const sentInput = cy.stub()

        cy.get('#number-without-value')
        .then(($el) => $el.on('input', sentInput))
        .type('{selectAll}{del}')
        .should('have.value', '')
        .then(() => {
          expect(sentInput).not.to.be.called
        })
      })

      // https://github.com/cypress-io/cypress/issues/4767
      it('can type negative numbers with currently active selection', () => {
        cy.get('#number-without-value')
        .type('999')
        .type('{selectall}')
        .type('-123.12')
        .should('have.value', '-123.12')
      })

      it('type=number blurs consistently', () => {
        const blurred = cy.stub()

        cy.$$('#number-without-value').blur(blurred)

        cy.get('#number-without-value')
        .type('200').blur()
        .then(() => {
          expect(blurred).to.be.calledOnce
        })
      })

      // https://github.com/cypress-io/cypress/issues/5997
      it('type=number can accept values with commas (,)', () => {
        cy.get('#number-without-value')
        .type('1,000')
        .should('have.value', '1000')
      })

      // https://github.com/cypress-io/cypress/issues/5968
      it('type=number can include {enter}', () => {
        cy.get('#number-without-value')
        .type('100{enter}')
        .should('have.value', '100')
      })
    })

    describe('input[type=email]', () => {
      it('can change values', () => {
        cy.get('#email-without-value').type('brian@foo.com').then(($text) => {
          expect($text).to.have.value('brian@foo.com')
        })
      })

      it('can utilize {selectall}', () => {
        cy.get('#email-with-value').type('{selectall}brian@foo.com').then(($text) => {
          expect($text).to.have.value('brian@foo.com')
        })
      })

      it('can utilize arrows', () => {
        cy.get('#email-with-value').type('{leftarrow}{rightarrow}om').then(($text) => {
          expect($text).to.have.value('brian@foo.com')
        })
      })

      it('inserts text after existing text', () => {
        cy.get('#email-with-value').type('om').then(($text) => {
          expect($text).to.have.value('brian@foo.com')
        })
      })

      it('inserts text after existing text input by invoking val', () => {
        cy.get('#email-without-value').invoke('val', 'brian@foo.c').type('om').then(($text) => {
          expect($text).to.have.value('brian@foo.com')
        })
      })

      it('overwrites text when input has existing text selected', () => {
        cy.get('#email-without-value').invoke('val', 'foo@bar.com').invoke('select')

        cy.get('#email-without-value').type('bar@foo.com').then(($input) => {
          expect($input).to.have.value('bar@foo.com')
        })
      })

      it('type=email blurs consistently', () => {
        const blurred = cy.stub()

        cy.$$('#email-without-value').blur(blurred)

        cy.get('#email-without-value')
        .type('foo@bar.com').blur()
        .then(() => {
          expect(blurred).to.be.calledOnce
        })
      })
    })

    describe('input[type=password]', () => {
      it('can change values', () => {
        cy.get('#password-without-value').type('password').then(($text) => {
          expect($text).to.have.value('password')
        })
      })

      it('inserts text after existing text', () => {
        cy.get('#password-with-value').type('word').then(($text) => {
          expect($text).to.have.value('password')
        })
      })

      it('inserts text after existing text input by invoking val', () => {
        cy.get('#password-without-value').invoke('val', 'secr').type('et').then(($text) => {
          expect($text).to.have.value('secret')
        })
      })

      it('overwrites text when input has existing text selected', () => {
        cy.get('#password-without-value').invoke('val', 'secret').invoke('select')

        cy.get('#password-without-value').type('agent').then(($input) => {
          expect($input).to.have.value('agent')
        })
      })

      it('overwrites text when input has selected range of text in click handler', () => {
        // e.preventDefault()
        cy.$$('#input-with-value').mouseup((e) => {
          e.target.setSelectionRange(1, 1)
        })

        const select = (e) => {
          e.target.select()
        }

        cy
        .$$('#password-without-value')
        .val('secret')
        .click(select)
        .keyup((e) => {
          switch (e.key) {
            case 'g':
              return select(e)
            case 'n':
              return e.target.setSelectionRange(0, 1)
            default:
          }
        })

        cy.get('#password-without-value').type('agent').then(($input) => {
          expect($input).to.have.value('tn')
        })
      })
    })

    describe('input[type=date]', () => {
      it('can change values', () => {
        cy.get('#date-without-value').type('1959-09-13').then(($text) => {
          expect($text).to.have.value('1959-09-13')
        })
      })

      it('overwrites existing value', () => {
        cy.get('#date-with-value').type('1959-09-13').then(($text) => {
          expect($text).to.have.value('1959-09-13')
        })
      })

      it('overwrites existing value input by invoking val', () => {
        cy.get('#date-without-value').invoke('val', '2016-01-01').type('1959-09-13').then(($text) => {
          expect($text).to.have.value('1959-09-13')
        })
      })
    })

    // https://github.com/cypress-io/cypress/issues/3661
    describe('various focusable elements', () => {
      it('<select> element', () => {
        let keydown = cy.stub()

        cy.get('select:first')
        .then(($el) => $el.on('keydown', keydown))
        .type('foo')
        .then(() => {
          expect(keydown).calledThrice
        })
      })

      it('<a> element', () => {
        let keydown = cy.stub()

        cy.get('a:first')
        .then(($el) => $el.on('keydown', keydown))
        .focus().type('foo')
        .then(() => expect(keydown).calledThrice)
      })

      it('<area> element', () => {
        cy.$$(`
          <map name="map">
          <area shape="circle" coords="0,0,100"
          href="#"
          target="_blank" alt="area" />
          </map>
          <img usemap="#map" src="/__cypress/static/favicon.ico" alt="image" />
          `).prependTo(cy.$$('body'))

        let keydown = cy.stub()

        cy.$$('area:first').on('keydown', keydown)

        cy.get('area:first')
        // TODO: look into why using .then here does not retry chained assertions
        .should(($el) => {
          $el.focus()
        })
        .should('be.focused')
        .type('foo')
        .then(() => expect(keydown).calledThrice)
      })

      // https://github.com/cypress-io/cypress/issues/2166
      it('<button> element', () => {
        let keydown = cy.stub()
        let click = cy.stub()

        cy.get('button:first')
        .then(($el) => {
          $el.on('keydown', keydown)
          $el.on('click', click)
        })
        .focus().type('foo')
        .then(() => {
          expect(keydown).calledThrice
          expect(click).not.called
        })
      })
    })

    // https://github.com/cypress-io/cypress/issues/2613
    describe('input[type=datetime-local]', () => {
      it('can change values', () => {
        cy.get('[type="datetime-local"]').type('1959-09-13T10:10').should('have.value', '1959-09-13T10:10')
      })

      it('overwrites existing value', () => {
        cy.get('[type="datetime-local"]').type('1959-09-13T10:10').should('have.value', '1959-09-13T10:10')
      })

      it('overwrites existing value input by invoking val', () => {
        cy.get('[type="datetime-local"]').invoke('val', '2016-01-01T05:05').type('1959-09-13T10:10').should('have.value', '1959-09-13T10:10')
      })

      it('errors when invalid datetime', (done) => {
        cy.on('fail', (err) => {
          expect(err.message).contain('datetime')
          expect(err.message).contain('yyyy-MM-ddThh:mm')
          done()
        })

        cy.get('[type="datetime-local"]').invoke('val', '2016-01-01T05:05').type('1959-09-13')
      })
    })

    describe('input[type=month]', () => {
      it('can change values', () => {
        cy.get('#month-without-value').type('1959-09').then(($text) => {
          expect($text).to.have.value('1959-09')
        })
      })

      it('overwrites existing value', () => {
        cy.get('#month-with-value').type('1959-09').then(($text) => {
          expect($text).to.have.value('1959-09')
        })
      })

      it('overwrites existing value input by invoking val', () => {
        cy.get('#month-without-value').invoke('val', '2016-01').type('1959-09').then(($text) => {
          expect($text).to.have.value('1959-09')
        })
      })
    })

    describe('input[type=week]', () => {
      it('can change values', () => {
        cy.get('#week-without-value').type('1959-W09').then(($text) => {
          expect($text).to.have.value('1959-W09')
        })
      })

      it('overwrites existing value', () => {
        cy.get('#week-with-value').type('1959-W09').then(($text) => {
          expect($text).to.have.value('1959-W09')
        })
      })

      it('overwrites existing value input by invoking val', () => {
        cy.get('#week-without-value').invoke('val', '2016-W01').type('1959-W09').then(($text) => {
          expect($text).to.have.value('1959-W09')
        })
      })
    })

    describe('input[type=time]', () => {
      it('can change values', () => {
        cy.get('#time-without-value').type('01:23:45').then(($text) => {
          expect($text).to.have.value('01:23:45')
        })
      })

      it('overwrites existing value', () => {
        cy.get('#time-with-value').type('12:34:56').then(($text) => {
          expect($text).to.have.value('12:34:56')
        })
      })

      it('overwrites existing value input by invoking val', () => {
        cy.get('#time-without-value').invoke('val', '01:23:45').type('12:34:56').then(($text) => {
          expect($text).to.have.value('12:34:56')
        })
      })

      it('can be formatted HH:mm', () => {
        cy.get('#time-without-value').type('01:23').then(($text) => {
          expect($text).to.have.value('01:23')
        })
      })

      it('can be formatted HH:mm:ss', () => {
        cy.get('#time-without-value').type('01:23:45').then(($text) => {
          expect($text).to.have.value('01:23:45')
        })
      })

      it('can be formatted HH:mm:ss.S', () => {
        cy.get('#time-without-value').type('01:23:45.9').then(($text) => {
          expect($text).to.have.value('01:23:45.9')
        })
      })

      it('can be formatted HH:mm:ss.SS', () => {
        cy.get('#time-without-value').type('01:23:45.99').then(($text) => {
          expect($text).to.have.value('01:23:45.99')
        })
      })

      it('can be formatted HH:mm:ss.SSS', () => {
        cy.get('#time-without-value').type('01:23:45.999').then(($text) => {
          expect($text).to.have.value('01:23:45.999')
        })
      })
    })

    describe('[contenteditable]', () => {
      it('can change values', () => {
        cy.get('#input-types [contenteditable]').type('foo').then(($div) => {
          expect($div).to.have.text('foo')
        })
      })

      it('inserts text after existing text', () => {
        cy.get('#input-types [contenteditable]').invoke('text', 'foo').type(' bar').then(($text) => {
          expect($text).to.have.text('foo bar')
        })
      })

      it('inserts text with only one input event', () => {
        const ce = cy.$$('#input-types [contenteditable]')

        attachKeyListeners({ ce })

        cy.get('#input-types [contenteditable]')
        .invoke('text', 'foo')
        .type('f')
        .should(($text) => {
          expect(trimInnerText($text)).eq('foof')
        })

        cy.getAll('ce', 'keydown keypress textInput input keyup').each(shouldBeCalledOnce)
      })

      it('{enter} inserts text with only one input event', () => {
        const ce = cy.$$('#input-types [contenteditable]')

        attachKeyListeners({ ce })

        cy.get('#input-types [contenteditable]')
        .invoke('text', 'foo')
        .type('{enter}')
        .should(($text) => {
          expect(trimInnerText($text)).eq('foo')
        })

        cy.getAll('ce', 'keydown keypress textInput input keyup').each(shouldBeCalledOnce)
      })

      it('can type into [contenteditable] with existing <div>', () => {
        cy.$$('[contenteditable]:first').get(0).innerHTML = '<div>foo</div>'

        cy.get('[contenteditable]:first')
        .type('bar').then(($div) => {
          expect(trimInnerText($div)).to.eql('foobar')
          expect($div.get(0).textContent).to.eql('foobar')

          expect($div.get(0).innerHTML).to.eql('<div>foobar</div>')
        })
      })

      it('can type into [contenteditable] with existing text', () => {
        cy.$$('[contenteditable]:first').get(0).innerHTML = '<p>foo</p>'

        cy.get('[contenteditable]:first')
        .type('bar').then(($div) => {
          expect(trimInnerText($div)).to.eql('foobar')
          expect($div.get(0).textContent).to.eql('foobar')

          expect($div.get(0).innerHTML).to.eql('<p>foobar</p>')
        })
      })

      it('collapses selection to start on {leftarrow}', () => {
        cy.$$('[contenteditable]:first').get(0).innerHTML = 'bar'

        cy.get('[contenteditable]:first')
        .type('{selectall}{leftarrow}foo')
        .then(($div) => {
          expect(trimInnerText($div)).to.eql('foobar')
        })
      })

      it('collapses selection to end on {rightarrow}', () => {
        cy.$$('[contenteditable]:first').get(0).innerHTML = 'bar'

        cy.get('[contenteditable]:first')
        .type('{selectall}{leftarrow}foo{selectall}{rightarrow}baz').then(($div) => {
          expect(trimInnerText($div)).to.eql('foobarbaz')
        })
      })

      // https://github.com/cypress-io/cypress/issues/5622
      it('collapses selection to end on {rightarrow} with modifiers', () => {
        cy.$$('[contenteditable]:first').get(0).innerHTML = '<div>bar</div>'

        cy.get('[contenteditable]:first')
        .type('{selectall}foo{selectall}{ctrl}Hello{selectall}{rightarrow} world').then(($div) => {
          expect(trimInnerText($div)).to.eql('Hello world')
        })
      })

      it('can remove a placeholder <br>', () => {
        cy.$$('[contenteditable]:first').get(0).innerHTML = '<div><br></div>'

        cy.get('[contenteditable]:first')
        .type('foobar')

        .then(($div) => {
          expect(trimInnerText($div)).eq('foobar')
        })
      })

      function insertIframe () {
        cy.$$('<iframe id="generic-iframe" src="/fixtures/generic.html" style="height: 500px"></iframe>')
        .appendTo(cy.$$('body'))

        // wait for iframe to load
        let loaded = false

        cy.get('#generic-iframe')
        .then(($iframe) => {
          $iframe.on('load', () => {
            loaded = true
          })
        }).scrollIntoView()
        .should(() => {
          expect(loaded).to.eq(true)
        })
      }

      it('can type in designmode="on"', () => {
        cy.timeout(100)
        cy.state('document').designMode = 'on'
        cy.state('document').documentElement.focus()
        cy.get('div.item:first')
        .type('111')

        cy.get('body').then(expectTextEndsWith('111'))
      })

      // TODO[breaking]: we should edit div.item:first text content instead of
      // moving to the end of the host contenteditable. This will allow targeting
      // specific elements to simplify testing rich editors
      it('can type in body[contenteditable]', () => {
        cy.state('document').body.setAttribute('contenteditable', true)
        cy.state('document').documentElement.focus()
        cy.get('div.item:first')
        .type('111')

        cy.get('body')
        .then(expectTextEndsWith('111'))
      })

      // https://github.com/cypress-io/cypress/issues/5930
      it('can type into an iframe with body[contenteditable]', () => {
        insertIframe()
        cy.get('#generic-iframe').then(($iframe) => {
          cy.wrap($iframe.contents().find('html').first().find('body'))
          .then(($body) => {
            $body.attr('contenteditable', true)
          })
          .type('111')
          .then(expectTextEndsWith('111'))
        })
      })

      it(`can type into an iframe with designmode = 'on'`, () => {
        // append a new iframe to the body
        insertIframe()
        // type text into iframe
        cy.get('#generic-iframe')
        .then(($iframe) => {
          $iframe[0].contentDocument.designMode = 'on'
          const iframe = $iframe.contents()

          cy.wrap(iframe.find('html')).first()
          .type('{selectall}{del} foo bar baz{enter}ac{leftarrow}b')
        })

        // assert that text was typed
        cy.get('#generic-iframe')
        .then(($iframe) => {
          const iframeText = $iframe[0].contentDocument.body.innerText

          expect(iframeText).to.include('foo bar baz\nabc')
        })
      })
    })

    // type follows focus
    // https://github.com/cypress-io/cypress/issues/2240
    describe('element reference loss', () => {
      it('follows the focus of the cursor', () => {
        cy.$$('input:first').keydown(_.after(4, () => {
          cy.$$('input').eq(1).focus()
        }))

        cy.get('input:first').type('foobar').then(() => {
          cy.get('input:first').should('have.value', 'foo')

          cy.get('input').eq(1).should('have.value', 'bar')
        })
      })

      it('follows focus into date input', () => {
        cy.$$('input:first').on('input', _.after(3, _.once((e) => {
          cy.$$('input[type=date]:first').focus()
        })))

        cy.get('input:first')
        .type('foo2010-10-10')
        .should('have.value', 'foo')

        cy.get('input[type=date]:first').should('have.value', '2010-10-10')
      })

      it('validates input after following focus change', (done) => {
        cy.on('fail', (err) => {
          expect(err.message).contain('fooBAR')
          expect(err.message).contain('requires a valid date')
          done()
        })

        cy.$$('input:first').on('input', _.after(3, (e) => {
          cy.$$('input[type=date]:first').focus()
        }))

        cy.get('input:first')
        .type('fooBAR')
      })
    })
  })

  describe('modifiers', () => {
    describe('activating modifiers', () => {
      it('sends keydown event for modifiers in order', (done) => {
        const $input = cy.$$('input:text:first')
        const events = []

        $input.on('keydown', (e) => {
          return events.push(e)
        })

        cy.get('input:text:first').type('{shift}{ctrl}').then(() => {
          expect(events[0].shiftKey).to.be.true
          expect(events[0].which).to.equal(16)

          expect(events[1].ctrlKey).to.be.true
          expect(events[1].which).to.equal(17)

          $input.off('keydown')

          done()
        })
      })

      it('maintains modifiers for subsequent characters', (done) => {
        const $input = cy.$$('input:text:first')
        const events = []

        $input.on('keydown', (e) => {
          return events.push(e)
        })

        cy.get('input:text:first').type('{command}{control}ok').then(() => {
          expect(events[2].metaKey).to.be.true
          expect(events[2].ctrlKey).to.be.true
          expect(events[2].which).to.equal(79)

          expect(events[3].metaKey).to.be.true
          expect(events[3].ctrlKey).to.be.true
          expect(events[3].which).to.equal(75)

          $input.off('keydown')

          done()
        })
      })

      it('does not maintain modifiers for subsequent type commands', (done) => {
        const $input = cy.$$('input:text:first')
        const events = []

        $input.on('keydown', (e) => {
          return events.push(e)
        })

        cy
        .get('input:text:first')
        .type('{command}{control}')
        .type('ok')
        .then(() => {
          expect(events[2].metaKey).to.be.false
          expect(events[2].ctrlKey).to.be.false
          expect(events[2].which).to.equal(79)

          expect(events[3].metaKey).to.be.false
          expect(events[3].ctrlKey).to.be.false
          expect(events[3].which).to.equal(75)

          $input.off('keydown')

          done()
        })
      })

      // https://github.com/cypress-io/cypress/issues/5622
      it('still inserts text with non-shift modifiers', () => {
        cy.get('input:first').type('{ctrl}{meta}foobar')
        .should('have.value', 'foobar')
      })

      // https://github.com/cypress-io/cypress/issues/5622
      it('ignores duplicate modifiers in one command', () => {
        const events = []

        cy.$$('input:first').on('keydown', (e) => {
          events.push(['keydown', e.key])
        }).on('keyup', (e) => {
          events.push(['keyup', e.key])
        })

        cy.get('input:first')
        .type('{ctrl}{meta}a{control}b')
        .should('have.value', 'ab')
        .then(() => {
          expect(events).deep.eq([
            ['keydown', 'Control'],
            ['keydown', 'Meta'],
            ['keydown', 'a'],
            ['keyup', 'a'],
            ['keydown', 'b'],
            ['keyup', 'b'],
            ['keyup', 'Control'],
            ['keyup', 'Meta'],
          ])
        })
      })

      it('does not maintain modifiers for subsequent click commands', (done) => {
        const $button = cy.$$('button:first')
        let mouseDownEvent = null
        let mouseUpEvent = null
        let clickEvent = null

        $button.on('mousedown', (e) => {
          mouseDownEvent = e
        })

        $button.on('mouseup', (e) => {
          mouseUpEvent = e
        })

        $button.on('click', (e) => {
          clickEvent = e
        })

        cy
        .get('input:text:first')
        .type('{cmd}{option}')
        .get('button:first').click().then(() => {
          expect(mouseDownEvent.metaKey).to.be.false
          expect(mouseDownEvent.altKey).to.be.false

          expect(mouseUpEvent.metaKey).to.be.false
          expect(mouseUpEvent.altKey).to.be.false

          expect(clickEvent.metaKey).to.be.false
          expect(clickEvent.altKey).to.be.false

          $button.off('mousedown')
          $button.off('mouseup')
          $button.off('click')

          done()
        })
      })

      // https://github.com/cypress-io/cypress/issues/5439
      it('do not replace selection during modifier key', () => {
        cy
        .get('input:first').type('123')
        .then(($el) => {
          $el[0].setSelectionRange(0, 3)
        })
        .type('{ctrl}')
        .should('have.value', '123')
      })

      // sends keyboard events for modifiers https://github.com/cypress-io/cypress/issues/3316
      it('sends keyup event for activated modifiers when typing is finished', (done) => {
        const $input = cy.$$('input:text:first')
        const events = []

        $input.on('keyup', (e) => {
          return events.push(e)
        })

        cy
        .get('input:text:first')
        .type('{alt}{ctrl}{meta}{shift}ok')
        .then(() => {
          // first keyups should be for the chars typed, "ok"
          expect(events[0].which).to.equal(79)
          expect(events[1].which).to.equal(75)

          expect(events[2].which).to.equal(18)
          expect(events[3].which).to.equal(17)
          expect(events[4].which).to.equal(91)
          expect(events[5].which).to.equal(16)

          $input.off('keyup')

          done()
        })
      })
    })

    describe('release: false', () => {
      it('maintains modifiers for subsequent type commands', (done) => {
        const $input = cy.$$('input:text:first')
        const events = []

        $input.on('keydown', (e) => {
          return events.push(e)
        })

        cy
        .get('input:text:first')
        .type('{command}{control}', { release: false })
        .type('ok')
        .then(() => {
          expect(events[2].metaKey).to.be.true
          expect(events[2].ctrlKey).to.be.true
          expect(events[2].which).to.equal(79)

          expect(events[3].metaKey).to.be.true
          expect(events[3].ctrlKey).to.be.true
          expect(events[3].which).to.equal(75)

          done()
        })
      })

      it('maintains modifiers for subsequent click commands', (done) => {
        const $button = cy.$$('button:first')
        let mouseDownEvent = null
        let mouseUpEvent = null
        let clickEvent = null

        $button.on('mousedown', (e) => {
          mouseDownEvent = e
        })

<<<<<<< HEAD
        cy.on('fail', (err) => {
          expect(typed).to.be.calledOnce
          expect(err.message).to.include('`cy.type()` failed because this element')
=======
        $button.on('mouseup', (e) => {
          mouseUpEvent = e
        })
>>>>>>> 689bef00

        $button.on('click', (e) => {
          clickEvent = e
        })

        cy
        .get('input:text:first')
        .type('{meta}{alt}', { release: false })
        .get('button:first').click().then(() => {
          expect(mouseDownEvent.metaKey).to.be.true
          expect(mouseDownEvent.altKey).to.be.true

          expect(mouseUpEvent.metaKey).to.be.true
          expect(mouseUpEvent.altKey).to.be.true

<<<<<<< HEAD
          cy.on('fail', (err) => {
            expect(err.message).to.include('`cy.type()` failed because this element is readonly:')
            expect(err.message).to.include(`\`<input id="${attrs.id}" readonly="${attrs.val}">\``)
            expect(err.message).to.include('Fix this problem, or use `{force: true}` to disable error checking.')
            expect(err.docsUrl).to.eq('https://on.cypress.io/element-cannot-be-interacted-with')
            done()
          })
=======
          expect(clickEvent.metaKey).to.be.true
          expect(clickEvent.altKey).to.be.true

          done()
>>>>>>> 689bef00
        })
      })

      it('resets modifiers before next test', () => {
        // this test will fail if you comment out
        // keyboard.resetModifiers

<<<<<<< HEAD
        cy.on('fail', (err) => {
          expect(err.message).to.include('`cy.type()` failed because it requires a valid typeable element.')
          expect(err.message).to.include('The element typed into was:')
          expect(err.message).to.include('<div id="nested-find">Nested ...</div>')
          expect(err.message).to.include(`A typeable element matches one of the following selectors:`)
          expect(err.docsUrl).to.eq('https://on.cypress.io/type')
          done()
=======
        const $input = cy.$$('input:text:first')
        const events = []

        $input.on('keyup', (e) => {
          return events.push(e)
>>>>>>> 689bef00
        })

        cy
        .get('input:text:first')
        .type('a', { release: false })
        .then(() => {
          expect(events[0].metaKey).to.be.false
          expect(events[0].ctrlKey).to.be.false

          expect(events[0].altKey).to.be.false
        })
      })
    })

<<<<<<< HEAD
        cy.on('fail', (err) => {
          expect(err.message).to.include(`\`cy.type()\` can only be called on a single element. Your subject contained ${this.num} elements.`)
          expect(err.docsUrl).to.include('https://on.cypress.io/type')
          done()
        })
=======
    describe('changing modifiers', () => {
      beforeEach(function () {
        this.$input = cy.$$('input:text:first')

        cy.get('input:text:first').type('{command}{option}', { release: false })
>>>>>>> 689bef00
      })

      afterEach(function () {
        this.$input.off('keydown')
      })

      it('sends keydown event for new modifiers', function () {
        const spy = cy.spy().as('keydown')

<<<<<<< HEAD
          expect(this.logs.length).to.eq(2)
          expect(lastLog.get('error')).to.eq(err)
          expect(err.message).to.include('`cy.type()` failed because this element is not visible')
=======
        this.$input.on('keydown', spy)
>>>>>>> 689bef00

        cy.get('input:text:first').type('{shift}').then(() => {
          expect(spy).to.be.calledWithMatch({ which: 16 })
        })
      })

      it('does not send keydown event for already activated modifiers', function () {
        const spy = cy.spy().as('keydown')

<<<<<<< HEAD
        cy.on('fail', (err) => {
          // get + type logs
          expect(this.logs.length).eq(2)
          expect(err.message).to.include('`cy.type()` failed because this element is `disabled`:\n')
=======
        this.$input.on('keydown', spy)
>>>>>>> 689bef00

        cy.get('input:text:first').type('{cmd}{alt}').then(() => {
          expect(spy).to.not.be.called
        })
      })
    })
  })

  describe('case-insensitivity', () => {
    it('special chars are case-insensitive', () => {
      cy.get(':text:first').invoke('val', 'bar').type('{leftarrow}{DeL}').then(($input) => {
        expect($input).to.have.value('ba')
      })
    })

    it('modifiers are case-insensitive', (done) => {
      const $input = cy.$$('input:text:first')
      let alt = false

      $input.on('keydown', (e) => {
        if (e.altKey) {
          alt = true
        }
      })

      cy.get('input:text:first').type('{aLt}').then(() => {
        expect(alt).to.be.true

        $input.off('keydown')

        done()
      })
    })

    it('letters are case-sensitive', () => {
      cy.get('input:text:first').type('FoO').then(($input) => {
        expect($input).to.have.value('FoO')
      })
    })

    it('{shift} does not capitalize characters', () => {
      cy.get('input:first').type('{shift}foo').should('have.value', 'foo')
    })
  })

  describe('click events', () => {
    it('passes timeout and interval down to click', (done) => {
      const input = $('<input />').attr('id', 'input-covered-in-span').prependTo(cy.$$('body'))

<<<<<<< HEAD
        cy.on('fail', (err) => {
          expect(this.logs.length).to.eq(2)
          expect(err.message).to.include('`cy.type()` failed because this element')
          expect(err.message).to.include('is being covered by another element')
=======
      $('<span>span on input</span>')
      .css({
        position: 'absolute',
        left: input.offset().left,
        top: input.offset().top,
        padding: 5,
        display: 'inline-block',
        backgroundColor: 'yellow',
      })
      .prependTo(cy.$$('body'))
>>>>>>> 689bef00

      cy.on('command:retry', (options) => {
        expect(options.timeout).to.eq(1000)
        expect(options.interval).to.eq(60)

        done()
      })

      cy.get('#input-covered-in-span').type('foobar', { timeout: 1000, interval: 60 })
    })

    it('does not issue another click event between type/type', () => {
      const clicked = cy.stub()

<<<<<<< HEAD
          expect(err.message).to.eq(`Special character sequence: \`{bar}\` is not recognized. Available sequences are: \`${allChars}\`

If you want to skip parsing special character sequences and type the text exactly as written, pass the option: \`{ parseSpecialCharSequences: false }\``)

          expect(err.docsUrl).to.eq('https://on.cypress.io/type')
=======
      cy.$$(':text:first').click(clicked)

      cy.get(':text:first').type('f').type('o').then(() => {
        expect(clicked).to.be.calledOnce
      })
    })

    it('does not issue another click event if element is already in focus from click', () => {
      const clicked = cy.stub()
>>>>>>> 689bef00

      cy.$$(':text:first').click(clicked)

      cy.get(':text:first').click().type('o').then(() => {
        expect(clicked).to.be.calledOnce
      })
    })
  })

<<<<<<< HEAD
      it('throws when attempting to type tab', function (done) {
        cy.on('fail', (err) => {
          expect(this.logs.length).to.eq(2)
          expect(err.message).to.eq('`{tab}` isn\'t a supported character sequence.')

          done()
        })
=======
  describe('change events', () => {
    it('fires when enter is pressed and value has changed', () => {
      const changed = cy.stub()
>>>>>>> 689bef00

      cy.$$(':text:first').change(changed)

      cy.get(':text:first').invoke('val', 'foo').type('bar{enter}').then(() => {
        expect(changed).to.be.calledOnce
      })
    })

<<<<<<< HEAD
      it('throws on an empty string', function (done) {
        cy.on('fail', (err) => {
          expect(this.logs.length).to.eq(2)
          expect(err.message).to.eq('`cy.type()` cannot accept an empty string. You need to actually type something.')
          expect(err.docsUrl).to.eq('https://on.cypress.io/type')
          done()
        })
=======
    it('fires twice when enter is pressed and then again after losing focus', () => {
      const changed = cy.stub()
>>>>>>> 689bef00

      cy.$$(':text:first').change(changed)

      cy.get(':text:first').invoke('val', 'foo').type('bar{enter}baz').blur().then(() => {
        expect(changed).to.be.calledTwice
      })
    })

    it('fires when element loses focus due to another action (click)', () => {
      const changed = cy.stub()

      cy.$$(':text:first').change(changed)

      cy
      .get(':text:first').type('foo').then(() => {
        expect(changed).not.to.be.called
      })
      .get('button:first').click().then(() => {
        expect(changed).to.be.calledOnce
      })
    })

    it('fires when element loses focus due to another action (type)', () => {
      const changed = cy.stub()

      cy.$$(':text:first').change(changed)

      cy
      .get(':text:first').type('foo').then(() => {
        expect(changed).not.to.be.called
      })
      .get('textarea:first').type('bar').then(() => {
        expect(changed).to.be.calledOnce
      })
    })

    it('fires when element is directly blurred', () => {
      const changed = cy.stub()

      cy.$$(':text:first').change(changed)

      cy
      .get(':text:first').type('foo').blur().then(() => {
        expect(changed).to.be.calledOnce
      })
    })

    it('fires when element is tabbed away from')//, ->
    //   changed = 0

    //   cy.$$(":text:first").change ->
    //     changed += 1

<<<<<<< HEAD
            cy.on('fail', (err) => {
              expect(this.logs.length).to.eq(2)
              expect(err.message).to.eq(`\`cy.type()\` can only accept a string or number. You passed in: \`${val}\``)
              expect(err.docsUrl).to.eq('https://on.cypress.io/type')
              done()
            })
=======
    //   cy.get(":text:first").invoke("val", "foo").type("b{tab}").then ->
    //     expect(changed).to.eq 1
>>>>>>> 689bef00

    it('does not fire twice if element is already in focus between type/type', () => {
      const changed = cy.stub()

      cy.$$(':text:first').change(changed)

      cy.get(':text:first').invoke('val', 'foo').type('f').type('o{enter}').then(() => {
        expect(changed).to.be.calledOnce
      })
    })

    it('does not fire twice if element is already in focus between clear/type', () => {
      const changed = cy.stub()

      cy.$$(':text:first').change(changed)

      cy.get(':text:first').invoke('val', 'foo').clear().type('o{enter}').then(() => {
        expect(changed).to.be.calledOnce
      })
    })

    it('does not fire twice if element is already in focus between click/type', () => {
      const changed = cy.stub()

<<<<<<< HEAD
        cy.on('fail', (err) => {
          expect(keydown).not.to.be.called
          expect(err.message).to.include('`cy.type()` could not be issued because this element is currently animating:\n')
          expect(err.docsUrl).to.eq('https://on.cypress.io/element-is-animating')
=======
      cy.$$(':text:first').change(changed)
>>>>>>> 689bef00

      cy.get(':text:first').invoke('val', 'foo').click().type('o{enter}').then(() => {
        expect(changed).to.be.calledOnce
      })
    })

    it('does not fire twice if element is already in focus between type/click', () => {
      const changed = cy.stub()

      cy.$$(':text:first').change(changed)

      cy.get(':text:first').invoke('val', 'foo').type('d{enter}').click().then(() => {
        expect(changed).to.be.calledOnce
      })
    })

    it('does not fire at all between clear/type/click', () => {
      const changed = cy.stub()

      cy.$$(':text:first').change(changed)

      cy.get(':text:first').invoke('val', 'foo').clear().type('o').click().then(($el) => {
        expect(changed).not.to.be.called

        return $el
      }).blur()
      .then(() => {
        expect(changed).to.be.calledOnce
      })
    })

    it('does not fire if {enter} is preventedDefault', () => {
      const changed = cy.stub()

      cy.$$(':text:first').keypress((e) => {
        if (e.which === 13) {
          e.preventDefault()
        }
      })

      cy.$$(':text:first').change(changed)

      cy.get(':text:first').invoke('val', 'foo').type('b{enter}').then(() => {
        expect(changed).not.to.be.called
      })
    })

<<<<<<< HEAD
      context('[type=date]', () => {
        it('throws when chars is not a string', function (done) {
          cy.on('fail', (err) => {
            expect(this.logs.length).to.eq(2)
            expect(err.message).to.eq('Typing into a `date` input with `cy.type()` requires a valid date with the format `yyyy-MM-dd`. You passed: `1989`')
            expect(err.docsUrl).to.eq('https://on.cypress.io/type')
            done()
          })
=======
    it('does not fire when enter is pressed and value hasnt changed', () => {
      const changed = cy.stub()

      cy.$$(':text:first').change(changed)
>>>>>>> 689bef00

      cy.get(':text:first').invoke('val', 'foo').type('b{backspace}{enter}').then(() => {
        expect(changed).not.to.be.called
      })
    })

<<<<<<< HEAD
        it('throws when chars is invalid format', function (done) {
          cy.on('fail', (err) => {
            expect(this.logs.length).to.eq(2)
            expect(err.message).to.eq('Typing into a `date` input with `cy.type()` requires a valid date with the format `yyyy-MM-dd`. You passed: `01-01-1989`')
            expect(err.docsUrl).to.eq('https://on.cypress.io/type')
            done()
          })
=======
    it('does not fire at the end of the type', () => {
      const changed = cy.stub()

      cy.$$(':text:first').change(changed)
>>>>>>> 689bef00

      cy
      .get(':text:first').type('foo').then(() => {
        expect(changed).not.to.be.called
      })
    })

<<<<<<< HEAD
        it('throws when chars is invalid date', function (done) {
          cy.on('fail', (err) => {
            expect(this.logs.length).to.eq(2)
            expect(err.message).to.eq('Typing into a `date` input with `cy.type()` requires a valid date with the format `yyyy-MM-dd`. You passed: `1989-04-31`')
            expect(err.docsUrl).to.eq('https://on.cypress.io/type')
            done()
          })
=======
    it('does not fire change event if value hasnt actually changed', () => {
      const changed = cy.stub()

      cy.$$(':text:first').change(changed)
>>>>>>> 689bef00

      cy
      .get(':text:first').invoke('val', 'foo').type('{backspace}{backspace}oo{enter}').blur().then(() => {
        expect(changed).not.to.be.called
      })
    })

<<<<<<< HEAD
      context('[type=month]', () => {
        it('throws when chars is not a string', function (done) {
          cy.on('fail', (err) => {
            expect(this.logs.length).to.eq(2)
            expect(err.message).to.eq('Typing into a `month` input with `cy.type()` requires a valid month with the format `yyyy-MM`. You passed: `6`')
            expect(err.docsUrl).to.eq('https://on.cypress.io/type')
            done()
          })
=======
    it('does not fire if mousedown is preventedDefault which prevents element from losing focus', () => {
      const changed = cy.stub()

      cy.$$(':text:first').change(changed)
>>>>>>> 689bef00

      cy.$$('textarea:first').mousedown(() => {
        return false
      })

<<<<<<< HEAD
        it('throws when chars is invalid format', function (done) {
          cy.on('fail', (err) => {
            expect(this.logs.length).to.eq(2)
            expect(err.message).to.eq('Typing into a `month` input with `cy.type()` requires a valid month with the format `yyyy-MM`. You passed: `01/2000`')
            expect(err.docsUrl).to.eq('https://on.cypress.io/type')
            done()
          })
=======
      cy
      .get(':text:first').invoke('val', 'foo').type('bar')
      .get('textarea:first').click().then(() => {
        expect(changed).not.to.be.called
      })
    })

    it('does not fire hitting {enter} inside of a textarea', () => {
      const changed = cy.stub()
>>>>>>> 689bef00

      cy.$$('textarea:first').change(changed)

<<<<<<< HEAD
        it('throws when chars is invalid month', function (done) {
          cy.on('fail', (err) => {
            expect(this.logs.length).to.eq(2)
            expect(err.message).to.eq('Typing into a `month` input with `cy.type()` requires a valid month with the format `yyyy-MM`. You passed: `1989-13`')
            expect(err.docsUrl).to.eq('https://on.cypress.io/type')
            done()
          })
=======
      cy
      .get('textarea:first').type('foo{enter}bar').then(() => {
        expect(changed).not.to.be.called
      })
    })

    it('does not fire hitting {enter} inside of [contenteditable]', () => {
      const changed = cy.stub()
>>>>>>> 689bef00

      cy.$$('[contenteditable]:first').change(changed)

      cy
      .get('[contenteditable]:first').type('foo{enter}bar').then(() => {
        expect(changed).not.to.be.called
      })
    })

    // [contenteditable] does not fire ANY change events ever.
    it('does not fire at ALL for [contenteditable]', () => {
      const changed = cy.stub()

<<<<<<< HEAD
      context('[type=week]', () => {
        it('throws when chars is not a string', function (done) {
          cy.on('fail', (err) => {
            expect(this.logs.length).to.eq(2)
            expect(err.message).to.eq('Typing into a `week` input with `cy.type()` requires a valid week with the format `yyyy-Www`, where `W` is the literal character `W` and `ww` is the week number (00-53). You passed: `23`')
            expect(err.docsUrl).to.eq('https://on.cypress.io/type')
            done()
          })
=======
      cy.$$('[contenteditable]:first').change(changed)

      cy
      .get('[contenteditable]:first').type('foo')
      .get('button:first').click().then(() => {
        expect(changed).not.to.be.called
      })
    })
>>>>>>> 689bef00

    it('does not fire on .clear() without blur', () => {
      const changed = cy.stub()

<<<<<<< HEAD
        it('throws when chars is invalid format', function (done) {
          cy.on('fail', (err) => {
            expect(this.logs.length).to.eq(2)
            expect(err.message).to.eq('Typing into a `week` input with `cy.type()` requires a valid week with the format `yyyy-Www`, where `W` is the literal character `W` and `ww` is the week number (00-53). You passed: `2005/W18`')
            expect(err.docsUrl).to.eq('https://on.cypress.io/type')
            done()
          })
=======
      cy.$$('input:first').change(changed)

      cy.get('input:first').invoke('val', 'foo')
      .clear()
      .then(($el) => {
        expect(changed).not.to.be.called
>>>>>>> 689bef00

        return $el
      }).type('foo')
      .blur()
      .then(() => {
        expect(changed).not.to.be.called
      })
    })

<<<<<<< HEAD
        it('throws when chars is invalid week', function (done) {
          cy.on('fail', (err) => {
            expect(this.logs.length).to.eq(2)
            expect(err.message).to.eq('Typing into a `week` input with `cy.type()` requires a valid week with the format `yyyy-Www`, where `W` is the literal character `W` and `ww` is the week number (00-53). You passed: `1995-W60`')
            expect(err.docsUrl).to.eq('https://on.cypress.io/type')
            done()
          })
=======
    it('fires change for single value change inputs', () => {
      const changed = cy.stub()

      cy.$$('input[type="date"]:first').change(changed)
>>>>>>> 689bef00

      cy.get('input[type="date"]:first')
      .type('1959-09-13')
      .blur()
      .then(() => {
        expect(changed).to.be.calledOnce
      })
    })

<<<<<<< HEAD
      context('[type=time]', () => {
        it('throws when chars is not a string', function (done) {
          cy.on('fail', (err) => {
            expect(this.logs.length).to.equal(2)
            expect(err.message).to.equal('Typing into a `time` input with `cy.type()` requires a valid time with the format `HH:mm`, `HH:mm:ss` or `HH:mm:ss.SSS`, where `HH` is 00-23, `mm` is 00-59, `ss` is 00-59, and `SSS` is 000-999. You passed: `9999`')
            expect(err.docsUrl).to.eq('https://on.cypress.io/type')
            done()
          })
=======
    it('does not fire change for non-change single value input', () => {
      const changed = cy.stub()

      cy.$$('input[type="date"]:first').change(changed)
>>>>>>> 689bef00

      cy.get('input[type="date"]:first')
      .invoke('val', '1959-09-13')
      .type('1959-09-13')
      .blur()
      .then(() => {
        expect(changed).not.to.be.called
      })
    })

<<<<<<< HEAD
        it('throws when chars is invalid format (1:30)', function (done) {
          cy.on('fail', (err) => {
            expect(this.logs.length).to.equal(2)
            expect(err.message).to.equal('Typing into a `time` input with `cy.type()` requires a valid time with the format `HH:mm`, `HH:mm:ss` or `HH:mm:ss.SSS`, where `HH` is 00-23, `mm` is 00-59, `ss` is 00-59, and `SSS` is 000-999. You passed: `1:30`')
            expect(err.docsUrl).to.eq('https://on.cypress.io/type')
            done()
          })
=======
    it('does not fire change for type\'d change that restores value', () => {
      const changed = cy.stub()

      cy.$$('input:first').change(changed)
>>>>>>> 689bef00

      cy.get('input:first')
      .invoke('val', 'foo')
      .type('{backspace}o')
      .invoke('val', 'bar')
      .type('{backspace}r')
      .blur()
      .then(() => {
        expect(changed).not.to.be.called
      })
    })
  })

<<<<<<< HEAD
        it('throws when chars is invalid format (01:30pm)', function (done) {
          cy.on('fail', (err) => {
            expect(this.logs.length).to.equal(2)
            expect(err.message).to.equal('Typing into a `time` input with `cy.type()` requires a valid time with the format `HH:mm`, `HH:mm:ss` or `HH:mm:ss.SSS`, where `HH` is 00-23, `mm` is 00-59, `ss` is 00-59, and `SSS` is 000-999. You passed: `01:30pm`')
            expect(err.docsUrl).to.eq('https://on.cypress.io/type')
            done()
          })
=======
  describe('single value change inputs', () => {
    // https://github.com/cypress-io/cypress/issues/5476
    it('fires all keyboard events', () => {
      const els = {
        $date: cy.$$('input[type=date]:first'),
      }

      attachKeyListeners(els)
>>>>>>> 689bef00

      cy.get('input[type=date]:first')
      .type('2019-12-10')

<<<<<<< HEAD
        it('throws when chars is invalid format (01:30:30.3333)', function (done) {
          cy.on('fail', (err) => {
            expect(this.logs.length).to.equal(2)
            expect(err.message).to.equal('Typing into a `time` input with `cy.type()` requires a valid time with the format `HH:mm`, `HH:mm:ss` or `HH:mm:ss.SSS`, where `HH` is 00-23, `mm` is 00-59, `ss` is 00-59, and `SSS` is 000-999. You passed: `01:30:30.3333`')
            expect(err.docsUrl).to.eq('https://on.cypress.io/type')
            done()
          })
=======
      cy.getAll('$date', keyEvents.join(' ')).each(shouldBeCalledWithCount(10))
    })
  })

  describe('caret position', () => {
    it('respects being formatted by input event handlers')
>>>>>>> 689bef00

    it('accurately returns host contenteditable attr', () => {
      const hostEl = cy.$$('<div contenteditable><div id="ce-inner1">foo</div></div>').appendTo(cy.$$('body'))

<<<<<<< HEAD
        it('throws when chars is invalid time', function (done) {
          cy.on('fail', (err) => {
            expect(this.logs.length).to.equal(2)
            expect(err.message).to.equal('Typing into a `time` input with `cy.type()` requires a valid time with the format `HH:mm`, `HH:mm:ss` or `HH:mm:ss.SSS`, where `HH` is 00-23, `mm` is 00-59, `ss` is 00-59, and `SSS` is 000-999. You passed: `01:60`')
            expect(err.docsUrl).to.eq('https://on.cypress.io/type')
            done()
          })
=======
      cy.get('#ce-inner1').then(($el) => {
        expect(Cypress.dom.getHostContenteditable($el[0])).to.eq(hostEl[0])
      })
    })

    it('accurately returns host contenteditable=true attr', () => {
      const hostEl = cy.$$('<div contenteditable="true"><div id="ce-inner1">foo</div></div>').appendTo(cy.$$('body'))
>>>>>>> 689bef00

      cy.get('#ce-inner1').then(($el) => {
        expect(Cypress.dom.getHostContenteditable($el[0])).to.eq(hostEl[0])
      })
    })

    it('accurately returns host contenteditable="" attr', () => {
      const hostEl = cy.$$('<div contenteditable=""><div id="ce-inner1">foo</div></div>').appendTo(cy.$$('body'))

      cy.get('#ce-inner1').then(($el) => {
        expect(Cypress.dom.getHostContenteditable($el[0])).to.eq(hostEl[0])
      })
    })

    it('accurately returns host contenteditable="foo" attr', () => {
      const hostEl = cy.$$('<div contenteditable="foo"><div id="ce-inner1">foo</div></div>').appendTo(cy.$$('body'))

      cy.get('#ce-inner1').then(($el) => {
        expect(Cypress.dom.getHostContenteditable($el[0])).to.eq(hostEl[0])
      })
    })

    it('accurately returns documentElement el when contenteditable="false" attr', () => {
      cy.$$('<div contenteditable="false"><div id="ce-inner1">foo</div></div>').appendTo(cy.$$('body'))

      cy.get('#ce-inner1').then(($el) => {
        expect(Cypress.dom.getHostContenteditable($el[0])).to.eq($el[0].ownerDocument.documentElement)
      })
    })

    // https://github.com/cypress-io/cypress/issues/3001
    describe('skip actionability if already focused', () => {
      it('inside input', () => {
        cy.$$('body').append(Cypress.$(/*html*/`\
<div style="position:relative;width:100%;height:100px;background-color:salmon;top:60px;opacity:0.5"></div> \
<input type="text" id="foo">\
`))

        cy.$$('#foo').focus()

        cy.focused().type('new text').should('have.prop', 'value', 'new text')
      })

      it('inside textarea', () => {
        cy.$$('body').append(Cypress.$(/*html*/`\
<div style="position:relative;width:100%;height:100px;background-color:salmon;top:60px;opacity:0.5"></div> \
<textarea id="foo"></textarea>\
`))

        cy.$$('#foo').focus()

        cy.focused().type('new text').should('have.prop', 'value', 'new text')
      })

      it('inside contenteditable', () => {
        cy.$$('body').append(Cypress.$(/*html*/`\
<div style="position:relative;width:100%;height:100px;background-color:salmon;top:60px;opacity:0.5"></div> \
<div id="foo" contenteditable> \
<div>foo</div><div>bar</div><div>baz</div> \
</div>\
`))

        const win = cy.state('window')
        const doc = window.document

        cy.$$('#foo').focus()
        const inner = cy.$$('div:contains(bar):last')

        const range = doc.createRange()

        range.selectNodeContents(inner[0])
        const sel = win.getSelection()

        sel.removeAllRanges()

        sel.addRange(range)

        cy.get('div:contains(bar):last').type('new text')
        .should(($el) => {
          expect(trimInnerText($el)).eq('new text')
        })
      })
    })

    it('can arrow from maxlength', () => {
      cy.get('input:first').invoke('attr', 'maxlength', '5').type('foobar{leftarrow}')

      cy.window().then((win) => {
        expect(Cypress.dom.getSelectionBounds(Cypress.$('input:first').get(0)))
        .to.deep.eq({ start: 4, end: 4 })
      })
    })

    it('won\'t arrowright past length', () => {
      cy.get('input:first').type('foo{rightarrow}{rightarrow}{rightarrow}bar{rightarrow}')

      cy.window().then((win) => {
        expect(Cypress.dom.getSelectionBounds(Cypress.$('input:first').get(0)))
        .to.deep.eq({ start: 6, end: 6 })
      })
    })

    it('won\'t arrowleft before word', () => {
      cy.get('input:first').type(`oo{leftarrow}{leftarrow}{leftarrow}f${'{leftarrow}'.repeat(5)}`)

      cy.window().then((win) => {
        expect(Cypress.dom.getSelectionBounds(Cypress.$('input:first').get(0)))
        .to.deep.eq({ start: 0, end: 0 })
      })
    })

<<<<<<< HEAD
    describe('assertion verification', () => {
      beforeEach(function () {
        cy.on('log:added', (attrs, log) => {
          if (log.get('name') === 'assert') {
            this.lastLog = log
          }
        })
=======
    it('leaves caret at the end of contenteditable', () => {
      cy.get('[contenteditable]:first').type('foobar')

      cy.window().then((win) => {
        expect(Cypress.dom.getSelectionBounds(Cypress.$('[contenteditable]:first').get(0)))
        .to.deep.eq({ start: 6, end: 6 })
>>>>>>> 689bef00
      })
    })

    it('leaves caret at the end of contenteditable when prefilled', () => {
      const $el = cy.$$('[contenteditable]:first')
      const el = $el.get(0)

      el.innerHTML = 'foo'
      cy.get('[contenteditable]:first').type('bar')

      cy.window().then((win) => {
        expect(Cypress.dom.getSelectionBounds(Cypress.$('[contenteditable]:first').get(0)))
        .to.deep.eq({ start: 6, end: 6 })
      })
    })

    it('can move the caret left on contenteditable', () => {
      cy.get('[contenteditable]:first').type('foo{leftarrow}{leftarrow}')

      cy.window().then((win) => {
        expect(Cypress.dom.getSelectionBounds(Cypress.$('[contenteditable]:first').get(0)))
        .to.deep.eq({ start: 1, end: 1 })
      })
    })

    //make sure caret is correct
    // type left left
    // make sure caret correct
    // text is fboo
    // fix input-mask issue

    it('leaves caret at the end of input', () => {
      cy.get(':text:first').type('foobar')

      cy.window().then((win) => {
        expect(Cypress.dom.getSelectionBounds(Cypress.$(':text:first').get(0)))
        .to.deep.eq({ start: 6, end: 6 })
      })
    })

    it('leaves caret at the end of textarea', () => {
      cy.get('#comments').type('foobar')

      cy.window().then((win) => {
        expect(Cypress.dom.getSelectionBounds(Cypress.$('#comments').get(0)))
        .to.deep.eq({ start: 6, end: 6 })
      })
    })

    it('can wrap cursor to next line in [contenteditable] with {rightarrow}', () => {
      const $el = cy.$$('[contenteditable]:first')
      const el = $el.get(0)

<<<<<<< HEAD
          this.logs.push(log)
        })
=======
      el.innerHTML = 'start' +
        '<div>middle</div>' +
        '<div>end</div>'

      cy.get('[contenteditable]:first')
      // move cursor to beginning of div
      .type('{selectall}{leftarrow}')
      .type(`${'{rightarrow}'.repeat(14)}[_I_]`).then(($el) => {
        expect(trimInnerText($el)).to.eql('start\nmiddle\ne[_I_]nd')
>>>>>>> 689bef00
      })
    })

    it('can wrap cursor to prev line in [contenteditable] with {leftarrow}', () => {
      const $el = cy.$$('[contenteditable]:first')
      const el = $el.get(0)

      el.innerHTML = 'start' +
        '<div>middle</div>' +
        '<div>end</div>'

      cy.get('[contenteditable]:first').type(`${'{leftarrow}'.repeat(12)}[_I_]`).then(($el) => {
        expect(trimInnerText($el)).to.eql('star[_I_]t\nmiddle\nend')
      })
    })

    it('can wrap cursor to next line in [contenteditable] with {rightarrow} and empty lines', () => {
      const $el = cy.$$('[contenteditable]:first')
      const el = $el.get(0)

      el.innerText = `${'\n'.repeat(4)}end`

      cy.get('[contenteditable]:first')
      .type('{selectall}{leftarrow}')
      .type(`foobar${'{rightarrow}'.repeat(6)}[_I_]`).then(() => {
        expect(trimInnerText($el)).to.eql(`foobar\n\n\n\nen[_I_]d`)
      })
    })

<<<<<<< HEAD
        cy.on('fail', (err) => {
          expect(cleared).to.be.calledOnce
          expect(err.message).to.include('`cy.clear()` failed because this element')
=======
    it('can use {rightarrow} and nested elements', () => {
      const $el = cy.$$('[contenteditable]:first')
      const el = $el.get(0)
>>>>>>> 689bef00

      el.innerHTML = '<div><b>s</b>ta<b>rt</b></div>'

      cy.get('[contenteditable]:first')
      .type('{selectall}{leftarrow}')
      .type(`${'{rightarrow}'.repeat(3)}[_I_]`).then(() => {
        expect(trimInnerText($el)).to.eql('sta[_I_]rt')
      })
    })

    it('enter and \\n should act the same for [contenteditable]', () => {
      // non breaking white space
      const cleanseText = (text) => {
        return text.split('\u00a0').join(' ')
      }

<<<<<<< HEAD
          expect(this.logs.length).to.eq(3)
          expect(lastLog.get('error')).to.eq(err)
          expect(err.message).to.include('`cy.clear()` failed because it requires a valid clearable element.')
          expect(err.message).to.include('The element cleared was:')
          expect(err.message).to.include('`<form id="checkboxes">...</form>`')
          expect(err.message).to.include(`A clearable element matches one of the following selectors:`)
          expect(err.docsUrl).to.equal('https://on.cypress.io/clear')
=======
      const expectMatchInnerText = ($el, innerText) => {
        expect(cleanseText(trimInnerText($el))).to.eql(innerText)
      }
>>>>>>> 689bef00

      // NOTE: this may only pass in Chrome since the whitespace may be different in other browsers
      //  even if actual and expected appear the same.
      const expected = '{\n  foo:   1\n  bar:   2\n  baz:   3\n}'

      cy.get('[contenteditable]:first')
      .invoke('html', '<div><br></div>')
      .type('{{}{enter}  foo:   1{enter}  bar:   2{enter}  baz:   3{enter}}')
      .should(($el) => {
        expectMatchInnerText($el, expected)
      })
      .clear()
      .blur()
      .type('{{}\n  foo:   1\n  bar:   2\n  baz:   3\n}')
      .should(($el) => {
        expectMatchInnerText($el, expected)
      })
    })

<<<<<<< HEAD
      it('throws if any subject isnt a :text', (done) => {
        cy.on('fail', (err) => {
          expect(err.message).to.include('`cy.clear()` failed because it requires a valid clearable element.')
          expect(err.message).to.include('The element cleared was:')
          expect(err.message).to.include('`<div id="dom">...</div>`')
          expect(err.message).to.include(`A clearable element matches one of the following selectors:`)
          expect(err.docsUrl).to.equal('https://on.cypress.io/clear')
=======
    it('enter and \\n should act the same for textarea', () => {
      const expected = '{\n  foo:   1\n  bar:   2\n  baz:   3\n}'
>>>>>>> 689bef00

      cy.get('textarea:first')
      .clear()
      .type('{{}{enter}  foo:   1{enter}  bar:   2{enter}  baz:   3{enter}}')
      .should('have.prop', 'value', expected)
      .clear()
      .type('{{}\n  foo:   1\n  bar:   2\n  baz:   3\n}')
      .should('have.prop', 'value', expected)
    })
  })

  describe('assertion verification', () => {
    beforeEach(function () {
      cy.on('log:added', (attrs, log) => {
        if (log.get('name') === 'assert') {
          this.lastLog = log
        }
      })

<<<<<<< HEAD
      it('throws on an input radio', (done) => {
        cy.on('fail', (err) => {
          expect(err.message).to.include('`cy.clear()` failed because it requires a valid clearable element.')
          expect(err.message).to.include('The element cleared was:')
          expect(err.message).to.include('`<input type="radio" name="gender" value="male">`')
          expect(err.message).to.include(`A clearable element matches one of the following selectors:`)
          expect(err.docsUrl).to.equal('https://on.cypress.io/clear')
          done()
        })
=======
      null
    })
>>>>>>> 689bef00

    it('eventually passes the assertion', () => {
      cy.$$('input:first').keyup(function () {
        _.delay(() => {
          $(this).addClass('typed')
        }
        , 100)
      })

<<<<<<< HEAD
      it('throws on an input checkbox', (done) => {
        cy.on('fail', (err) => {
          expect(err.message).to.include('`cy.clear()` failed because it requires a valid clearable element.')
          expect(err.message).to.include('The element cleared was:')
          expect(err.message).to.include('`<input type="checkbox" name="colors" value="blue">`')
          expect(err.message).to.include(`A clearable element matches one of the following selectors:`)
          expect(err.docsUrl).to.equal('https://on.cypress.io/clear')
=======
      cy.get('input:first').type('f').should('have.class', 'typed').then(function () {
        const { lastLog } = this
>>>>>>> 689bef00

        expect(lastLog.get('name')).to.eq('assert')
        expect(lastLog.get('state')).to.eq('passed')

        expect(lastLog.get('ended')).to.be.true
      })
    })
  })

  describe('.log', () => {
    beforeEach(function () {
      cy.on('log:added', (attrs, log) => {
        this.lastLog = log
      })

<<<<<<< HEAD
        cy.on('fail', (err) => {
          expect(err.message).to.include('`cy.clear()` failed because this element is not visible')
=======
      null
    })
>>>>>>> 689bef00

    it('passes in $el', () => {
      cy.get('input:first').type('foobar').then(function ($input) {
        const { lastLog } = this

        expect(lastLog.get('$el')).to.eq($input)
      })
    })

    it('logs message', () => {
      cy.get(':text:first').type('foobar').then(function () {
        const { lastLog } = this

<<<<<<< HEAD
        cy.on('fail', (err) => {
          // get + type logs
          expect(this.logs.length).eq(2)
          expect(err.message).to.include('`cy.clear()` failed because this element is `disabled`:\n')
=======
        expect(lastLog.get('message')).to.eq('foobar')
      })
    })
>>>>>>> 689bef00

    it('logs delay arguments', () => {
      cy.get(':text:first').type('foo', { delay: 20 }).then(function () {
        const { lastLog } = this

        expect(lastLog.get('message')).to.eq('foo, {delay: 20}')
      })
    })

    it('clones textarea value after the type happens', () => {
      const expectToHaveValueAndCoords = () => {
        const cmd = cy.queue.find({ name: 'type' })
        const log = cmd.get('logs')[0]
        const txt = log.get('snapshots')[1].body.find('#comments')

        expect(txt).to.have.value('foobarbaz')

        expect(log.get('coords')).to.be.ok
      }

      cy
      .get('#comments').type('foobarbaz').then(($txt) => {
        expectToHaveValueAndCoords()
      }).get('#comments').clear().type('onetwothree').then(() => {
        expectToHaveValueAndCoords()
      })
    })

    it('clones textarea value when textarea is focused first', () => {
      const expectToHaveValueAndNoCoords = () => {
        const cmd = cy.queue.find({ name: 'type' })
        const log = cmd.get('logs')[0]
        const txt = log.get('snapshots')[1].body.find('#comments')

        expect(txt).to.have.value('foobarbaz')

<<<<<<< HEAD
        cy.on('fail', (err) => {
          expect(this.logs.length).to.eq(2)
          expect(err.message).to.include('`cy.clear()` failed because this element')
          expect(err.message).to.include('is being covered by another element')
=======
        expect(log.get('coords')).not.to.be.ok
      }
>>>>>>> 689bef00

      cy
      .get('#comments').focus().type('foobarbaz').then(($txt) => {
        expectToHaveValueAndNoCoords()
      }).get('#comments').clear().type('onetwothree').then(() => {
        expectToHaveValueAndNoCoords()
      })
    })

    it('logs only one type event', () => {
      const logs = []
      const types = []

      cy.on('log:added', (attrs, log) => {
        logs.push(log)
        if (log.get('name') === 'type') {
          types.push(log)
        }
      })

      cy.get(':text:first').type('foo').then(() => {
        expect(logs.length).to.eq(2)

        expect(types.length).to.eq(1)
      })
    })

    it('logs immediately before resolving', () => {
      const $txt = cy.$$(':text:first')

      cy.on('log:added', (attrs, log) => {
        if (log.get('name') === 'type') {
          expect(log.get('state')).to.eq('pending')
          expect(log.get('$el').get(0)).to.eq($txt.get(0))
        }
      })

      cy.get(':text:first').type('foo').then(() => {})

      cy.get(':text:first').type('foo')
    })

    it('snapshots before typing', function () {
      let expected = false

      cy.$$(':text:first').one('keydown', () => {
        const { lastLog } = this

        expect(lastLog.get('snapshots').length).to.eq(1)
        expect(lastLog.get('snapshots')[0].name).to.eq('before')
        expect(lastLog.get('snapshots')[0].body).to.be.an('object')

        expected = true
      })

      cy.get(':text:first').type('foo').then(() => {
        expect(expected).to.be.true
      })
    })

    it('snapshots after typing', () => {
      cy.get(':text:first').type('foo').then(function () {
        const { lastLog } = this

        expect(lastLog.get('snapshots').length).to.eq(2)
        expect(lastLog.get('snapshots')[1].name).to.eq('after')

        expect(lastLog.get('snapshots')[1].body).to.be.an('object')
      })
    })

    it('logs deltaOptions', () => {
      cy.get(':text:first').type('foo', { force: true, timeout: 1000 }).then(function () {
        const { lastLog } = this

        expect(lastLog.get('message')).to.eq('foo, {force: true, timeout: 1000}')

        expect(lastLog.invoke('consoleProps').Options).to.deep.eq({ force: true, timeout: 1000 })
      })
    })

    context('#consoleProps', () => {
      it('has all of the regular options', () => {
        cy.get('input:first').type('foobar').then(function ($input) {
          const { fromElWindow } = Cypress.dom.getElementCoordinatesByPosition($input)
          const console = this.lastLog.invoke('consoleProps')

          expect(console.Command).to.eq('type')
          expect(console.Typed).to.eq('foobar')
          expect(console['Applied To']).to.eq($input.get(0))
          expect(console.Coords.x).to.be.closeTo(fromElWindow.x, 1)

          expect(console.Coords.y).to.be.closeTo(fromElWindow.y, 1)
        })
      })

      // Updated not to input text when non-shift modifier is pressed
      // https://github.com/cypress-io/cypress/issues/5424
      it('has a table of keys', () => {
        cy.get(':text:first').type('{cmd}{option}foo{enter}b{leftarrow}{del}{enter}')
        .then(function ($input) {
          const table = this.lastLog.invoke('consoleProps').table[2]()

          // eslint-disable-next-line
            console.table(table.data, table.columns)

          expect(table.name).to.eq('Keyboard Events')
          const expectedTable = {
            1: { 'Details': '{ code: MetaLeft, which: 91 }', Typed: '{cmd}', 'Events Fired': 'keydown', 'Active Modifiers': 'meta', 'Prevented Default': null, 'Target Element': $input[0] },
            2: { 'Details': '{ code: AltLeft, which: 18 }', Typed: '{option}', 'Events Fired': 'keydown', 'Active Modifiers': 'alt, meta', 'Prevented Default': null, 'Target Element': $input[0] },
            3: { 'Details': '{ code: KeyF, which: 70 }', Typed: 'f', 'Events Fired': 'keydown, keypress, textInput, input, keyup', 'Active Modifiers': 'alt, meta', 'Prevented Default': null, 'Target Element': $input[0] },
            4: { 'Details': '{ code: KeyO, which: 79 }', Typed: 'o', 'Events Fired': 'keydown, keypress, textInput, input, keyup', 'Active Modifiers': 'alt, meta', 'Prevented Default': null, 'Target Element': $input[0] },
            5: { 'Details': '{ code: KeyO, which: 79 }', Typed: 'o', 'Events Fired': 'keydown, keypress, textInput, input, keyup', 'Active Modifiers': 'alt, meta', 'Prevented Default': null, 'Target Element': $input[0] },
            6: { 'Details': '{ code: Enter, which: 13 }', Typed: '{enter}', 'Events Fired': 'keydown, keypress, keyup', 'Active Modifiers': 'alt, meta', 'Prevented Default': null, 'Target Element': $input[0] },
            7: { 'Details': '{ code: KeyB, which: 66 }', Typed: 'b', 'Events Fired': 'keydown, keypress, textInput, input, keyup', 'Active Modifiers': 'alt, meta', 'Prevented Default': null, 'Target Element': $input[0] },
            8: { 'Details': '{ code: ArrowLeft, which: 37 }', Typed: '{leftarrow}', 'Events Fired': 'keydown, keyup', 'Active Modifiers': 'alt, meta', 'Prevented Default': null, 'Target Element': $input[0] },
            9: { 'Details': '{ code: Delete, which: 46 }', Typed: '{del}', 'Events Fired': 'keydown, input, keyup', 'Active Modifiers': 'alt, meta', 'Prevented Default': null, 'Target Element': $input[0] },
            10: { 'Details': '{ code: Enter, which: 13 }', Typed: '{enter}', 'Events Fired': 'keydown, keypress, keyup', 'Active Modifiers': 'alt, meta', 'Prevented Default': null, 'Target Element': $input[0] },
            11: { 'Details': '{ code: MetaLeft, which: 91 }', Typed: '{cmd}', 'Events Fired': 'keyup', 'Active Modifiers': 'alt', 'Prevented Default': null, 'Target Element': $input[0] },
            12: { 'Details': '{ code: AltLeft, which: 18 }', Typed: '{option}', 'Events Fired': 'keyup', 'Active Modifiers': null, 'Prevented Default': null, 'Target Element': $input[0] },
          }

          // uncomment for debugging
          // _.each(table.data, (v, i) => expect(v).containSubset(expectedTable[i]))
          expect(table.data).to.deep.eq(expectedTable)
          expect($input.val()).eq('foo')
        })
      })

      it('has no modifiers when there are none activated', () => {
        cy.get(':text:first').type('f').then(function ($el) {
          const table = this.lastLog.invoke('consoleProps').table[2]()

          expect(table.data).to.deep.eq({
            1: { Typed: 'f', 'Events Fired': 'keydown, keypress, textInput, input, keyup', 'Active Modifiers': null, Details: '{ code: KeyF, which: 70 }', 'Prevented Default': null, 'Target Element': $el[0] },
          })
        })
      })

      it('has a table of keys with preventedDefault', () => {
        cy.$$(':text:first').keydown(() => {
          return false
        })

        cy.get(':text:first').type('f').then(function ($el) {
          const table = this.lastLog.invoke('consoleProps').table[2]()

          // eslint-disable-next-line
            console.table(table.data, table.columns)

          expect(table.data).to.deep.eq({
            1: { Typed: 'f', 'Events Fired': 'keydown, keyup', 'Active Modifiers': null, Details: '{ code: KeyF, which: 70 }', 'Prevented Default': true, 'Target Element': $el[0] },
          })
        })
      })
    })
  })

  describe('user experience', () => {
    it('can print table of keys on click', () => {
      cy.get('input:first').type('foo')

      .then(() => {
        return withMutableReporterState(() => {
          const spyTableName = cy.spy(top.console, 'groupCollapsed')
          const spyTableData = cy.spy(top.console, 'table')

          const commandLogEl = getCommandLogWithText('foo')

          const reactCommandInstance = findReactInstance(commandLogEl[0])

          reactCommandInstance.props.appState.isRunning = false

          $(commandLogEl).find('.command-wrapper').click()

          expect(spyTableName.firstCall).calledWith('Mouse Events')
          expect(spyTableName.secondCall).calledWith('Keyboard Events')
          expect(spyTableData).calledTwice
        })
      })
    })
  })
})<|MERGE_RESOLUTION|>--- conflicted
+++ resolved
@@ -2052,15 +2052,9 @@
           mouseDownEvent = e
         })
 
-<<<<<<< HEAD
-        cy.on('fail', (err) => {
-          expect(typed).to.be.calledOnce
-          expect(err.message).to.include('`cy.type()` failed because this element')
-=======
         $button.on('mouseup', (e) => {
           mouseUpEvent = e
         })
->>>>>>> 689bef00
 
         $button.on('click', (e) => {
           clickEvent = e
@@ -2076,42 +2070,20 @@
           expect(mouseUpEvent.metaKey).to.be.true
           expect(mouseUpEvent.altKey).to.be.true
 
-<<<<<<< HEAD
-          cy.on('fail', (err) => {
-            expect(err.message).to.include('`cy.type()` failed because this element is readonly:')
-            expect(err.message).to.include(`\`<input id="${attrs.id}" readonly="${attrs.val}">\``)
-            expect(err.message).to.include('Fix this problem, or use `{force: true}` to disable error checking.')
-            expect(err.docsUrl).to.eq('https://on.cypress.io/element-cannot-be-interacted-with')
-            done()
-          })
-=======
           expect(clickEvent.metaKey).to.be.true
           expect(clickEvent.altKey).to.be.true
 
           done()
->>>>>>> 689bef00
         })
       })
 
       it('resets modifiers before next test', () => {
-        // this test will fail if you comment out
-        // keyboard.resetModifiers
-
-<<<<<<< HEAD
-        cy.on('fail', (err) => {
-          expect(err.message).to.include('`cy.type()` failed because it requires a valid typeable element.')
-          expect(err.message).to.include('The element typed into was:')
-          expect(err.message).to.include('<div id="nested-find">Nested ...</div>')
-          expect(err.message).to.include(`A typeable element matches one of the following selectors:`)
-          expect(err.docsUrl).to.eq('https://on.cypress.io/type')
-          done()
-=======
+        // this test will fail if you comment out keyboard.resetModifiers
         const $input = cy.$$('input:text:first')
         const events = []
 
         $input.on('keyup', (e) => {
           return events.push(e)
->>>>>>> 689bef00
         })
 
         cy
@@ -2126,19 +2098,11 @@
       })
     })
 
-<<<<<<< HEAD
-        cy.on('fail', (err) => {
-          expect(err.message).to.include(`\`cy.type()\` can only be called on a single element. Your subject contained ${this.num} elements.`)
-          expect(err.docsUrl).to.include('https://on.cypress.io/type')
-          done()
-        })
-=======
     describe('changing modifiers', () => {
       beforeEach(function () {
         this.$input = cy.$$('input:text:first')
 
         cy.get('input:text:first').type('{command}{option}', { release: false })
->>>>>>> 689bef00
       })
 
       afterEach(function () {
@@ -2148,13 +2112,7 @@
       it('sends keydown event for new modifiers', function () {
         const spy = cy.spy().as('keydown')
 
-<<<<<<< HEAD
-          expect(this.logs.length).to.eq(2)
-          expect(lastLog.get('error')).to.eq(err)
-          expect(err.message).to.include('`cy.type()` failed because this element is not visible')
-=======
         this.$input.on('keydown', spy)
->>>>>>> 689bef00
 
         cy.get('input:text:first').type('{shift}').then(() => {
           expect(spy).to.be.calledWithMatch({ which: 16 })
@@ -2164,14 +2122,7 @@
       it('does not send keydown event for already activated modifiers', function () {
         const spy = cy.spy().as('keydown')
 
-<<<<<<< HEAD
-        cy.on('fail', (err) => {
-          // get + type logs
-          expect(this.logs.length).eq(2)
-          expect(err.message).to.include('`cy.type()` failed because this element is `disabled`:\n')
-=======
         this.$input.on('keydown', spy)
->>>>>>> 689bef00
 
         cy.get('input:text:first').type('{cmd}{alt}').then(() => {
           expect(spy).to.not.be.called
@@ -2221,12 +2172,6 @@
     it('passes timeout and interval down to click', (done) => {
       const input = $('<input />').attr('id', 'input-covered-in-span').prependTo(cy.$$('body'))
 
-<<<<<<< HEAD
-        cy.on('fail', (err) => {
-          expect(this.logs.length).to.eq(2)
-          expect(err.message).to.include('`cy.type()` failed because this element')
-          expect(err.message).to.include('is being covered by another element')
-=======
       $('<span>span on input</span>')
       .css({
         position: 'absolute',
@@ -2237,7 +2182,6 @@
         backgroundColor: 'yellow',
       })
       .prependTo(cy.$$('body'))
->>>>>>> 689bef00
 
       cy.on('command:retry', (options) => {
         expect(options.timeout).to.eq(1000)
@@ -2252,13 +2196,6 @@
     it('does not issue another click event between type/type', () => {
       const clicked = cy.stub()
 
-<<<<<<< HEAD
-          expect(err.message).to.eq(`Special character sequence: \`{bar}\` is not recognized. Available sequences are: \`${allChars}\`
-
-If you want to skip parsing special character sequences and type the text exactly as written, pass the option: \`{ parseSpecialCharSequences: false }\``)
-
-          expect(err.docsUrl).to.eq('https://on.cypress.io/type')
-=======
       cy.$$(':text:first').click(clicked)
 
       cy.get(':text:first').type('f').type('o').then(() => {
@@ -2268,7 +2205,6 @@
 
     it('does not issue another click event if element is already in focus from click', () => {
       const clicked = cy.stub()
->>>>>>> 689bef00
 
       cy.$$(':text:first').click(clicked)
 
@@ -2278,19 +2214,9 @@
     })
   })
 
-<<<<<<< HEAD
-      it('throws when attempting to type tab', function (done) {
-        cy.on('fail', (err) => {
-          expect(this.logs.length).to.eq(2)
-          expect(err.message).to.eq('`{tab}` isn\'t a supported character sequence.')
-
-          done()
-        })
-=======
   describe('change events', () => {
     it('fires when enter is pressed and value has changed', () => {
       const changed = cy.stub()
->>>>>>> 689bef00
 
       cy.$$(':text:first').change(changed)
 
@@ -2299,18 +2225,8 @@
       })
     })
 
-<<<<<<< HEAD
-      it('throws on an empty string', function (done) {
-        cy.on('fail', (err) => {
-          expect(this.logs.length).to.eq(2)
-          expect(err.message).to.eq('`cy.type()` cannot accept an empty string. You need to actually type something.')
-          expect(err.docsUrl).to.eq('https://on.cypress.io/type')
-          done()
-        })
-=======
     it('fires twice when enter is pressed and then again after losing focus', () => {
       const changed = cy.stub()
->>>>>>> 689bef00
 
       cy.$$(':text:first').change(changed)
 
@@ -2364,17 +2280,8 @@
     //   cy.$$(":text:first").change ->
     //     changed += 1
 
-<<<<<<< HEAD
-            cy.on('fail', (err) => {
-              expect(this.logs.length).to.eq(2)
-              expect(err.message).to.eq(`\`cy.type()\` can only accept a string or number. You passed in: \`${val}\``)
-              expect(err.docsUrl).to.eq('https://on.cypress.io/type')
-              done()
-            })
-=======
     //   cy.get(":text:first").invoke("val", "foo").type("b{tab}").then ->
     //     expect(changed).to.eq 1
->>>>>>> 689bef00
 
     it('does not fire twice if element is already in focus between type/type', () => {
       const changed = cy.stub()
@@ -2399,14 +2306,7 @@
     it('does not fire twice if element is already in focus between click/type', () => {
       const changed = cy.stub()
 
-<<<<<<< HEAD
-        cy.on('fail', (err) => {
-          expect(keydown).not.to.be.called
-          expect(err.message).to.include('`cy.type()` could not be issued because this element is currently animating:\n')
-          expect(err.docsUrl).to.eq('https://on.cypress.io/element-is-animating')
-=======
       cy.$$(':text:first').change(changed)
->>>>>>> 689bef00
 
       cy.get(':text:first').invoke('val', 'foo').click().type('o{enter}').then(() => {
         expect(changed).to.be.calledOnce
@@ -2454,41 +2354,20 @@
       })
     })
 
-<<<<<<< HEAD
-      context('[type=date]', () => {
-        it('throws when chars is not a string', function (done) {
-          cy.on('fail', (err) => {
-            expect(this.logs.length).to.eq(2)
-            expect(err.message).to.eq('Typing into a `date` input with `cy.type()` requires a valid date with the format `yyyy-MM-dd`. You passed: `1989`')
-            expect(err.docsUrl).to.eq('https://on.cypress.io/type')
-            done()
-          })
-=======
     it('does not fire when enter is pressed and value hasnt changed', () => {
       const changed = cy.stub()
 
       cy.$$(':text:first').change(changed)
->>>>>>> 689bef00
 
       cy.get(':text:first').invoke('val', 'foo').type('b{backspace}{enter}').then(() => {
         expect(changed).not.to.be.called
       })
     })
 
-<<<<<<< HEAD
-        it('throws when chars is invalid format', function (done) {
-          cy.on('fail', (err) => {
-            expect(this.logs.length).to.eq(2)
-            expect(err.message).to.eq('Typing into a `date` input with `cy.type()` requires a valid date with the format `yyyy-MM-dd`. You passed: `01-01-1989`')
-            expect(err.docsUrl).to.eq('https://on.cypress.io/type')
-            done()
-          })
-=======
     it('does not fire at the end of the type', () => {
       const changed = cy.stub()
 
       cy.$$(':text:first').change(changed)
->>>>>>> 689bef00
 
       cy
       .get(':text:first').type('foo').then(() => {
@@ -2496,20 +2375,10 @@
       })
     })
 
-<<<<<<< HEAD
-        it('throws when chars is invalid date', function (done) {
-          cy.on('fail', (err) => {
-            expect(this.logs.length).to.eq(2)
-            expect(err.message).to.eq('Typing into a `date` input with `cy.type()` requires a valid date with the format `yyyy-MM-dd`. You passed: `1989-04-31`')
-            expect(err.docsUrl).to.eq('https://on.cypress.io/type')
-            done()
-          })
-=======
     it('does not fire change event if value hasnt actually changed', () => {
       const changed = cy.stub()
 
       cy.$$(':text:first').change(changed)
->>>>>>> 689bef00
 
       cy
       .get(':text:first').invoke('val', 'foo').type('{backspace}{backspace}oo{enter}').blur().then(() => {
@@ -2517,35 +2386,15 @@
       })
     })
 
-<<<<<<< HEAD
-      context('[type=month]', () => {
-        it('throws when chars is not a string', function (done) {
-          cy.on('fail', (err) => {
-            expect(this.logs.length).to.eq(2)
-            expect(err.message).to.eq('Typing into a `month` input with `cy.type()` requires a valid month with the format `yyyy-MM`. You passed: `6`')
-            expect(err.docsUrl).to.eq('https://on.cypress.io/type')
-            done()
-          })
-=======
     it('does not fire if mousedown is preventedDefault which prevents element from losing focus', () => {
       const changed = cy.stub()
 
       cy.$$(':text:first').change(changed)
->>>>>>> 689bef00
 
       cy.$$('textarea:first').mousedown(() => {
         return false
       })
 
-<<<<<<< HEAD
-        it('throws when chars is invalid format', function (done) {
-          cy.on('fail', (err) => {
-            expect(this.logs.length).to.eq(2)
-            expect(err.message).to.eq('Typing into a `month` input with `cy.type()` requires a valid month with the format `yyyy-MM`. You passed: `01/2000`')
-            expect(err.docsUrl).to.eq('https://on.cypress.io/type')
-            done()
-          })
-=======
       cy
       .get(':text:first').invoke('val', 'foo').type('bar')
       .get('textarea:first').click().then(() => {
@@ -2555,19 +2404,9 @@
 
     it('does not fire hitting {enter} inside of a textarea', () => {
       const changed = cy.stub()
->>>>>>> 689bef00
 
       cy.$$('textarea:first').change(changed)
 
-<<<<<<< HEAD
-        it('throws when chars is invalid month', function (done) {
-          cy.on('fail', (err) => {
-            expect(this.logs.length).to.eq(2)
-            expect(err.message).to.eq('Typing into a `month` input with `cy.type()` requires a valid month with the format `yyyy-MM`. You passed: `1989-13`')
-            expect(err.docsUrl).to.eq('https://on.cypress.io/type')
-            done()
-          })
-=======
       cy
       .get('textarea:first').type('foo{enter}bar').then(() => {
         expect(changed).not.to.be.called
@@ -2576,7 +2415,6 @@
 
     it('does not fire hitting {enter} inside of [contenteditable]', () => {
       const changed = cy.stub()
->>>>>>> 689bef00
 
       cy.$$('[contenteditable]:first').change(changed)
 
@@ -2590,16 +2428,6 @@
     it('does not fire at ALL for [contenteditable]', () => {
       const changed = cy.stub()
 
-<<<<<<< HEAD
-      context('[type=week]', () => {
-        it('throws when chars is not a string', function (done) {
-          cy.on('fail', (err) => {
-            expect(this.logs.length).to.eq(2)
-            expect(err.message).to.eq('Typing into a `week` input with `cy.type()` requires a valid week with the format `yyyy-Www`, where `W` is the literal character `W` and `ww` is the week number (00-53). You passed: `23`')
-            expect(err.docsUrl).to.eq('https://on.cypress.io/type')
-            done()
-          })
-=======
       cy.$$('[contenteditable]:first').change(changed)
 
       cy
@@ -2608,27 +2436,16 @@
         expect(changed).not.to.be.called
       })
     })
->>>>>>> 689bef00
 
     it('does not fire on .clear() without blur', () => {
       const changed = cy.stub()
 
-<<<<<<< HEAD
-        it('throws when chars is invalid format', function (done) {
-          cy.on('fail', (err) => {
-            expect(this.logs.length).to.eq(2)
-            expect(err.message).to.eq('Typing into a `week` input with `cy.type()` requires a valid week with the format `yyyy-Www`, where `W` is the literal character `W` and `ww` is the week number (00-53). You passed: `2005/W18`')
-            expect(err.docsUrl).to.eq('https://on.cypress.io/type')
-            done()
-          })
-=======
       cy.$$('input:first').change(changed)
 
       cy.get('input:first').invoke('val', 'foo')
       .clear()
       .then(($el) => {
         expect(changed).not.to.be.called
->>>>>>> 689bef00
 
         return $el
       }).type('foo')
@@ -2638,20 +2455,10 @@
       })
     })
 
-<<<<<<< HEAD
-        it('throws when chars is invalid week', function (done) {
-          cy.on('fail', (err) => {
-            expect(this.logs.length).to.eq(2)
-            expect(err.message).to.eq('Typing into a `week` input with `cy.type()` requires a valid week with the format `yyyy-Www`, where `W` is the literal character `W` and `ww` is the week number (00-53). You passed: `1995-W60`')
-            expect(err.docsUrl).to.eq('https://on.cypress.io/type')
-            done()
-          })
-=======
     it('fires change for single value change inputs', () => {
       const changed = cy.stub()
 
       cy.$$('input[type="date"]:first').change(changed)
->>>>>>> 689bef00
 
       cy.get('input[type="date"]:first')
       .type('1959-09-13')
@@ -2661,21 +2468,10 @@
       })
     })
 
-<<<<<<< HEAD
-      context('[type=time]', () => {
-        it('throws when chars is not a string', function (done) {
-          cy.on('fail', (err) => {
-            expect(this.logs.length).to.equal(2)
-            expect(err.message).to.equal('Typing into a `time` input with `cy.type()` requires a valid time with the format `HH:mm`, `HH:mm:ss` or `HH:mm:ss.SSS`, where `HH` is 00-23, `mm` is 00-59, `ss` is 00-59, and `SSS` is 000-999. You passed: `9999`')
-            expect(err.docsUrl).to.eq('https://on.cypress.io/type')
-            done()
-          })
-=======
     it('does not fire change for non-change single value input', () => {
       const changed = cy.stub()
 
       cy.$$('input[type="date"]:first').change(changed)
->>>>>>> 689bef00
 
       cy.get('input[type="date"]:first')
       .invoke('val', '1959-09-13')
@@ -2686,20 +2482,10 @@
       })
     })
 
-<<<<<<< HEAD
-        it('throws when chars is invalid format (1:30)', function (done) {
-          cy.on('fail', (err) => {
-            expect(this.logs.length).to.equal(2)
-            expect(err.message).to.equal('Typing into a `time` input with `cy.type()` requires a valid time with the format `HH:mm`, `HH:mm:ss` or `HH:mm:ss.SSS`, where `HH` is 00-23, `mm` is 00-59, `ss` is 00-59, and `SSS` is 000-999. You passed: `1:30`')
-            expect(err.docsUrl).to.eq('https://on.cypress.io/type')
-            done()
-          })
-=======
     it('does not fire change for type\'d change that restores value', () => {
       const changed = cy.stub()
 
       cy.$$('input:first').change(changed)
->>>>>>> 689bef00
 
       cy.get('input:first')
       .invoke('val', 'foo')
@@ -2713,15 +2499,6 @@
     })
   })
 
-<<<<<<< HEAD
-        it('throws when chars is invalid format (01:30pm)', function (done) {
-          cy.on('fail', (err) => {
-            expect(this.logs.length).to.equal(2)
-            expect(err.message).to.equal('Typing into a `time` input with `cy.type()` requires a valid time with the format `HH:mm`, `HH:mm:ss` or `HH:mm:ss.SSS`, where `HH` is 00-23, `mm` is 00-59, `ss` is 00-59, and `SSS` is 000-999. You passed: `01:30pm`')
-            expect(err.docsUrl).to.eq('https://on.cypress.io/type')
-            done()
-          })
-=======
   describe('single value change inputs', () => {
     // https://github.com/cypress-io/cypress/issues/5476
     it('fires all keyboard events', () => {
@@ -2730,40 +2507,20 @@
       }
 
       attachKeyListeners(els)
->>>>>>> 689bef00
 
       cy.get('input[type=date]:first')
       .type('2019-12-10')
 
-<<<<<<< HEAD
-        it('throws when chars is invalid format (01:30:30.3333)', function (done) {
-          cy.on('fail', (err) => {
-            expect(this.logs.length).to.equal(2)
-            expect(err.message).to.equal('Typing into a `time` input with `cy.type()` requires a valid time with the format `HH:mm`, `HH:mm:ss` or `HH:mm:ss.SSS`, where `HH` is 00-23, `mm` is 00-59, `ss` is 00-59, and `SSS` is 000-999. You passed: `01:30:30.3333`')
-            expect(err.docsUrl).to.eq('https://on.cypress.io/type')
-            done()
-          })
-=======
       cy.getAll('$date', keyEvents.join(' ')).each(shouldBeCalledWithCount(10))
     })
   })
 
   describe('caret position', () => {
     it('respects being formatted by input event handlers')
->>>>>>> 689bef00
 
     it('accurately returns host contenteditable attr', () => {
       const hostEl = cy.$$('<div contenteditable><div id="ce-inner1">foo</div></div>').appendTo(cy.$$('body'))
 
-<<<<<<< HEAD
-        it('throws when chars is invalid time', function (done) {
-          cy.on('fail', (err) => {
-            expect(this.logs.length).to.equal(2)
-            expect(err.message).to.equal('Typing into a `time` input with `cy.type()` requires a valid time with the format `HH:mm`, `HH:mm:ss` or `HH:mm:ss.SSS`, where `HH` is 00-23, `mm` is 00-59, `ss` is 00-59, and `SSS` is 000-999. You passed: `01:60`')
-            expect(err.docsUrl).to.eq('https://on.cypress.io/type')
-            done()
-          })
-=======
       cy.get('#ce-inner1').then(($el) => {
         expect(Cypress.dom.getHostContenteditable($el[0])).to.eq(hostEl[0])
       })
@@ -2771,7 +2528,6 @@
 
     it('accurately returns host contenteditable=true attr', () => {
       const hostEl = cy.$$('<div contenteditable="true"><div id="ce-inner1">foo</div></div>').appendTo(cy.$$('body'))
->>>>>>> 689bef00
 
       cy.get('#ce-inner1').then(($el) => {
         expect(Cypress.dom.getHostContenteditable($el[0])).to.eq(hostEl[0])
@@ -2883,22 +2639,12 @@
       })
     })
 
-<<<<<<< HEAD
-    describe('assertion verification', () => {
-      beforeEach(function () {
-        cy.on('log:added', (attrs, log) => {
-          if (log.get('name') === 'assert') {
-            this.lastLog = log
-          }
-        })
-=======
     it('leaves caret at the end of contenteditable', () => {
       cy.get('[contenteditable]:first').type('foobar')
 
       cy.window().then((win) => {
         expect(Cypress.dom.getSelectionBounds(Cypress.$('[contenteditable]:first').get(0)))
         .to.deep.eq({ start: 6, end: 6 })
->>>>>>> 689bef00
       })
     })
 
@@ -2952,10 +2698,6 @@
       const $el = cy.$$('[contenteditable]:first')
       const el = $el.get(0)
 
-<<<<<<< HEAD
-          this.logs.push(log)
-        })
-=======
       el.innerHTML = 'start' +
         '<div>middle</div>' +
         '<div>end</div>'
@@ -2965,7 +2707,6 @@
       .type('{selectall}{leftarrow}')
       .type(`${'{rightarrow}'.repeat(14)}[_I_]`).then(($el) => {
         expect(trimInnerText($el)).to.eql('start\nmiddle\ne[_I_]nd')
->>>>>>> 689bef00
       })
     })
 
@@ -2995,15 +2736,9 @@
       })
     })
 
-<<<<<<< HEAD
-        cy.on('fail', (err) => {
-          expect(cleared).to.be.calledOnce
-          expect(err.message).to.include('`cy.clear()` failed because this element')
-=======
     it('can use {rightarrow} and nested elements', () => {
       const $el = cy.$$('[contenteditable]:first')
       const el = $el.get(0)
->>>>>>> 689bef00
 
       el.innerHTML = '<div><b>s</b>ta<b>rt</b></div>'
 
@@ -3020,19 +2755,9 @@
         return text.split('\u00a0').join(' ')
       }
 
-<<<<<<< HEAD
-          expect(this.logs.length).to.eq(3)
-          expect(lastLog.get('error')).to.eq(err)
-          expect(err.message).to.include('`cy.clear()` failed because it requires a valid clearable element.')
-          expect(err.message).to.include('The element cleared was:')
-          expect(err.message).to.include('`<form id="checkboxes">...</form>`')
-          expect(err.message).to.include(`A clearable element matches one of the following selectors:`)
-          expect(err.docsUrl).to.equal('https://on.cypress.io/clear')
-=======
       const expectMatchInnerText = ($el, innerText) => {
         expect(cleanseText(trimInnerText($el))).to.eql(innerText)
       }
->>>>>>> 689bef00
 
       // NOTE: this may only pass in Chrome since the whitespace may be different in other browsers
       //  even if actual and expected appear the same.
@@ -3052,18 +2777,8 @@
       })
     })
 
-<<<<<<< HEAD
-      it('throws if any subject isnt a :text', (done) => {
-        cy.on('fail', (err) => {
-          expect(err.message).to.include('`cy.clear()` failed because it requires a valid clearable element.')
-          expect(err.message).to.include('The element cleared was:')
-          expect(err.message).to.include('`<div id="dom">...</div>`')
-          expect(err.message).to.include(`A clearable element matches one of the following selectors:`)
-          expect(err.docsUrl).to.equal('https://on.cypress.io/clear')
-=======
     it('enter and \\n should act the same for textarea', () => {
       const expected = '{\n  foo:   1\n  bar:   2\n  baz:   3\n}'
->>>>>>> 689bef00
 
       cy.get('textarea:first')
       .clear()
@@ -3083,20 +2798,8 @@
         }
       })
 
-<<<<<<< HEAD
-      it('throws on an input radio', (done) => {
-        cy.on('fail', (err) => {
-          expect(err.message).to.include('`cy.clear()` failed because it requires a valid clearable element.')
-          expect(err.message).to.include('The element cleared was:')
-          expect(err.message).to.include('`<input type="radio" name="gender" value="male">`')
-          expect(err.message).to.include(`A clearable element matches one of the following selectors:`)
-          expect(err.docsUrl).to.equal('https://on.cypress.io/clear')
-          done()
-        })
-=======
       null
     })
->>>>>>> 689bef00
 
     it('eventually passes the assertion', () => {
       cy.$$('input:first').keyup(function () {
@@ -3106,18 +2809,8 @@
         , 100)
       })
 
-<<<<<<< HEAD
-      it('throws on an input checkbox', (done) => {
-        cy.on('fail', (err) => {
-          expect(err.message).to.include('`cy.clear()` failed because it requires a valid clearable element.')
-          expect(err.message).to.include('The element cleared was:')
-          expect(err.message).to.include('`<input type="checkbox" name="colors" value="blue">`')
-          expect(err.message).to.include(`A clearable element matches one of the following selectors:`)
-          expect(err.docsUrl).to.equal('https://on.cypress.io/clear')
-=======
       cy.get('input:first').type('f').should('have.class', 'typed').then(function () {
         const { lastLog } = this
->>>>>>> 689bef00
 
         expect(lastLog.get('name')).to.eq('assert')
         expect(lastLog.get('state')).to.eq('passed')
@@ -3133,13 +2826,8 @@
         this.lastLog = log
       })
 
-<<<<<<< HEAD
-        cy.on('fail', (err) => {
-          expect(err.message).to.include('`cy.clear()` failed because this element is not visible')
-=======
       null
     })
->>>>>>> 689bef00
 
     it('passes in $el', () => {
       cy.get('input:first').type('foobar').then(function ($input) {
@@ -3153,16 +2841,9 @@
       cy.get(':text:first').type('foobar').then(function () {
         const { lastLog } = this
 
-<<<<<<< HEAD
-        cy.on('fail', (err) => {
-          // get + type logs
-          expect(this.logs.length).eq(2)
-          expect(err.message).to.include('`cy.clear()` failed because this element is `disabled`:\n')
-=======
         expect(lastLog.get('message')).to.eq('foobar')
       })
     })
->>>>>>> 689bef00
 
     it('logs delay arguments', () => {
       cy.get(':text:first').type('foo', { delay: 20 }).then(function () {
@@ -3199,15 +2880,8 @@
 
         expect(txt).to.have.value('foobarbaz')
 
-<<<<<<< HEAD
-        cy.on('fail', (err) => {
-          expect(this.logs.length).to.eq(2)
-          expect(err.message).to.include('`cy.clear()` failed because this element')
-          expect(err.message).to.include('is being covered by another element')
-=======
         expect(log.get('coords')).not.to.be.ok
       }
->>>>>>> 689bef00
 
       cy
       .get('#comments').focus().type('foobarbaz').then(($txt) => {
