--- conflicted
+++ resolved
@@ -4224,7 +4224,7 @@
         })
       })
 
-      it.only('throws when not textarea or text-like', () => {
+      it('throws when not textarea or text-like', () => {
         cy.get('#specific-contains').type('foo')
 
         // cy.on('fail', (err) => {
@@ -4327,11 +4327,7 @@
         cy.on('fail', (err) => {
           expect(this.logs.length).to.eq(2)
 
-<<<<<<< HEAD
           const allChars = _.keys(cy.internal.keyboard.getKeymap()).join(', ')
-=======
-          const allChars = _.keys(cy.devices.keyboard.specialChars).concat(_.keys(cy.devices.keyboard.modifierChars)).join(', ')
->>>>>>> da497e44
 
           expect(err.message).to.eq(`Special character sequence: '{bar}' is not recognized. Available sequences are: ${allChars}
 
