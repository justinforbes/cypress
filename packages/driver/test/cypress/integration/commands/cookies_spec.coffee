_ = Cypress._
Promise = Cypress.Promise

describe "src/cy/commands/cookies", ->
  beforeEach ->
    ## call through normally on everything

    cy.stub(Cypress, "automation").callThrough()

  context "test:before:run:async", ->
    it "clears cookies before each test run", ->
      Cypress.automation
      .withArgs("get:cookies", { domain: "localhost" })
      .resolves([ { name: "foo" } ])
      .withArgs("clear:cookies", [ { domain: "localhost", name: "foo" } ])
      .resolves([])

      Cypress.emitThen("test:before:run:async", {})
      .then ->
        expect(Cypress.automation).to.be.calledWith(
          "get:cookies",
          { domain: "localhost" }
        )

        expect(Cypress.automation).to.be.calledWith(
          "clear:cookies",
          [ { domain: "localhost", name: "foo" } ]
        )

    it "does not call clear:cookies when get:cookies returns empty array", ->
      Cypress.automation.withArgs("get:cookies").resolves([])

      Cypress.emitThen("test:before:run:async", {})
      .then ->
        expect(Cypress.automation).not.to.be.calledWith(
          "clear:cookies"
        )

    it "does not attempt to time out", ->
      Cypress.automation
      .withArgs("get:cookies", { domain: "localhost" })
      .resolves([ { name: "foo" } ])
      .withArgs("clear:cookies", [ { domain: "localhost", name: "foo" } ])
      .resolves([])

      timeout = cy.spy(Promise.prototype, "timeout")

      Cypress.emitThen("test:before:run:async", {})
      .then ->
        expect(timeout).not.to.be.called

  context "#getCookies", ->
    it "returns array of cookies", ->
      Cypress.automation.withArgs("get:cookies").resolves([])

      cy.getCookies().should("deep.eq", []).then ->
        expect(Cypress.automation).to.be.calledWith(
          "get:cookies",
          { domain: "localhost" }
        )

    describe "timeout", ->
      it "sets timeout to Cypress.config(responseTimeout)", ->
        Cypress.config("responseTimeout", 2500)

        Cypress.automation.resolves([])

        timeout = cy.spy(Promise.prototype, "timeout")

        cy.getCookies().then ->
          expect(timeout).to.be.calledWith(2500)

      it "can override timeout", ->
        Cypress.automation.resolves([])

        timeout = cy.spy(Promise.prototype, "timeout")

        cy.getCookies({timeout: 1000}).then ->
          expect(timeout).to.be.calledWith(1000)

      it "clears the current timeout and restores after success", ->
        Cypress.automation.resolves([])

        cy.timeout(100)

        cy.spy(cy, "clearTimeout")

        cy.getCookies().then ->
          expect(cy.clearTimeout).to.be.calledWith("get:cookies")

          ## restores the timeout afterwards
          expect(cy.timeout()).to.eq(100)

    describe "errors", ->
      beforeEach ->
        Cypress.config("defaultCommandTimeout", 50)

        @logs = []

        cy.on "log:added", (attrs, log) =>
          if attrs.name is "getCookies"
            @lastLog = log
            @logs.push(log)

        return null

      it "logs once on error", (done) ->
        error = new Error("some err message")
        error.name = "foo"
        error.stack = "stack"

        Cypress.automation.rejects(error)

        cy.on "fail", (err) =>
          lastLog = @lastLog

          expect(@logs.length).to.eq(1)

          expect(lastLog.get("error").message).to.contain "cy.getCookies() had an unexpected error reading cookies from #{Cypress.browser.displayName}."
          expect(lastLog.get("error").message).to.contain "some err message"
          expect(lastLog.get("error").message).to.contain error.stack
          done()

        cy.getCookies()

      it "throws after timing out", (done) ->
        Cypress.automation.resolves(Promise.delay(1000))

        cy.on "fail", (err) =>
          lastLog = @lastLog

          expect(@logs.length).to.eq(1)
          expect(lastLog.get("error")).to.eq(err)
          expect(lastLog.get("state")).to.eq("failed")
          expect(lastLog.get("name")).to.eq("getCookies")
          expect(lastLog.get("message")).to.eq("")
          expect(err.message).to.eq("`cy.getCookies()` timed out waiting `50ms` to complete.")
          expect(err.docsUrl).to.eq("https://on.cypress.io/getcookies")
          done()

        cy.getCookies({timeout: 50})

    describe ".log", ->
      beforeEach ->
        cy.on "log:added", (attrs, log) =>
          if attrs.name is "getCookies"
            @lastLog = log

        Cypress.automation
        .withArgs("get:cookies", { domain: "localhost" })
        .resolves([
          {name: "foo", value: "bar", domain: "localhost", path: "/", secure: true, httpOnly: false}
         ])

      it "can turn off logging", ->
        cy.getCookies({log: false}).then ->
          expect(@lastLog).to.be.undefined

      it "ends immediately", ->
        cy.getCookies().then ->
          lastLog = @lastLog

          expect(lastLog.get("ended")).to.be.true
          expect(lastLog.get("state")).to.eq("passed")

      it "snapshots immediately", ->
        cy.getCookies().then ->
          lastLog = @lastLog

          expect(lastLog.get("snapshots").length).to.eq(1)
          expect(lastLog.get("snapshots")[0]).to.be.an("object")

      it "displays name 'get cookies'", ->
          cy.getCookies().then ->
            lastLog = @lastLog

            expect(lastLog.get("displayName")).to.eq("get cookies")

      it "#consoleProps", ->
        cy.getCookies().then (cookies) ->
          expect(cookies).to.deep.eq([{name: "foo", value: "bar", domain: "localhost", path: "/", secure: true, httpOnly: false}])
          c = @lastLog.invoke("consoleProps")
          expect(c["Yielded"]).to.deep.eq cookies
          expect(c["Num Cookies"]).to.eq 1

  context "#getCookie", ->
    it "returns single cookie by name", ->
      Cypress.automation.withArgs("get:cookie").resolves({
        name: "foo", value: "bar", domain: "localhost", path: "/", secure: true, httpOnly: false
      })

      cy.getCookie("foo").should("deep.eq", {
        name: "foo", value: "bar", domain: "localhost", path: "/", secure: true, httpOnly: false
      }).then ->
        expect(Cypress.automation).to.be.calledWith(
          "get:cookie",
          { domain: "localhost", name: "foo" }
        )

    it "returns null when no cookie was found", ->
      Cypress.automation.withArgs("get:cookie").resolves(null)

      cy.getCookie("foo").should("be.null")

    describe "timeout", ->
      it "sets timeout to Cypress.config(responseTimeout)", ->
        Cypress.config("responseTimeout", 2500)

        Cypress.automation.resolves(null)

        timeout = cy.spy(Promise.prototype, "timeout")

        cy.getCookie("foo").then ->
          expect(timeout).to.be.calledWith(2500)

      it "can override timeout", ->
        Cypress.automation.resolves(null)

        timeout = cy.spy(Promise.prototype, "timeout")

        cy.getCookie("foo", {timeout: 1000}).then ->
          expect(timeout).to.be.calledWith(1000)

      it "clears the current timeout and restores after success", ->
        Cypress.automation.resolves(null)

        cy.timeout(100)

        cy.spy(cy, "clearTimeout")

        cy.getCookie("foo").then ->
          expect(cy.clearTimeout).to.be.calledWith("get:cookie")

          ## restores the timeout afterwards
          expect(cy.timeout()).to.eq(100)

    describe "errors", ->
      beforeEach ->
        Cypress.config("defaultCommandTimeout", 50)

        @logs = []

        cy.on "log:added", (attrs, log) =>
          if attrs.name is "getCookie"
            @lastLog = log
            @logs.push(log)

        return null

      it "logs once on error", (done) ->
        error = new Error("some err message")
        error.name = "foo"
        error.stack = "stack"

        Cypress.automation.rejects(error)

        cy.on "fail", (err) =>
          lastLog = @lastLog

          expect(@logs.length).to.eq(1)

          expect(lastLog.get("error").message).to.contain "cy.getCookie() had an unexpected error reading the requested cookie from #{Cypress.browser.displayName}."
          expect(lastLog.get("error").message).to.contain "some err message"
          expect(lastLog.get("error").message).to.contain error.stack
          done()

        cy.getCookie("foo")

      it "throws after timing out", (done) ->
        Cypress.automation.resolves(Promise.delay(1000))

        cy.on "fail", (err) =>
          lastLog = @lastLog

          expect(@logs.length).to.eq(1)
          expect(lastLog.get("error")).to.eq(err)
          expect(lastLog.get("state")).to.eq("failed")
          expect(lastLog.get("name")).to.eq("getCookie")
          expect(lastLog.get("message")).to.eq("foo")
          expect(err.message).to.eq("`cy.getCookie()` timed out waiting `50ms` to complete.")
          expect(err.docsUrl).to.eq("https://on.cypress.io/getcookie")
          done()

        cy.getCookie("foo", {timeout: 50})

      it "requires a string name", (done) ->
        cy.on "fail", (err) =>
          lastLog = @lastLog

          expect(@logs.length).to.eq(1)
          expect(lastLog.get("error").message).to.eq "`cy.getCookie()` must be passed a string argument for name."
          expect(lastLog.get("error").docsUrl).to.eq("https://on.cypress.io/getcookie")
          expect(lastLog.get("error")).to.eq(err)
          done()

        cy.getCookie(123)

<<<<<<< HEAD
      it "throws an error if the cookie name is invalid", (done) ->
        cy.on "fail", (err) =>
          expect(err.message).to.include("`cy.getCookie()` must be passed an RFC-6265-compliant cookie name.")
          expect(err.message).to.include('You passed:\n\n`m=m`')

          done()

        cy.getCookie("m=m")

=======
>>>>>>> 029ed017
    describe ".log", ->
      beforeEach ->
        cy.on "log:added", (attrs, log) =>
          if attrs.name is "getCookie"
            @lastLog = log

        Cypress.automation
        .withArgs("get:cookie", { domain: "localhost", name: "foo" })
        .resolves({
          name: "foo", value: "bar", domain: "localhost", path: "/", secure: true, httpOnly: false
         })
        .withArgs("get:cookie", { domain: "localhost", name: "bar" })
        .resolves(null)

      it "can turn off logging", ->
        cy.getCookie("foo", {log: false}).then ->
          expect(@log).to.be.undefined

      it "ends immediately", ->
        cy.getCookie("foo").then ->
          lastLog = @lastLog

          expect(lastLog.get("ended")).to.be.true
          expect(lastLog.get("state")).to.eq("passed")

      it "has correct message", ->
        cy.getCookie("foo").then ->
          lastLog = @lastLog

          expect(lastLog.get("message")).to.eq("foo")

      it "snapshots immediately", ->
        cy.getCookie("foo").then ->
          lastLog = @lastLog

          expect(lastLog.get("snapshots").length).to.eq(1)
          expect(lastLog.get("snapshots")[0]).to.be.an("object")

      it "displays name 'get cookie'", ->
        cy.getCookie("foo").then ->
          lastLog = @lastLog

          expect(lastLog.get("displayName")).to.eq("get cookie")

      it "#consoleProps", ->
        cy.getCookie("foo").then (cookie) ->
          expect(cookie).to.deep.eq({name: "foo", value: "bar", domain: "localhost", path: "/", secure: true, httpOnly: false})
          c = @lastLog.invoke("consoleProps")
          expect(c["Yielded"]).to.deep.eq cookie

      it "#consoleProps when no cookie found", ->
        cy.getCookie("bar").then (cookie) ->
          expect(cookie).to.be.null
          c = @lastLog.invoke("consoleProps")
          expect(c["Yielded"]).to.eq "null"
          expect(c["Note"]).to.eq("No cookie with the name: 'bar' was found.")

  context "#setCookie", ->
    beforeEach ->
      cy.stub(Cypress.utils, "addTwentyYears").returns(12345)

    it "returns set cookie", ->
      Cypress.automation.withArgs("set:cookie").resolves({
        name: "foo", value: "bar", domain: "localhost", path: "/", secure: false, httpOnly: false, expiry: 12345
      })

      cy.setCookie("foo", "bar").should("deep.eq", {
        name: "foo", value: "bar", domain: "localhost", path: "/", secure: false, httpOnly: false, expiry: 12345
      }).then ->
        expect(Cypress.automation).to.be.calledWith(
          "set:cookie",
          { domain: "localhost", name: "foo", value: "bar", path: "/", secure: false, httpOnly: false, expiry: 12345 }
        )

    it "can change options", ->
      Cypress.automation.withArgs("set:cookie").resolves({
        name: "foo", value: "bar", domain: "brian.dev.local", path: "/foo", secure: true, httpOnly: true, expiry: 987
      })

      cy.setCookie("foo", "bar", {domain: "brian.dev.local", path: "/foo", secure: true, httpOnly: true, expiry: 987}).should("deep.eq", {
        name: "foo", value: "bar", domain: "brian.dev.local", path: "/foo", secure: true, httpOnly: true, expiry: 987
      }).then ->
        expect(Cypress.automation).to.be.calledWith(
          "set:cookie",
          { domain: "brian.dev.local", name: "foo", value: "bar", path: "/foo", secure: true, httpOnly: true, expiry: 987 }
        )

    it "can set multiple cookies with the same options", ->
      Cypress.utils.addTwentyYears.restore()
      options = {}

      cy.setCookie("foo", "bar", options)
      cy.setCookie("bing", "bong", options)

      cy.getCookie("bing").its("value").should("equal", "bong")

    describe "timeout", ->
      it "sets timeout to Cypress.config(responseTimeout)", ->
        Cypress.config("responseTimeout", 2500)

        Cypress.automation.resolves(null)

        timeout = cy.spy(Promise.prototype, "timeout")

        cy.setCookie("foo", "bar").then ->
          expect(timeout).to.be.calledWith(2500)

      it "can override timeout", ->
        Cypress.automation.resolves(null)

        timeout = cy.spy(Promise.prototype, "timeout")

        cy.setCookie("foo", "bar", {timeout: 1000}).then ->
          expect(timeout).to.be.calledWith(1000)

      it "clears the current timeout and restores after success", ->
        Cypress.automation.resolves(null)

        cy.timeout(100)

        cy.spy(cy, "clearTimeout")

        cy.setCookie("foo", "bar").then ->
          expect(cy.clearTimeout).to.be.calledWith("set:cookie")

          ## restores the timeout afterwards
          expect(cy.timeout()).to.eq(100)

    describe "errors", ->
      beforeEach ->
        Cypress.config("defaultCommandTimeout", 50)

        @logs = []

        cy.on "log:added", (attrs, log) =>
          if attrs.name is "setCookie"
            @lastLog = log
            @logs.push(log)

        return null

      it "logs once on error", (done) ->
        error = new Error("some err message")
        error.name = "foo"

        Cypress.automation.rejects(error)

        cy.on "fail", (err) =>
          lastLog = @lastLog

          expect(@logs.length).to.eq(1)
          expect(lastLog.get("error").message).to.include "some err message"
          expect(lastLog.get("error").name).to.eq "CypressError"
          expect(lastLog.get("error").stack).to.include error.stack
          done()

        cy.setCookie("foo", "bar")

      it "throws after timing out", (done) ->
        Cypress.automation.resolves(Promise.delay(1000))

        cy.on "fail", (err) =>
          lastLog = @lastLog

          expect(@logs.length).to.eq(1)
          expect(lastLog.get("error")).to.eq(err)
          expect(lastLog.get("state")).to.eq("failed")
          expect(lastLog.get("name")).to.eq("setCookie")
          expect(lastLog.get("message")).to.eq("foo, bar")
          expect(err.message).to.include("`cy.setCookie()` timed out waiting `50ms` to complete.")
          expect(err.docsUrl).to.eq("https://on.cypress.io/setcookie")
          done()

        cy.setCookie("foo", "bar", {timeout: 50})

      it "requires a string name", (done) ->
        cy.on "fail", (err) =>
          lastLog = @lastLog

          expect(@logs.length).to.eq(1)
          expect(lastLog.get("error").message).to.eq "`cy.setCookie()` must be passed two string arguments for `name` and `value`."
          expect(lastLog.get("error").docsUrl).to.eq "https://on.cypress.io/setcookie"
          expect(lastLog.get("error")).to.eq(err)
          done()

        cy.setCookie(123)

      it "requires a string value", (done) ->
        cy.on "fail", (err) =>
          lastLog = @lastLog

          expect(@logs.length).to.eq(1)
          expect(lastLog.get("error").message).to.eq "`cy.setCookie()` must be passed two string arguments for `name` and `value`."
          expect(lastLog.get("error").docsUrl).to.eq "https://on.cypress.io/setcookie"
          expect(lastLog.get("error")).to.eq(err)
          done()

        cy.setCookie("foo", 123)

      context "when setting an invalid cookie", ->
<<<<<<< HEAD
        it "throws an error if the cookie name is invalid", (done) ->
          cy.on "fail", (err) =>
            expect(err.message).to.include("`cy.setCookie()` must be passed an RFC-6265-compliant cookie name.")
            expect(err.message).to.include('You passed:\n\n`m=m`')

            done()

          ## cookie names may not contain =
          ## https://stackoverflow.com/a/6109881/3474615
          cy.setCookie("m=m", "foo")

        it "throws an error if the cookie value is invalid", (done) ->
          cy.on "fail", (err) =>
            expect(err.message).to.include('must be passed an RFC-6265-compliant cookie value.')
            expect(err.message).to.include('You passed:\n\n` bar`')

            done()

          ## cookies may not contain unquoted whitespace
          cy.setCookie("foo", " bar")

=======
>>>>>>> 029ed017
        it "throws an error if the backend responds with an error", (done) ->
          err = new Error("backend could not set cookie")

          Cypress.automation.withArgs("set:cookie").rejects(err)

          cy.on "fail", (err) =>
<<<<<<< HEAD
=======
            expect(errStub).to.be.calledOnce
>>>>>>> 029ed017
            expect(err.message).to.contain('unexpected error setting the requested cookie')
            expect(err.message).to.contain(err.message)
            done()

<<<<<<< HEAD
          cy.setCookie("foo", "bar")
=======
          errStub = cy.stub(Cypress.utils, "throwErrByPath")
          errStub.callThrough()

          ## browser backend should yell since this is invalid
          cy.setCookie("foo", " bar")
>>>>>>> 029ed017

    describe ".log", ->
      beforeEach ->
        cy.on "log:added", (attrs, log) =>
          if attrs.name is "setCookie"
            @lastLog = log

        Cypress.automation
        .withArgs("set:cookie", {
          domain: "localhost", name: "foo", value: "bar", path: "/", secure: false, httpOnly: false, expiry: 12345
        })
        .resolves({
          name: "foo", value: "bar", domain: "localhost", path: "/", secure: true, httpOnly: false
         })

      it "can turn off logging", ->
        cy.setCookie("foo", "bar", {log: false}).then ->
          expect(@log).to.be.undefined

      it "ends immediately", ->
        cy.setCookie("foo", "bar").then ->
          lastLog = @lastLog

          expect(lastLog.get("ended")).to.be.true
          expect(lastLog.get("state")).to.eq("passed")

      it "snapshots immediately", ->
        cy.setCookie("foo", "bar").then ->
          lastLog = @lastLog

          expect(lastLog.get("snapshots").length).to.eq(1)
          expect(lastLog.get("snapshots")[0]).to.be.an("object")

          it "displays name 'set cookie'", ->
        cy.setCookie("foo", "bar").then ->
          lastLog = @lastLog

          expect(lastLog.get("displayName")).to.eq("set cookie")

      it "#consoleProps", ->
        cy.setCookie("foo", "bar").then (cookie) ->
          expect(cookie).to.deep.eq({name: "foo", value: "bar", domain: "localhost", path: "/", secure: true, httpOnly: false})
          c = @lastLog.invoke("consoleProps")
          expect(c["Yielded"]).to.deep.eq cookie

  context "#clearCookie", ->
    it "returns null", ->
      Cypress.automation.withArgs("clear:cookie").resolves(null)

      cy.clearCookie("foo").should("be.null").then ->
        expect(Cypress.automation).to.be.calledWith(
          "clear:cookie",
          { domain: "localhost", name: "foo" }
        )

    describe "timeout", ->
      it "sets timeout to Cypress.config(responseTimeout)", ->
        Cypress.config("responseTimeout", 2500)

        Cypress.automation.resolves(null)

        timeout = cy.spy(Promise.prototype, "timeout")

        cy.clearCookie("foo").then ->
          expect(timeout).to.be.calledWith(2500)

      it "can override timeout", ->
        Cypress.automation.resolves(null)

        timeout = cy.spy(Promise.prototype, "timeout")

        cy.clearCookie("foo", {timeout: 1000}).then ->
          expect(timeout).to.be.calledWith(1000)

      it "clears the current timeout and restores after success", ->
        Cypress.automation.resolves([])

        cy.timeout(100)

        cy.spy(cy, "clearTimeout")

        cy.clearCookie("foo").then ->
          expect(cy.clearTimeout).to.be.calledWith("clear:cookie")

          ## restores the timeout afterwards
          expect(cy.timeout()).to.eq(100)

    describe "errors", ->
      beforeEach ->
        Cypress.config("defaultCommandTimeout", 50)

        @logs = []

        cy.on "log:added", (attrs, log) =>
          if attrs.name is "clearCookie"
            @lastLog = log
            @logs.push(log)

        return null

      it "logs once on error", (done) ->
        error = new Error("some err message")
        error.name = "foo"
        error.stack = "stack"

        Cypress.automation.rejects(error)

        cy.on "fail", (err) =>
          lastLog = @lastLog

          expect(@logs.length).to.eq(1)
          expect(lastLog.get("error").message).to.contain "cy.clearCookie() had an unexpected error clearing the requested cookie in #{Cypress.browser.displayName}."
          expect(lastLog.get("error").message).to.contain "some err message"
          expect(lastLog.get("error").message).to.contain error.stack
          done()

        cy.clearCookie("foo")

      it "throws after timing out", (done) ->
        Cypress.automation.resolves(Promise.delay(1000))

        cy.on "fail", (err) =>
          lastLog = @lastLog

          expect(@logs.length).to.eq(1)
          expect(lastLog.get("error")).to.eq(err)
          expect(lastLog.get("state")).to.eq("failed")
          expect(lastLog.get("name")).to.eq("clearCookie")
          expect(lastLog.get("message")).to.eq("foo")
          expect(err.message).to.eq("`cy.clearCookie()` timed out waiting `50ms` to complete.")
          expect(err.docsUrl).to.eq("https://on.cypress.io/clearcookie")
          done()

        cy.clearCookie("foo", {timeout: 50})

      it "requires a string name", (done) ->
        cy.on "fail", (err) =>
          lastLog = @lastLog

          expect(@logs.length).to.eq(1)
          expect(lastLog.get("error").message).to.eq "`cy.clearCookie()` must be passed a string argument for name."
          expect(lastLog.get("error").docsUrl).to.eq "https://on.cypress.io/clearcookie"
          expect(lastLog.get("error")).to.eq(err)
          done()

        cy.clearCookie(123)

<<<<<<< HEAD
      it "throws an error if the cookie name is invalid", (done) ->
        cy.on "fail", (err) =>
          expect(err.message).to.include("`cy.clearCookie()` must be passed an RFC-6265-compliant cookie name.")
          expect(err.message).to.include('You passed:\n\n`m=m`')

          done()

        cy.clearCookie("m=m")

=======
>>>>>>> 029ed017
    describe ".log", ->
      beforeEach ->
        cy.on "log:added", (attrs, log) =>
          if attrs.name is "clearCookie"
            @lastLog = log

        Cypress.automation
        .withArgs("clear:cookie", { domain: "localhost", name: "foo" })
        .resolves({
          name: "foo", value: "bar", domain: "localhost", path: "/", secure: true, httpOnly: false
         })
         .withArgs("clear:cookie", { domain: "localhost", name: "bar" })
         .resolves(null)

      it "can turn off logging", ->
        cy.clearCookie("foo", {log: false}).then ->
          expect(@log).to.be.undefined

      it "ends immediately", ->
        cy.clearCookie("foo").then ->
          lastLog = @lastLog

          expect(lastLog.get("ended")).to.be.true
          expect(lastLog.get("state")).to.eq("passed")

      it "snapshots immediately", ->
        cy.clearCookie("foo").then ->
          lastLog = @lastLog

          expect(lastLog.get("snapshots").length).to.eq(1)
          expect(lastLog.get("snapshots")[0]).to.be.an("object")

          it "displays name 'clear cookie'", ->
        cy.clearCookie("foo").then ->
          lastLog = @lastLog

          expect(lastLog.get("displayName")).to.eq("clear cookie")

      it "#consoleProps", ->
        cy.clearCookie("foo").then (cookie) ->
          expect(cookie).to.be.null
          c = @lastLog.invoke("consoleProps")
          expect(c["Yielded"]).to.eq("null")
          expect(c["Cleared Cookie"]).to.deep.eq {name: "foo", value: "bar", domain: "localhost", path: "/", secure: true, httpOnly: false}

      it "#consoleProps when no matching cookie was found", ->
        cy.clearCookie("bar").then (cookie) ->
          expect(cookie).to.be.null
          c = @lastLog.invoke("consoleProps")
          expect(c["Yielded"]).to.eq("null")
          expect(c["Cleared Cookie"]).to.be.undefined
          expect(c["Note"]).to.eq "No cookie with the name: 'bar' was found or removed."

  context "#clearCookies", ->
    it "returns null", ->
      Cypress.automation.withArgs("get:cookies").resolves([])

      cy.clearCookies().should("be.null")

    it "does not call 'clear:cookies' when no cookies were returned", ->
      Cypress.automation.withArgs("get:cookies").resolves([])

      cy.clearCookies().then ->
        expect(Cypress.automation).not.to.be.calledWith(
          "clear:cookies"
        )

    it "calls 'clear:cookies' only with clearableCookies", ->
      Cypress.automation
      .withArgs("get:cookies")
      .resolves([
        { name: "foo" },
        { name: "bar" }
      ])
      .withArgs("clear:cookies", [
        { name: "foo", domain: "localhost" }
      ])
      .resolves({
        name: "foo"
      })

      cy.stub(Cypress.Cookies, "getClearableCookies")
      .withArgs([{name: "foo"}, {name: "bar"}])
      .returns([{name: "foo"}])

      cy.clearCookies().should("be.null").then ->
        expect(Cypress.automation).to.be.calledWith(
          "clear:cookies",
          [ { name: "foo", domain: "localhost" } ]
        )

    it "calls 'clear:cookies' with all cookies", ->
      Cypress.Cookies.preserveOnce("bar", "baz")

      Cypress.automation
      .withArgs("get:cookies")
      .resolves([
        { name: "foo" },
        { name: "bar" }
        { name: "baz" }
      ])
      .withArgs("clear:cookies", [
        { name: "foo", domain: "localhost" }
      ])
      .resolves({
        name: "foo"
      })
      .withArgs("clear:cookies", [
        { name: "foo", domain: "localhost" }
        { name: "bar", domain: "localhost" }
        { name: "baz", domain: "localhost" }
      ])
      .resolves({
        name: "foo"
      })

      cy
        .clearCookies().should("be.null").then ->
          expect(Cypress.automation).to.be.calledWith(
            "clear:cookies",
            [ { name: "foo", domain: "localhost" } ]
          )
        .clearCookies().should("be.null").then ->
          expect(Cypress.automation).to.be.calledWith(
            "clear:cookies", [
              { name: "foo", domain: "localhost" }
              { name: "bar", domain: "localhost" }
              { name: "baz", domain: "localhost" }
            ]
          )

    describe "timeout", ->
      beforeEach ->
        Cypress.automation
        .withArgs("get:cookies")
        .resolves([{}])
        .withArgs("clear:cookies")
        .resolves({})

      it "sets timeout to Cypress.config(responseTimeout)", ->
        Cypress.config("responseTimeout", 2500)

        Cypress.automation.resolves([])

        timeout = cy.spy(Promise.prototype, "timeout")

        cy.clearCookies().then ->
          expect(timeout).to.be.calledWith(2500)

      it "can override timeout", ->
        Cypress.automation.resolves([])

        timeout = cy.spy(Promise.prototype, "timeout")

        cy.clearCookies({timeout: 1000}).then ->
          expect(timeout).to.be.calledWith(1000)

      it "clears the current timeout and restores after success", ->
        cy.timeout(100)

        cy.spy(cy, "clearTimeout")

        cy.clearCookies().then ->
          expect(cy.clearTimeout).to.be.calledWith("get:cookies")
          expect(cy.clearTimeout).to.be.calledWith("clear:cookies")
          ## restores the timeout afterwards
          expect(cy.timeout()).to.eq(100)

    describe "errors", ->
      beforeEach ->
        Cypress.config("defaultCommandTimeout", 50)

        @logs = []

        cy.on "log:added", (attrs, log) =>
          if attrs.name is "clearCookies"
            @lastLog = log
            @logs.push(log)

        return null

      it "logs once on 'get:cookies' error", (done) ->
        error = new Error("some err message")
        error.name = "foo"
        error.stack = "stack"

        Cypress.automation.rejects(error)

        cy.on "fail", (err) =>
          lastLog = @lastLog

          expect(@logs.length).to.eq(1)
          expect(lastLog.get("error").message).to.contain "cy.clearCookies() had an unexpected error clearing cookies in #{Cypress.browser.displayName}."
          expect(lastLog.get("error").message).to.contain "some err message"
          expect(lastLog.get("error").message).to.contain error.stack
          expect(lastLog.get("error")).to.eq(err)
          done()

        cy.clearCookies()

      it "throws after timing out", (done) ->
        Cypress.automation.resolves([{ name: "foo" }])
        Cypress.automation.withArgs("clear:cookies").resolves(Promise.delay(1000))

        cy.on "fail", (err) =>
          lastLog = @lastLog

          expect(@logs.length).to.eq(1)
          expect(lastLog.get("error")).to.eq(err)
          expect(lastLog.get("state")).to.eq("failed")
          expect(lastLog.get("name")).to.eq("clearCookies")
          expect(lastLog.get("message")).to.eq("")
          expect(err.message).to.eq("`cy.clearCookies()` timed out waiting `50ms` to complete.")
          expect(err.docsUrl).to.eq("https://on.cypress.io/clearcookies")
          done()

        cy.clearCookies({timeout: 50})

      it "logs once on 'clear:cookies' error", (done) ->
        Cypress.automation.withArgs("get:cookies").resolves([
          {name: "foo"}, {name: "bar"}
        ])

        error = new Error("some err message")
        error.name = "foo"
        error.stack = "stack"

        Cypress.automation.withArgs("clear:cookies").rejects(error)

        cy.on "fail", (err) =>
          lastLog = @lastLog

          expect(@logs.length).to.eq(1)
          expect(lastLog.get("error").message).to.contain "cy.clearCookies() had an unexpected error clearing cookies in #{Cypress.browser.displayName}."
          expect(lastLog.get("error").message).to.contain "some err message"
          expect(lastLog.get("error").message).to.contain error.stack
          expect(lastLog.get("error")).to.eq(err)
          done()

        cy.clearCookies()

    describe ".log", ->
      beforeEach ->
        cy.on "log:added", (attrs, log) =>
          if attrs.name is "clearCookies"
            @lastLog = log

        Cypress.automation
        .withArgs("get:cookies", { domain: "localhost" })
        .resolves([ { name: "foo" } ])
        .withArgs("clear:cookies", [ { name: "foo", domain: "localhost" } ])
        .resolves([
          { name: "foo" }
        ])

      it "can turn off logging", ->
        cy.clearCookies({log: false}).then ->
          expect(@log).to.be.undefined

      it "ends immediately", ->
        cy.clearCookies().then ->
          lastLog = @lastLog

          expect(lastLog.get("ended")).to.be.true
          expect(lastLog.get("state")).to.eq("passed")

      it "snapshots immediately", ->
        cy.clearCookies().then ->
          lastLog = @lastLog

          expect(lastLog.get("snapshots").length).to.eq(1)
          expect(lastLog.get("snapshots")[0]).to.be.an("object")

          it "displays name 'get cookies'", ->
        cy.clearCookies().then ->
          lastLog = @lastLog

          expect(lastLog.get("displayName")).to.eq("clear cookies")

      it "#consoleProps", ->
        cy.clearCookies().then (cookies) ->
          expect(cookies).to.be.null
          c = @lastLog.invoke("consoleProps")
          expect(c["Yielded"]).to.eq("null")
          expect(c["Cleared Cookies"]).to.deep.eq [{name: "foo"}]
          expect(c["Num Cookies"]).to.eq 1

    describe ".log with no cookies returned", ->
      beforeEach ->
        cy.on "log:added", (attrs, log) =>
          if attrs.name is "clearCookies"
            @lastLog = log

        Cypress.automation
        .withArgs("get:cookies", { domain: "localhost" })
        .resolves([])

      it "#consoleProps", ->
        cy.clearCookies().then (cookies) ->
          expect(cookies).to.be.null
          c = @lastLog.invoke("consoleProps")
          expect(c["Yielded"]).to.eq("null")
          expect(c["Cleared Cookies"]).to.be.undefined
          expect(c["Note"]).to.eq "No cookies were found or removed."

    describe ".log when no cookies were cleared", ->
      beforeEach ->
        cy.on "log:added", (attrs, log) =>
          if attrs.name is "clearCookies"
            @lastLog = log

        Cypress.automation
        .withArgs("get:cookies", { domain: "localhost" })
        .resolves([ { name: "foo" } ])
        .withArgs("clear:cookies", [ { name: "foo", domain: "localhost" } ])
        .resolves([])

      it "#consoleProps", ->
        cy.clearCookies().then (cookies) ->
          expect(cookies).to.be.null
          c = @lastLog.invoke("consoleProps")
          expect(c["Yielded"]).to.eq("null")
          expect(c["Cleared Cookies"]).to.be.undefined
          expect(c["Note"]).to.eq "No cookies were found or removed."<|MERGE_RESOLUTION|>--- conflicted
+++ resolved
@@ -295,18 +295,6 @@
 
         cy.getCookie(123)
 
-<<<<<<< HEAD
-      it "throws an error if the cookie name is invalid", (done) ->
-        cy.on "fail", (err) =>
-          expect(err.message).to.include("`cy.getCookie()` must be passed an RFC-6265-compliant cookie name.")
-          expect(err.message).to.include('You passed:\n\n`m=m`')
-
-          done()
-
-        cy.getCookie("m=m")
-
-=======
->>>>>>> 029ed017
     describe ".log", ->
       beforeEach ->
         cy.on "log:added", (attrs, log) =>
@@ -507,53 +495,22 @@
         cy.setCookie("foo", 123)
 
       context "when setting an invalid cookie", ->
-<<<<<<< HEAD
-        it "throws an error if the cookie name is invalid", (done) ->
-          cy.on "fail", (err) =>
-            expect(err.message).to.include("`cy.setCookie()` must be passed an RFC-6265-compliant cookie name.")
-            expect(err.message).to.include('You passed:\n\n`m=m`')
-
-            done()
-
-          ## cookie names may not contain =
-          ## https://stackoverflow.com/a/6109881/3474615
-          cy.setCookie("m=m", "foo")
-
-        it "throws an error if the cookie value is invalid", (done) ->
-          cy.on "fail", (err) =>
-            expect(err.message).to.include('must be passed an RFC-6265-compliant cookie value.')
-            expect(err.message).to.include('You passed:\n\n` bar`')
-
-            done()
-
-          ## cookies may not contain unquoted whitespace
-          cy.setCookie("foo", " bar")
-
-=======
->>>>>>> 029ed017
         it "throws an error if the backend responds with an error", (done) ->
           err = new Error("backend could not set cookie")
 
           Cypress.automation.withArgs("set:cookie").rejects(err)
 
           cy.on "fail", (err) =>
-<<<<<<< HEAD
-=======
             expect(errStub).to.be.calledOnce
->>>>>>> 029ed017
             expect(err.message).to.contain('unexpected error setting the requested cookie')
             expect(err.message).to.contain(err.message)
             done()
 
-<<<<<<< HEAD
-          cy.setCookie("foo", "bar")
-=======
           errStub = cy.stub(Cypress.utils, "throwErrByPath")
           errStub.callThrough()
 
           ## browser backend should yell since this is invalid
           cy.setCookie("foo", " bar")
->>>>>>> 029ed017
 
     describe ".log", ->
       beforeEach ->
@@ -701,18 +658,6 @@
 
         cy.clearCookie(123)
 
-<<<<<<< HEAD
-      it "throws an error if the cookie name is invalid", (done) ->
-        cy.on "fail", (err) =>
-          expect(err.message).to.include("`cy.clearCookie()` must be passed an RFC-6265-compliant cookie name.")
-          expect(err.message).to.include('You passed:\n\n`m=m`')
-
-          done()
-
-        cy.clearCookie("m=m")
-
-=======
->>>>>>> 029ed017
     describe ".log", ->
       beforeEach ->
         cy.on "log:added", (attrs, log) =>
