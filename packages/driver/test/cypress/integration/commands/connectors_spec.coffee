--- conflicted
+++ resolved
@@ -751,14 +751,8 @@
 
           cy.wrap(obj).its("foo.bar.baz").should("eq", "baz")
 
-<<<<<<< HEAD
-        it "throws when property does not exist on the subject", (done) ->
-          cy.on "test:fail", (err) =>
-            lastLog = @lastLog
-=======
         it "does not throw when property does not exist on the subject", ->
           cy.noop({}).its("foo")
->>>>>>> 4be88055
 
         it "retries when yielded undefined value", ->
           obj = {foo:''}
