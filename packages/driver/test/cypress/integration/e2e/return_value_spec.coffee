describe "return values", ->
  beforeEach ->
    @logs = []

    cy.on "log:added", (attrs, log) =>
      @lastLog = log

      @logs.push(log)

    return null

  it "can return undefined and invoke cy commands", (done) ->
    cy.wrap(null).then ->
      expect(@logs.length).to.eq(1)
      done()

    return undefined

  it "throws when returning a non promise and invoking cy commands", (done) ->
    cy.on "fail", (err) ->
      expect(err.message).to.include("> foo")
      expect(err.message).to.include("Cypress detected that you invoked one or more cy commands but returned a different value.")
      expect(err.docsUrl).to.eq("https://on.cypress.io/returning-value-and-commands-in-test")

      done()

    cy.wrap(null)

    return "foo"

  it "stringifies function bodies", (done) ->
    cy.on "fail", (err) ->
      expect(err.message).to.include("> function")
      expect(err.message).to.include("return \"foo\";")
      expect(err.message).to.include("Cypress detected that you invoked one or more cy commands but returned a different value.")
      expect(err.docsUrl).to.eq("https://on.cypress.io/returning-value-and-commands-in-test")

      done()

    cy.wrap(null)

    return ->
      return "foo"

  it "can return undefined when invoking cy commands in custom command", (done) ->
    Cypress.Commands.add "foo", ->
      cy.wrap(null).then ->
        expect(@logs.length).to.eq(1)
        done()

      return undefined

    cy.foo()

  it "throws when returning a non promise and invoking cy commands from a custom command", (done) ->
    cy.on "fail", (err) =>
      lastLog = @lastLog

      expect(@logs.length).to.eq(1)
      expect(lastLog.get("name")).to.eq("foo")
      expect(lastLog.get("error")).to.eq(err)
      expect(err.message).to.include("> `cy.foo()`")
      expect(err.message).to.include("> bar")
      expect(err.message).to.include("Cypress detected that you invoked one or more cy commands in a custom command but returned a different value.")
      expect(err.docsUrl).to.eq("https://on.cypress.io/returning-value-and-commands-in-custom-command")

      done()

    Cypress.Commands.add "foo", ->
      cy.wrap(null)

      return "bar"

    cy.foo()

  it "stringifies function return values", (done) ->
    cy.on "fail", (err) =>
      lastLog = @lastLog

      expect(@logs.length).to.eq(1)
      expect(lastLog.get("name")).to.eq("foo")
      expect(lastLog.get("error")).to.eq(err)
<<<<<<< HEAD
      expect(err.message).to.include("> `cy.foo()`")
      expect(err.message).to.include("> function () {")
=======
      expect(err.message).to.include("> cy.foo()")
      expect(err.message).to.include("> function")
>>>>>>> b8f02579
      expect(err.message).to.include("return \"bar\";")
      expect(err.message).to.include("Cypress detected that you invoked one or more cy commands in a custom command but returned a different value.")

      done()

    Cypress.Commands.add "foo", ->
      cy.wrap(null)

      return ->
        return "bar"

    cy.foo()<|MERGE_RESOLUTION|>--- conflicted
+++ resolved
@@ -80,13 +80,8 @@
       expect(@logs.length).to.eq(1)
       expect(lastLog.get("name")).to.eq("foo")
       expect(lastLog.get("error")).to.eq(err)
-<<<<<<< HEAD
       expect(err.message).to.include("> `cy.foo()`")
       expect(err.message).to.include("> function () {")
-=======
-      expect(err.message).to.include("> cy.foo()")
-      expect(err.message).to.include("> function")
->>>>>>> b8f02579
       expect(err.message).to.include("return \"bar\";")
       expect(err.message).to.include("Cypress detected that you invoked one or more cy commands in a custom command but returned a different value.")
 
