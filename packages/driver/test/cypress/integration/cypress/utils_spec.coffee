--- conflicted
+++ resolved
@@ -77,16 +77,10 @@
         o = (foo, bar, baz) ->
         expect(@str(o)).to.eq "function(){}"
 
-<<<<<<< HEAD
-    # context "Elements", ->
-    #   it "stringifyElement", ->
-    #     o = $("div:first")
-    #     expect(@str(o)).to.eq "<div#mocha>"
-=======
-      err2 = $utils.appendErrMsg(err, "bar")
-      expect(err2.message).to.eq("\n\nbar")
-
-      expect(err2.stack).to.eq("Error: \n\nbar\n" + stack)
+    context "Elements", ->
+      it "stringifyElement", ->
+        o = Cypress.$("div:first")
+        expect(@str(o)).to.eq "<div.container>"
 
   context ".memoize", ->
     it "runs the function the first time", ->
@@ -128,5 +122,4 @@
       expect(fn).to.be.calledThrice
       memoizedFn("input-1")
       ## cache for input-1 is cleared, so it calls the function again
-      expect(fn.callCount).to.be.equal(4)
->>>>>>> e81fbae9
+      expect(fn.callCount).to.be.equal(4)