--- conflicted
+++ resolved
@@ -142,7 +142,7 @@
 
   invokeFn = (subject, optionsOrStr, args...) ->
     optionsPassed = _.isObject(optionsOrStr) and !_.isFunction(optionsOrStr)
-    options = null 
+    options = null
     str = null
 
     if not optionsPassed
@@ -181,37 +181,27 @@
         consoleProps: ->
           Subject: subject
 
-<<<<<<< HEAD
-    if not _.isString(str)
-      $errUtils.throwErrByPath("invoke_its.invalid_1st_arg", {
-=======
     if not str
-      $utils.throwErrByPath("invoke_its.null_or_undefined_property_name", {
->>>>>>> 029ed017
+      $errUtils.throwErrByPath("invoke_its.null_or_undefined_property_name", {
         onFail: options._log
         args: { cmd: name, identifier: if isCmdIts then "property" else "function" }
       })
 
-<<<<<<< HEAD
-    if isCmdIts and args.length > 0
-      $errUtils.throwErrByPath("invoke_its.invalid_num_of_args", {
-=======
     if not _.isString(str) and not _.isNumber(str)
-      $utils.throwErrByPath("invoke_its.invalid_prop_name_arg", {
->>>>>>> 029ed017
+      $errUtils.throwErrByPath("invoke_its.invalid_prop_name_arg", {
         onFail: options._log
         args: { cmd: name, identifier: if isCmdIts then "property" else "function" }
       })
 
     if not _.isObject(options) or _.isFunction(options)
-      $utils.throwErrByPath("invoke_its.invalid_options_arg", {
+      $errUtils.throwErrByPath("invoke_its.invalid_options_arg", {
         onFail: options._log
         args: { cmd: name }
       })
 
-    if isCmdIts and args and args.length > 0	
-      $utils.throwErrByPath("invoke_its.invalid_num_of_args", {	
-        onFail: options._log	
+    if isCmdIts and args and args.length > 0
+      $errUtils.throwErrByPath("invoke_its.invalid_num_of_args", {
+        onFail: options._log
         args: { cmd: name }
       })
 
