--- conflicted
+++ resolved
@@ -45,12 +45,8 @@
   _.includes(VALID_VISIT_METHODS, method)
 
 timedOutWaitingForPageLoad = (ms, log) ->
-<<<<<<< HEAD
+  debug('timedOutWaitingForPageLoad')
   $errUtils.throwErrByPath("navigation.timed_out", {
-=======
-  debug('timedOutWaitingForPageLoad')
-  $utils.throwErrByPath("navigation.timed_out", {
->>>>>>> 7540a4fe
     args: {
       configFile: Cypress.config("configFile")
       ms
