import _ from 'lodash'
import stringifyStable from 'json-stable-stringify'

import $errUtils from '../../../cypress/error_utils'
import $utils from '../../../cypress/utils'
import logGroup from '../../logGroup'
import SessionsManager from './manager'
import {
  getConsoleProps,
  navigateAboutBlank,
  statusMap,
} from './utils'

import type { ServerSessionData } from '@packages/types'

type SessionData = Cypress.Commands.Session.SessionData

/**
 * Session data should be cleared with spec browser launch.
 *
 * Rules for clearing session data:
 *  - if page reloads due to top navigation OR user hard reload, session data should NOT be cleared
 *  - if user relaunches the browser or launches a new spec, session data SHOULD be cleared
 *  - session data SHOULD be cleared between specs in run mode
 */
export default function (Commands, Cypress, cy) {
<<<<<<< HEAD
=======
  function throwIfNoSessionSupport () {
    if (!Cypress.config('experimentalSessionAndOrigin')) {
      $errUtils.throwErrByPath('sessions.experimentNotEnabled', {
        args: {
          // determine if using experimental session opt-in flag (removed in 9.6.0) to
          // generate a coherent error message
          experimentalSessionSupport: Cypress.config('experimentalSessionSupport'),
        },
      })
    }
  }

>>>>>>> 741019d9
  const sessionsManager = new SessionsManager(Cypress, cy)
  const sessions = sessionsManager.sessions

  type SESSION_STEPS = 'create' | 'restore' | 'recreate' | 'validate'

  Cypress.on('run:start', () => {
    // @ts-ignore
    Object.values(Cypress.state('activeSessions') || {}).forEach((sessionData: ServerSessionData) => {
      if (sessionData.cacheAcrossSpecs) {
        sessionsManager.registeredSessions.set(sessionData.id, true)
      }
    })

    Cypress.on('test:before:run:async', () => {
      const clearPage = (Cypress.config('testIsolation') === 'on' && Cypress.testingType === 'e2e') ? navigateAboutBlank(false) : new Cypress.Promise.resolve()

      return clearPage
      .then(() => sessions.clearCurrentSessionData())
      .then(() => Cypress.backend('reset:rendered:html:origins'))
    })
  })

  Commands.addAll({
    session (id: string | object, setup: () => void, options: Cypress.SessionOptions = { cacheAcrossSpecs: false }) {
      if (!id || !_.isString(id) && !_.isObject(id)) {
        $errUtils.throwErrByPath('sessions.session.wrongArgId')
      }

      // stringify deterministically if we were given an object
      id = _.isString(id) ? id : stringifyStable(id)

      if (!setup || !_.isFunction(setup)) {
        $errUtils.throwErrByPath('sessions.session.wrongArgSetup')
      }

      // backup session command so we can set it as codeFrame location for errors later on
      const sessionCommand = cy.state('current')
      const withinSubject = cy.state('withinSubject')

      if (options) {
        if (!_.isObject(options)) {
          $errUtils.throwErrByPath('sessions.session.wrongArgOptions')
        }

        const validOpts = {
          'validate': 'function',
          'cacheAcrossSpecs': 'boolean',
        }

        Object.entries(options).forEach(([key, value]) => {
          const expectedType = validOpts[key]

          if (!expectedType) {
            $errUtils.throwErrByPath('sessions.session.wrongArgOptionUnexpected', { args: { key } })
          }

          const actualType = typeof value

          if (actualType !== expectedType) {
            $errUtils.throwErrByPath('sessions.session.wrongArgOptionInvalid', { args: { key, expected: expectedType, actual: actualType } })
          }
        })
      }

      let session: SessionData = sessionsManager.getActiveSession(id)
      const isRegisteredSessionForSpec = sessionsManager.registeredSessions.has(id)

      if (session) {
        const hasUniqSetupDefinition = session.setup.toString().trim() !== setup.toString().trim()
        const hasUniqValidateDefinition = (!!session.validate !== !!options.validate) || (!!session.validate && !!options.validate && session.validate.toString().trim() !== options.validate.toString().trim())
        const hasUniqPersistence = session.cacheAcrossSpecs !== !!options.cacheAcrossSpecs

        if (isRegisteredSessionForSpec && (hasUniqSetupDefinition || hasUniqValidateDefinition || hasUniqPersistence)) {
          $errUtils.throwErrByPath('sessions.session.duplicateId', {
            args: {
              id,
              hasUniqSetupDefinition,
              hasUniqValidateDefinition,
              hasUniqPersistence,
            },
          })
        }

        if (session.cacheAcrossSpecs && _.isString(session.setup)) {
          session.setup = setup
        }

        if (session.cacheAcrossSpecs && session.validate && _.isString(session.validate)) {
          session.validate = options.validate
        }
      } else {
        if (isRegisteredSessionForSpec) {
          $errUtils.throwErrByPath('sessions.session.duplicateId', { args: { id } })
        }

        session = sessions.defineSession({
          id,
          setup,
          validate: options.validate,
          cacheAcrossSpecs: options.cacheAcrossSpecs,
        })
      }

      function setSessionLogStatus (status: string) {
        _log.set({
          sessionInfo: {
            id: session.id,
            isGlobalSession: session.cacheAcrossSpecs,
            status,
          },
        })
      }

      function createSession (existingSession, step: 'create' | 'recreate') {
        logGroup(Cypress, {
          name: 'session',
          displayName: statusMap.stepName(step),
          message: '',
          type: 'system',
        }, (setupLogGroup) => {
          return cy.then(async () => {
            // Catch when a cypress command fails in the setup function to correctly update log status
            // before failing command and ending command queue.
            cy.state('onQueueFailed', (err, _queue) => {
              if (!_.isObject(err)) {
                err = new Error(err)
              }

              setupLogGroup.set({
                state: 'failed',
                consoleProps: () => {
                  return {
                    Step: statusMap.stepName(step),
                    Error: err?.stack || err?.message,
                  }
                },
              })

              setSessionLogStatus('failed')

              $errUtils.modifyErrMsg(err, `\n\nThis error occurred while ${statusMap.inProgress(step)} the session. Because the session setup failed, we failed the test.`, _.add)

              return err
            })

            try {
              return existingSession.setup()
            } finally {
              cy.breakSubjectLinksToCurrentChainer()
            }
          })
          .then(async () => {
            cy.state('onQueueFailed', null)
            await navigateAboutBlank()
            const data = await sessions.getCurrentSessionData()

            _.extend(existingSession, data)
            existingSession.hydrated = true

            _log.set({ consoleProps: () => getConsoleProps(existingSession) })
            setupLogGroup.set({
              consoleProps: () => {
                return {
                  Step: statusMap.stepName(step),
                  ...getConsoleProps(existingSession),
                }
              },
            })

            return
          })
        })
      }

      async function restoreSession (testSession) {
        Cypress.log({
          name: 'session',
          displayName: 'Restore saved session',
          message: '',
          type: 'system',
          consoleProps: () => {
            return {
              Step: 'Restore saved session',
              ...getConsoleProps(testSession),
            }
          },
        })

        _log.set({ consoleProps: () => getConsoleProps(testSession) })

        return sessions.setSessionData(testSession)
      }

      function validateSession (existingSession, step: SESSION_STEPS) {
        const isValidSession = true

        if (!existingSession.validate) {
          return isValidSession
        }

        return logGroup(Cypress, {
          name: 'session',
          displayName: 'Validate session',
          message: '',
          type: 'system',
          consoleProps: () => {
            return {
              Step: 'Validate Session',
            }
          },
        }, (validateLog) => {
          return cy.then(async () => {
            const isValidSession = true
            let caughtCommandErr = false
            let _commandToRunAfterValidation

            const enhanceErr = (err) => {
              Cypress.state('onQueueFailed', null)
              if (typeof err !== 'object') {
                err = new Error(err)
              }

              err = $errUtils.enhanceStack({
                err,
                userInvocationStack: $errUtils.getUserInvocationStack(err, Cypress.state),
                projectRoot: Cypress.config('projectRoot'),
              })

              // show validation error and allow sessions workflow to recreate the session
              if (step === 'restore') {
                $errUtils.modifyErrMsg(err, `\n\nThis error occurred while validating the restored session. Because validation failed, we will try to recreate the session.`, _.add)

                // @ts-ignore
                err.isRecovered = true

                validateLog.set({
                  state: 'failed',
                  consoleProps: () => {
                    return {
                      Error: err.stack,
                    }
                  },
                  // explicitly set via .set() so we don't end the log group early
                  ...(!caughtCommandErr && { error: err }),
                })

                return err
              }

              setSessionLogStatus('failed')
              validateLog.set({
                state: 'failed',
                consoleProps: () => {
                  return {
                    Error: err.stack,
                  }
                },
                snapshot: true,
              })

              $errUtils.modifyErrMsg(err, `\n\nThis error occurred while validating the ${statusMap.complete(step)} session. Because validation failed immediately after ${statusMap.inProgress(step)} the session, we failed the test.`, _.add)

              return err
            }

            cy.state('onQueueFailed', (err, queue): Error => {
              if (typeof err !== 'object') {
                err = new Error(err)
              }

              if (step === 'restore') {
                const commands = queue.get()
                // determine command queue index of _commandToRunAfterValidation's index
                let index = _.findIndex(commands, (command: any) => {
                  return (
                    _commandToRunAfterValidation
                    && command.attributes.chainerId === _commandToRunAfterValidation.chainerId
                  )
                })

                // skip all commands between this command which errored and _commandToRunAfterValidation
                for (let i = cy.queue.index; i < index; i++) {
                  const cmd = commands[i]

                  if (!cmd.get('restore-within')) {
                    commands[i].skip()
                  }
                }

                // restore within subject back to the original subject used when
                // the session command kicked off
                Cypress.state('withinSubject', withinSubject)

                // move to _commandToRunAfterValidation's index to ensure failures are
                // handled correctly if next index was not found, the error was caused by
                // a sync validation failure and _commandToRunAfterValidation is our next
                // cmd
                queue.index = index === -1 ? queue.index + 1 : index

                err.isRecovered = true

                caughtCommandErr = true
              }

              return enhanceErr(err)
            })

            let returnVal

            try {
              returnVal = existingSession.validate.call(cy.state('ctx'))
            } catch (err) {
              err.onFail = (err) => {
                validateLog.set({
                  error: err,
                  state: 'failed',
                })
              }

              throw err
            }

            _commandToRunAfterValidation = cy.then(async () => {
              Cypress.state('onQueueFailed', null)

              if (caughtCommandErr) {
                return !isValidSession
              }

              const failValidation = (err) => {
                if (step === 'restore') {
                  enhanceErr(err)

                  // move to recreate session flow
                  return !isValidSession
                }

                err.onFail = (err) => {
                  validateLog.error(err)
                }

                throw enhanceErr(err)
              }

              // when the validate function returns a promise, ensure it does not return false or throw an error
              if ($utils.isPromiseLike(returnVal)) {
                return returnVal
                .then((val) => {
                  if (val === false) {
                    // set current command to cy.session for more accurate codeFrame
                    cy.state('current', sessionCommand)

                    throw $errUtils.errByPath('sessions.validate_callback_false', { reason: 'promise resolved false' })
                  }

                  return isValidSession
                })
                .catch((err) => {
                  if (!(err instanceof Error)) {
                    // set current command to cy.session for more accurate codeFrame
                    cy.state('current', sessionCommand)
                    err = $errUtils.errByPath('sessions.validate_callback_false', { reason: `promise rejected with ${String(err)}` })
                  }

                  return failValidation(err)
                })
              }

              if (returnVal === undefined || Cypress.isCy(returnVal)) {
                const yielded = cy.state('current').get('prev')?.attributes?.subject

                if (yielded === false) {
                  // set current command to cy.session for more accurate codeframe
                  cy.state('current', sessionCommand)

                  return failValidation($errUtils.errByPath('sessions.validate_callback_false', { reason: 'callback yielded false' }))
                }
              }

              return isValidSession
            })

            return _commandToRunAfterValidation
          })
        })
      }
      /**
       * Creates session flow:
       *   1. create session
       *   2. validate session
       */
      const createSessionWorkflow = (existingSession, step: 'create' | 'recreate') => {
        return cy.then(async () => {
          setSessionLogStatus(statusMap.inProgress(step))

          await navigateAboutBlank()
          await sessions.clearCurrentSessionData()

          return createSession(existingSession, step)
        })
        .then(() => validateSession(existingSession, step))
        .then(async (isValidSession: boolean) => {
          if (!isValidSession) {
            throw new Error('not a valid session :(')
          }

          sessionsManager.registeredSessions.set(existingSession.id, true)
          await sessions.saveSessionData(existingSession)

          setSessionLogStatus(statusMap.complete(step))
        })
      }

      /**
       * Restore session flow:
       *   1. restore session
       *   2. validate session
       *   3. if validation fails, catch error and recreate session
       */
      const restoreSessionWorkflow = (existingSession: SessionData) => {
        return cy.then(async () => {
          setSessionLogStatus('restoring')
          await navigateAboutBlank()
          await sessions.clearCurrentSessionData()

          return restoreSession(existingSession)
        })
        .then(() => validateSession(existingSession, 'restore'))
        .then((isValidSession: boolean) => {
          if (!isValidSession) {
            return createSessionWorkflow(existingSession, 'recreate')
          }

          setSessionLogStatus('restored')
        })
      }

      /**
       * Session command rules:
       *   If session does not exists or was no previously saved to the server, create session
       *      1. run create session flow
       *      2. clear page
       *
       *   If session exists or has been saved to the server, restore session
       *      1. run restore session flow
       *      2. clear page
       */
      let _log
      const groupDetails = {
        message: `${session.id.length > 50 ? `${session.id.substring(0, 47)}...` : session.id}`,
      }

      return logGroup(Cypress, groupDetails, (log) => {
        return cy.then(async () => {
          _log = log

          if (!session.hydrated) {
            const serverStoredSession = await sessions.getSession(session.id).catch(_.noop)

            // we have a saved session on the server and setup matches
            if (serverStoredSession && serverStoredSession.setup === session.setup.toString()) {
              _.extend(session, _.omit(serverStoredSession, 'setup', 'validate'))
              session.hydrated = true
            } else {
              return createSessionWorkflow(session, 'create')
            }
          }

          return restoreSessionWorkflow(session)
        }).then(() => {
          _log.set({ state: 'passed' })
        })
      })
    },
  })

  Cypress.session = sessions
}<|MERGE_RESOLUTION|>--- conflicted
+++ resolved
@@ -24,21 +24,6 @@
  *  - session data SHOULD be cleared between specs in run mode
  */
 export default function (Commands, Cypress, cy) {
-<<<<<<< HEAD
-=======
-  function throwIfNoSessionSupport () {
-    if (!Cypress.config('experimentalSessionAndOrigin')) {
-      $errUtils.throwErrByPath('sessions.experimentNotEnabled', {
-        args: {
-          // determine if using experimental session opt-in flag (removed in 9.6.0) to
-          // generate a coherent error message
-          experimentalSessionSupport: Cypress.config('experimentalSessionSupport'),
-        },
-      })
-    }
-  }
-
->>>>>>> 741019d9
   const sessionsManager = new SessionsManager(Cypress, cy)
   const sessions = sessionsManager.sessions
 
@@ -53,7 +38,12 @@
     })
 
     Cypress.on('test:before:run:async', () => {
-      const clearPage = (Cypress.config('testIsolation') === 'on' && Cypress.testingType === 'e2e') ? navigateAboutBlank(false) : new Cypress.Promise.resolve()
+      if (Cypress.config('testIsolation') === 'off') {
+        return
+      }
+
+      // Component testing does not support navigation and handles clearing the page via mount utils
+      const clearPage = Cypress.testingType === 'e2e' ? navigateAboutBlank(false) : new Cypress.Promise.resolve()
 
       return clearPage
       .then(() => sessions.clearCurrentSessionData())
@@ -76,7 +66,7 @@
 
       // backup session command so we can set it as codeFrame location for errors later on
       const sessionCommand = cy.state('current')
-      const withinSubject = cy.state('withinSubject')
+      const withinSubjectChain = cy.state('withinSubjectChain')
 
       if (options) {
         if (!_.isObject(options)) {
@@ -330,7 +320,7 @@
 
                 // restore within subject back to the original subject used when
                 // the session command kicked off
-                Cypress.state('withinSubject', withinSubject)
+                Cypress.state('withinSubjectChain', withinSubjectChain)
 
                 // move to _commandToRunAfterValidation's index to ensure failures are
                 // handled correctly if next index was not found, the error was caused by
