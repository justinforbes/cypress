import _ from 'lodash'
import stringifyStable from 'json-stable-stringify'
import $errUtils from '../../../cypress/error_utils'
import $stackUtils from '../../../cypress/stack_utils'
import logGroup from '../../logGroup'
import SessionsManager from './manager'
import {
  getConsoleProps,
  navigateAboutBlank,
} from './utils'
import type { ServerSessionData } from '@packages/types'

type SessionData = Cypress.Commands.Session.SessionData

/**
 * Session data should be cleared with spec browser launch.
 *
 * Rules for clearing session data:
 *  - if page reloads due to top navigation OR user hard reload, session data should NOT be cleared
 *  - if user relaunches the browser or launches a new spec, session data SHOULD be cleared
 *  - session data SHOULD be cleared between specs in run mode
 */

export default function (Commands, Cypress, cy) {
  const sessionsManager = new SessionsManager(Cypress, cy)
  const sessions = sessionsManager.sessions

  Cypress.on('run:start', () => {
    // @ts-ignore
    Object.values(Cypress.state('activeSessions') || {}).forEach((sessionData: ServerSessionData) => {
      if (sessionData.cacheAcrossSpecs) {
        sessionsManager.registeredSessions.set(sessionData.id, true)
      }
    })

    Cypress.on('test:before:run:async', () => {
<<<<<<< HEAD
      const clearPage = (Cypress.config('testIsolation') === 'strict' && Cypress.testingType === 'e2e') ? navigateAboutBlank(false) : new Cypress.Promise.resolve()
=======
      if (Cypress.config('experimentalSessionAndOrigin')) {
        if (Cypress.config('testIsolation') === 'off') {
          return
        }

        // Component testing does not support navigation and handles clearing the page via mount utils
        const clearPage = Cypress.testingType === 'e2e' ? navigateAboutBlank(false) : new Cypress.Promise.resolve()
>>>>>>> 355d2101

      return clearPage
      .then(() => sessions.clearCurrentSessionData())
      .then(() => Cypress.backend('reset:rendered:html:origins'))
    })
  })

  Commands.addAll({
<<<<<<< HEAD
    session (id: string | object, setup?: () => void, options: Cypress.SessionOptions = { cacheAcrossSpecs: false }) {
=======
    session (id: string | object, setup: () => void, options: Cypress.SessionOptions = { cacheAcrossSpecs: false }) {
      throwIfNoSessionSupport()

>>>>>>> 355d2101
      if (!id || !_.isString(id) && !_.isObject(id)) {
        $errUtils.throwErrByPath('sessions.session.wrongArgId')
      }

      if (!setup || !_.isFunction(setup)) {
        $errUtils.throwErrByPath('sessions.session.wrongArgSetup')
      }

      if (options) {
        if (!_.isObject(options)) {
          $errUtils.throwErrByPath('sessions.session.wrongArgOptions')
        }

        const validOpts = {
          'validate': 'function',
          'cacheAcrossSpecs': 'boolean',
        }

        Object.entries(options).forEach(([key, value]) => {
          const expectedType = validOpts[key]

          if (!expectedType) {
            $errUtils.throwErrByPath('sessions.session.wrongArgOptionUnexpected', { args: { key } })
          }

          const actualType = typeof value

          if (actualType !== expectedType) {
            $errUtils.throwErrByPath('sessions.session.wrongArgOptionInvalid', { args: { key, expected: expectedType, actual: actualType } })
          }
        })
      }

      // backup session command so we can set it as codeFrame location for validation errors later on
      const sessionCommand = cy.state('current')

      // stringify deterministically if we were given an object
      id = _.isString(id) ? id : stringifyStable(id)

      let session: SessionData = sessionsManager.getActiveSession(id)
      const isRegisteredSessionForSpec = sessionsManager.registeredSessions.has(id)

      if (session) {
        const hasUniqSetupDefinition = session.setup.toString().trim() !== setup.toString().trim()
        const hasUniqValidateDefinition = (!!session.validate !== !!options.validate) || (!!session.validate && !!options.validate && session.validate.toString().trim() !== options.validate.toString().trim())
        const hasUniqPersistence = session.cacheAcrossSpecs !== !!options.cacheAcrossSpecs

        if (isRegisteredSessionForSpec && (hasUniqSetupDefinition || hasUniqValidateDefinition || hasUniqPersistence)) {
          $errUtils.throwErrByPath('sessions.session.duplicateId', {
            args: {
              id,
              hasUniqSetupDefinition,
              hasUniqValidateDefinition,
              hasUniqPersistence,
            },
          })
        }

        if (session.cacheAcrossSpecs && _.isString(session.setup)) {
          session.setup = setup
        }

        if (session.cacheAcrossSpecs && session.validate && _.isString(session.validate)) {
          session.validate = options.validate
        }
      } else {
        if (isRegisteredSessionForSpec) {
          $errUtils.throwErrByPath('sessions.session.duplicateId', { args: { id } })
        }

        session = sessions.defineSession({
          id,
          setup,
          validate: options.validate,
          cacheAcrossSpecs: options.cacheAcrossSpecs,
        })

        sessionsManager.registeredSessions.set(id, true)
      }

      function setSessionLogStatus (status: string) {
        _log.set({
          sessionInfo: {
            id: session.id,
            isGlobalSession: session.cacheAcrossSpecs,
            status,
          },
        })
      }

      function createSession (existingSession, recreateSession = false) {
        logGroup(Cypress, {
          name: 'session',
          displayName: recreateSession ? 'Recreate session' : 'Create new session',
          message: '',
          type: 'system',
        }, (setupLogGroup) => {
          return cy.then(async () => {
            // Catch when a cypress command fails in the setup function to correctly update log status
            // before failing command and ending command queue.
            cy.state('onCommandFailed', (err) => {
              setupLogGroup.set({ state: 'failed' })
              setSessionLogStatus('failed')

              $errUtils.modifyErrMsg(err, `\n\nThis error occurred while creating session. Because the session setup failed, we failed the test.`, _.add)

              return false
            })

            return existingSession.setup()
          })
          .then(async () => {
            cy.state('onCommandFailed', null)
            await navigateAboutBlank()
            const data = await sessions.getCurrentSessionData()

            _.extend(existingSession, data)
            existingSession.hydrated = true
            await sessions.saveSessionData(existingSession)

            _log.set({ consoleProps: () => getConsoleProps(existingSession) })

            return
          })
        })
      }

      function restoreSession (testSession) {
        return cy.then(async () => {
          Cypress.log({
            name: 'session',
            displayName: 'Restore saved session',
            message: '',
            type: 'system',
          })

          _log.set({ consoleProps: () => getConsoleProps(testSession) })

          await sessions.setSessionData(testSession)
        })
      }

      function validateSession (existingSession, restoreSession = false) {
        const isValidSession = true

        if (!existingSession.validate) {
          return isValidSession
        }

        return logGroup(Cypress, {
          name: 'session',
          displayName: 'Validate session',
          message: '',
          type: 'system',
        }, (validateLog) => {
          return cy.then(async () => {
            const onSuccess = () => {
              return isValidSession
            }

            const onFail = (err) => {
              validateLog.set({ state: 'failed' })
              setSessionLogStatus('failed')

              // show validation error and allow sessions workflow to recreate the session
              if (restoreSession) {
                err.isRecovered = true
                Cypress.log({
                  type: 'system',
                  name: 'session',
                })
                .error(err)

                return !isValidSession
              }

              $errUtils.modifyErrMsg(err, `\n\nThis error occurred in a session validate hook after initializing the session. Because validation failed immediately after session setup we failed the test.`, _.add)

              return cy.fail(err)
            }

            return validate(existingSession, onSuccess, onFail)
          })
        })
      }

      // uses Cypress hackery to resolve `false` if validate() resolves/returns false or throws/fails a cypress command.
      function validate (existingSession, onSuccess, onFail) {
        let returnVal
        let _validationError = null

        try {
          returnVal = existingSession.validate()
        } catch (e) {
          return onFail(e)
        }

        // when the validate function returns a promise, ensure it does not return false or throw an error
        if (typeof returnVal === 'object' && typeof returnVal.catch === 'function' && typeof returnVal.then === 'function') {
          return returnVal
          .then((val) => {
            if (val === false) {
              // set current command to cy.session for more accurate codeFrame
              cy.state('current', sessionCommand)

              return onFail($errUtils.errByPath('sessions.validate_callback_false', { reason: 'resolved false' }))
            }

            return onSuccess()
          })
          .catch((err) => {
            return onFail(err)
          })
        }

        // catch when a cypress command fails in the validate callback to move the queue index
        cy.state('onCommandFailed', (err, queue) => {
          const index = _.findIndex(queue.get(), (command: any) => {
            return (
              _commandToRunAfterValidation
              && command.attributes.chainerId === _commandToRunAfterValidation.chainerId
            )
          })

          // attach codeframe and cleanse the stack trace since we will not hit the cy.fail callback
          // if this is the first time validate fails
          if (typeof err === 'string') {
            err = new Error(err)
          }

          err.stack = $stackUtils.normalizedStack(err)

          _validationError = $errUtils.enhanceStack({
            err,
            userInvocationStack: $errUtils.getUserInvocationStack(err, Cypress.state),
            projectRoot: Cypress.config('projectRoot'),
          })

          // move to _commandToRunAfterValidation's index to ensure failures are handled correctly
          cy.state('index', index)

          cy.state('onCommandFailed', null)

          return true
        })

        const _commandToRunAfterValidation = cy.then(async () => {
          cy.state('onCommandFailed', null)

          if (_validationError) {
            return onFail(_validationError)
          }

          if (returnVal === false) {
            // set current command to cy.session for more accurate codeframe
            cy.state('current', sessionCommand)

            return onFail($errUtils.errByPath('sessions.validate_callback_false', { reason: 'returned false' }))
          }

          if (returnVal === undefined || Cypress.isCy(returnVal)) {
            const val = cy.state('current').get('prev')?.attributes?.subject

            if (val === false) {
              return onFail($errUtils.errByPath('sessions.validate_callback_false', { reason: 'resolved false' }))
            }
          }

          return onSuccess()
        })

        return _commandToRunAfterValidation
      }

      /**
       * Creates session flow:
       *   1. create session
       *   2. validate session
       */
      const createSessionWorkflow = (existingSession, recreateSession = false) => {
        return cy.then(async () => {
          setSessionLogStatus(recreateSession ? 'recreating' : 'creating')

          await navigateAboutBlank()
          await sessions.clearCurrentSessionData()

          return createSession(existingSession, recreateSession)
        })
        .then(() => validateSession(existingSession))
        .then((isValidSession: boolean) => {
          if (!isValidSession) {
            return
          }

          setSessionLogStatus(recreateSession ? 'recreated' : 'created')
        })
      }

      /**
       * Restore session flow:
       *   1. restore session
       *   2. validate session
       *   3. if validation fails, catch error and recreate session
       */
      const restoreSessionWorkflow = (existingSession) => {
        return cy.then(async () => {
          setSessionLogStatus('restoring')
          await navigateAboutBlank()
          await sessions.clearCurrentSessionData()

          return restoreSession(existingSession)
        })
        .then(() => validateSession(existingSession, true))
        .then((isValidSession: boolean) => {
          if (!isValidSession) {
            return createSessionWorkflow(existingSession, true)
          }

          setSessionLogStatus('restored')
        })
      }

      /**
       * Session command rules:
       *   If session does not exists or was no previously saved to the server, create session
       *      1. run create session flow
       *      2. clear page
       *
       *   If session exists or has been saved to the server, restore session
       *      1. run restore session flow
       *      2. clear page
       */
      let _log
      const groupDetails = {
        message: `${session.id.length > 50 ? `${session.id.substring(0, 47)}...` : session.id}`,
      }

      return logGroup(Cypress, groupDetails, (log) => {
        return cy.then(async () => {
          _log = log

          if (!session.hydrated) {
            const serverStoredSession = await sessions.getSession(session.id).catch(_.noop)

            // we have a saved session on the server and setup matches
            if (serverStoredSession && serverStoredSession.setup === session.setup.toString()) {
              _.extend(session, _.omit(serverStoredSession, 'setup', 'validate'))
              session.hydrated = true
            } else {
              return createSessionWorkflow(session)
            }
          }

          return restoreSessionWorkflow(session)
        }).then(() => {
          _log.set({ state: 'passed' })
        })
      })
    },
  })

  Cypress.session = sessions
}<|MERGE_RESOLUTION|>--- conflicted
+++ resolved
@@ -34,17 +34,7 @@
     })
 
     Cypress.on('test:before:run:async', () => {
-<<<<<<< HEAD
-      const clearPage = (Cypress.config('testIsolation') === 'strict' && Cypress.testingType === 'e2e') ? navigateAboutBlank(false) : new Cypress.Promise.resolve()
-=======
-      if (Cypress.config('experimentalSessionAndOrigin')) {
-        if (Cypress.config('testIsolation') === 'off') {
-          return
-        }
-
-        // Component testing does not support navigation and handles clearing the page via mount utils
-        const clearPage = Cypress.testingType === 'e2e' ? navigateAboutBlank(false) : new Cypress.Promise.resolve()
->>>>>>> 355d2101
+      const clearPage = (Cypress.config('testIsolation') === 'on' && Cypress.testingType === 'e2e') ? navigateAboutBlank(false) : new Cypress.Promise.resolve()
 
       return clearPage
       .then(() => sessions.clearCurrentSessionData())
@@ -53,13 +43,7 @@
   })
 
   Commands.addAll({
-<<<<<<< HEAD
-    session (id: string | object, setup?: () => void, options: Cypress.SessionOptions = { cacheAcrossSpecs: false }) {
-=======
     session (id: string | object, setup: () => void, options: Cypress.SessionOptions = { cacheAcrossSpecs: false }) {
-      throwIfNoSessionSupport()
-
->>>>>>> 355d2101
       if (!id || !_.isString(id) && !_.isObject(id)) {
         $errUtils.throwErrByPath('sessions.session.wrongArgId')
       }
