--- conflicted
+++ resolved
@@ -4,42 +4,36 @@
 import $errUtils from '../../cypress/error_utils'
 import type { Log } from '../../cypress/log'
 import { runPrivilegedCommand, trimUserArgs } from '../../util/privileged_channel'
-
-<<<<<<< HEAD
-interface ReadFileOptions extends Partial<Cypress.Loggable & Cypress.Timeoutable> {
-  encoding?: Cypress.Encodings
-=======
-interface InternalReadFileOptions extends Partial<Cypress.Loggable & Cypress.Timeoutable> {
-  _log?: Log
-  encoding: Cypress.Encodings
-  timeout: number
->>>>>>> d76d4e1e
-}
 
 interface InternalWriteFileOptions extends Partial<Cypress.WriteFileOptions & Cypress.Timeoutable> {
   _log?: Log
   timeout: number
 }
 
-type ReadFileOptions = Partial<Cypress.Loggable & Cypress.Timeoutable>
+interface ReadFileOptions extends Partial<Cypress.Loggable & Cypress.Timeoutable> {
+  encoding?: Cypress.Encodings
+}
 type WriteFileOptions = Partial<Cypress.WriteFileOptions & Cypress.Timeoutable>
 
 export default (Commands, Cypress, cy, state) => {
-<<<<<<< HEAD
-  Commands.addQuery('readFile', function readFile (file, encoding, options: ReadFileOptions = {}) {
+  Commands.addQuery('readFile', function readFile (file: string, encoding: Cypress.Encodings | ReadFileOptions | undefined, userOptions?: ReadFileOptions) {
+    const userArgs = trimUserArgs([file, encoding, _.isObject(userOptions) ? { ...userOptions } : undefined])
+
     if (_.isObject(encoding)) {
-      options = encoding
-      encoding = options.encoding
-    }
+      userOptions = encoding
+      encoding = userOptions.encoding
+    }
+
+    userOptions = userOptions || {}
 
     encoding = encoding === undefined ? 'utf8' : encoding
 
-    const timeout = options.timeout ?? Cypress.config('defaultCommandTimeout')
+    const timeout = userOptions.timeout ?? Cypress.config('defaultCommandTimeout') as number
 
     this.set('timeout', timeout)
     this.set('ensureExistenceFor', 'subject')
 
-    const log = options.log !== false && Cypress.log({ message: file, timeout })
+    const log = userOptions.log !== false && Cypress.log({ message: file, timeout })
 
     if (!file || !_.isString(file)) {
       $errUtils.throwErrByPath('files.invalid_argument', {
@@ -61,7 +55,16 @@
       }
 
       fileResult = null
-      filePromise = Cypress.backend('read:file', file, { encoding })
+      filePromise = runPrivilegedCommand({
+        commandName: 'readFile',
+        cy,
+        Cypress: (Cypress as unknown) as InternalCypress.Cypress,
+        options: {
+          file,
+          encoding,
+        },
+        userArgs,
+      })
       .timeout(timeout)
       .then((result) => {
         // https://github.com/cypress-io/cypress/issues/1558
@@ -76,34 +79,18 @@
         state('current').set('fileName', basename(result.filePath))
 
         fileResult = result
-=======
-  Commands.addAll({
-    readFile (file: string, encoding: Cypress.Encodings | ReadFileOptions | undefined, userOptions?: ReadFileOptions) {
-      const userArgs = trimUserArgs([file, encoding, _.isObject(userOptions) ? { ...userOptions } : undefined])
-
-      if (_.isObject(encoding)) {
-        userOptions = encoding
-        encoding = undefined
-      }
-
-      userOptions = userOptions || {}
-
-      const options: InternalReadFileOptions = _.defaults({}, userOptions, {
-        // https://github.com/cypress-io/cypress/issues/1558
-        // If no encoding is specified, then Cypress has historically defaulted
-        // to `utf8`, because of it's focus on text files. This is in contrast to
-        // NodeJs, which defaults to binary. We allow users to pass in `null`
-        // to restore the default node behavior.
-        encoding: encoding === undefined ? 'utf8' : encoding,
-        log: true,
-        timeout: Cypress.config('defaultCommandTimeout') as number,
->>>>>>> d76d4e1e
       })
       .catch((err) => {
         if (err.name === 'TimeoutError') {
           $errUtils.throwErrByPath('files.timed_out', {
             args: { cmd: 'readFile', file, timeout },
             retry: false,
+          })
+        }
+
+        if (err.isNonSpec) {
+          $errUtils.throwErrByPath('miscellaneous.non_spec_invocation', {
+            args: { cmd: 'readFile' },
           })
         }
 
@@ -142,7 +129,6 @@
       createFilePromise()
     })
 
-<<<<<<< HEAD
     return () => {
       // Once we've read a file, that remains the result, unless it's cleared
       // because of a failed assertion in `onFail` above.
@@ -155,85 +141,10 @@
         log && state('current') === this && log.set('consoleProps', () => props)
 
         return fileResult.contents
-=======
-      const verifyAssertions = () => {
-        return runPrivilegedCommand({
-          commandName: 'readFile',
-          cy,
-          Cypress: (Cypress as unknown) as InternalCypress.Cypress,
-          options: {
-            file,
-            encoding: options.encoding,
-          },
-          userArgs,
-        })
-        .timeout(options.timeout)
-        .catch((err) => {
-          if (err.name === 'TimeoutError') {
-            $errUtils.throwErrByPath('files.timed_out', {
-              onFail: options._log,
-              args: { cmd: 'readFile', file, timeout: options.timeout },
-            })
-          }
-
-          if (err.isNonSpec) {
-            $errUtils.throwErrByPath('miscellaneous.non_spec_invocation', {
-              args: { cmd: 'readFile' },
-            })
-          }
-
-          // Non-ENOENT errors are not retried
-          if (err.code !== 'ENOENT') {
-            $errUtils.throwErrByPath('files.unexpected_error', {
-              onFail: options._log,
-              args: { cmd: 'readFile', action: 'read', file, filePath: err.filePath, error: err.message },
-            })
-          }
-
-          return {
-            contents: null,
-            filePath: err.filePath,
-          }
-        }).then(({ filePath, contents }) => {
-          // https://github.com/cypress-io/cypress/issues/1558
-          // https://github.com/cypress-io/cypress/issues/20683
-          // We invoke Buffer.from() in order to transform this from an ArrayBuffer -
-          // which socket.io uses to transfer the file over the websocket - into a `Buffer`.
-          if (options.encoding === null && contents !== null) {
-            contents = Buffer.from(contents)
-          }
-
-          // Add the filename as a symbol, in case we need it later (such as when storing an alias)
-          state('current').set('fileName', basename(filePath))
-
-          consoleProps['File Path'] = filePath
-          consoleProps['Contents'] = contents
-
-          return cy.verifyUpcomingAssertions(contents, options, {
-            ensureExistenceFor: 'subject',
-            onFail (err) {
-              if (err.type !== 'existence') {
-                return
-              }
-
-              // file exists but it shouldn't - or - file doesn't exist but it should
-              const errPath = contents ? 'files.existent' : 'files.nonexistent'
-              const { message, docsUrl } = $errUtils.cypressErrByPath(errPath, {
-                args: { cmd: 'readFile', file, filePath },
-              })
-
-              err.message = message
-              err.docsUrl = docsUrl
-            },
-            onRetry: verifyAssertions,
-          })
-        })
->>>>>>> d76d4e1e
       }
 
       createFilePromise()
 
-<<<<<<< HEAD
       // If we don't have a result, then the promise is pending.
       // Throw an error and wait for the promise to eventually resolve on a future retry.
       throw mostRecentError
@@ -241,12 +152,9 @@
   })
 
   Commands.addAll({
-    writeFile (fileName, contents, encoding, userOptions: Partial<Cypress.WriteFileOptions & Cypress.Timeoutable> = {}) {
-=======
     writeFile (fileName: string, contents: string, encoding: Cypress.Encodings | WriteFileOptions | undefined, userOptions: WriteFileOptions) {
       const userArgs = trimUserArgs([fileName, contents, encoding, _.isObject(userOptions) ? { ...userOptions } : undefined])
 
->>>>>>> d76d4e1e
       if (_.isObject(encoding)) {
         userOptions = encoding
         encoding = undefined
