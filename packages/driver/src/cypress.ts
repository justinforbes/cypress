// @ts-nocheck

import { validate } from '@packages/config'
import _ from 'lodash'
import $ from 'jquery'
import * as blobUtil from 'blob-util'
import minimatch from 'minimatch'
import Promise from 'bluebird'
import sinon from 'sinon'
import fakeTimers from '@sinonjs/fake-timers'
import debugFn from 'debug'

import browserInfo from './cypress/browser'
import $scriptUtils from './cypress/script_utils'

import $Commands from './cypress/commands'
import $Cy from './cypress/cy'
import $dom from './dom'
import $Downloads from './cypress/downloads'
import $errorMessages from './cypress/error_messages'
import $errUtils from './cypress/error_utils'
import $Log from './cypress/log'
import $LocalStorage from './cypress/local_storage'
import $Mocha from './cypress/mocha'
import $Mouse from './cy/mouse'
import $Runner from './cypress/runner'
import $Screenshot from './cypress/screenshot'
import $SelectorPlayground from './cypress/selector_playground'
import $Server from './cypress/server'
import $SetterGetter from './cypress/setter_getter'
import $utils from './cypress/utils'

import { $Chainer } from './cypress/chainer'
import { $Cookies } from './cypress/cookies'
import { $Command } from './cypress/command'
import { $Location } from './cypress/location'
import ProxyLogging from './cypress/proxy-logging'

import * as $Events from './cypress/events'
import $Keyboard from './cy/keyboard'
import * as resolvers from './cypress/resolvers'

const debug = debugFn('cypress:driver:cypress')

const jqueryProxyFn = function (...args) {
  if (!this.cy) {
    $errUtils.throwErrByPath('miscellaneous.no_cy')
  }

  return this.cy.$$.apply(this.cy, args)
}

const throwPrivateCommandInterface = (method) => {
  $errUtils.throwErrByPath('miscellaneous.private_custom_command_interface', {
    args: { method },
  })
}

class $Cypress {
  constructor (config = {}) {
    this.cy = null
    this.chai = null
    this.mocha = null
    this.runner = null
    this.downloads = null
    this.Commands = null
    this.$autIframe = null
    this.onSpecReady = null

    this.events = $Events.extend(this)
    this.$ = jqueryProxyFn.bind(this)

    _.extend(this.$, $)

    this.setConfig(config)
  }

  setConfig (config = {}) {
    // config.remote
    // {
    //   origin: "http://localhost:2020"
    //   domainName: "localhost"
    //   props: null
    //   strategy: "file"
    // }

    // -- or --

    // {
    //   origin: "https://foo.google.com"
    //   domainName: "google.com"
    //   strategy: "http"
    //   props: {
    //     port: 443
    //     tld: "com"
    //     domain: "google"
    //   }
    // }

    let d = config.remote ? config.remote.domainName : undefined

    // set domainName but allow us to turn
    // off this feature in testing
    if (d) {
      document.domain = d
    }

    // a few static props for the host OS, browser
    // and the current version of Cypress
    this.arch = config.arch
    this.spec = config.spec
    this.version = config.version
    this.browser = config.browser
    this.platform = config.platform
    this.testingType = config.testingType

    // normalize this into boolean
    config.isTextTerminal = !!config.isTextTerminal

    // we assume we're interactive based on whether or
    // not we're in a text terminal, but we keep this
    // as a separate property so we can potentially
    // slice up the behavior
    config.isInteractive = !config.isTextTerminal

    // enable long stack traces when
    // we not are running headlessly
    // for debuggability but disable
    // them when running headlessly for
    // performance since users cannot
    // interact with the stack traces
    Promise.config({
      longStackTraces: config.isInteractive,
    })

    // TODO: env is unintentionally preserved between soft reruns unlike config.
    // change this in the NEXT_BREAKING
    const { env } = config

    config = _.omit(config, 'env', 'remote', 'resolved', 'scaffoldedFiles', 'state', 'testingType')

    _.extend(this, browserInfo(config))

    this.state = $SetterGetter.create({})
    this.originalConfig = _.cloneDeep(config)
<<<<<<< HEAD
    this.config = $utils.verifyConfigOptions($SetterGetter.create(config))
=======
    this.config = $SetterGetter.create(config, (config) => {
      validate(config, (errMsg) => {
        throw new this.state('specWindow').Error(errMsg)
      })
    })

>>>>>>> 50d10700
    this.env = $SetterGetter.create(env)
    this.getTestRetries = function () {
      const testRetries = this.config('retries')

      if (_.isNumber(testRetries)) {
        return testRetries
      }

      if (_.isObject(testRetries)) {
        return testRetries[this.config('isInteractive') ? 'openMode' : 'runMode']
      }

      return null
    }

    this.Cookies = $Cookies.create(config.namespace, d)

    this.ProxyLogging = new ProxyLogging(this)

    return this.action('cypress:config', config)
  }

  initialize ({ $autIframe, onSpecReady }) {
    this.$autIframe = $autIframe
    this.onSpecReady = onSpecReady
    if (this._onInitialize) {
      this._onInitialize()
      this._onInitialize = undefined
    }
  }

  run (fn) {
    if (!this.runner) {
      $errUtils.throwErrByPath('miscellaneous.no_runner')
    }

    return this.runner.run(fn)
  }

  // Method to manually re-execute Runner (usually within $autIframe)
  // used mainly by Component Testing
  restartRunner () {
    if (!window.top.Cypress) {
      throw Error('Cannot re-run spec without Cypress')
    }

    // MobX state is only available on the Runner instance
    // which is attached to the top level `window`
    // We avoid infinite restart loop by checking if not in a loading state.
    if (!window.top.Runner.state.isLoading) {
      window.top.Runner.emit('restart')
    }
  }

  // onSpecWindow is called as the spec window
  // is being served but BEFORE any of the actual
  // specs or support files have been downloaded
  // or parsed. we have not received any custom commands
  // at this point
  onSpecWindow (specWindow, scripts) {
    const logFn = (...args) => {
      return this.log.apply(this, args)
    }

    // create cy and expose globally
    this.cy = $Cy.create(specWindow, this, this.Cookies, this.state, this.config, logFn)
    window.cy = this.cy
    this.isCy = this.cy.isCy
    this.log = $Log.create(this, this.cy, this.state, this.config)
    this.mocha = $Mocha.create(specWindow, this, this.config)
    this.runner = $Runner.create(specWindow, this.mocha, this, this.cy, this.state)
    this.downloads = $Downloads.create(this)

    // wire up command create to cy
    this.Commands = $Commands.create(this, this.cy, this.state, this.config)

    this.events.proxyTo(this.cy)

    $scriptUtils.runScripts(specWindow, scripts)
    .catch((error) => {
      this.runner.onSpecError('error')({ error })
    })
    .then(() => {
      return (new Promise((resolve) => {
        if (this.$autIframe) {
          resolve()
        } else {
          // block initialization if the iframe has not been created yet
          // Used in CT when async chunks for plugins take their time to download/parse
          this._onInitialize = resolve
        }
      }))
    })
    .then(() => {
      // in order to utilize focusmanager.testingmode and trick browser into being in focus even when not focused
      // this is critical for headless mode since otherwise the browser never gains focus
      if (this.browser.isHeadless && this.isBrowser({ family: 'firefox' })) {
        window.addEventListener('blur', () => {
          this.backend('firefox:window:focus')
        })

        if (!document.hasFocus()) {
          return this.backend('firefox:window:focus')
        }
      }
    })
    .then(() => {
      this.cy.initialize(this.$autIframe)

      this.onSpecReady()
    })
  }

  action (eventName, ...args) {
    // normalizes all the various ways
    // other objects communicate intent
    // and 'action' to Cypress
    debug(eventName)
    switch (eventName) {
      case 'recorder:frame':
        return this.emit('recorder:frame', args[0])

      case 'cypress:stop':
        return this.emit('stop')

      case 'cypress:config':
        // emit config event used to:
        //   - trigger iframe viewport update
        return this.emit('config', args[0])

      case 'runner:start':
        // mocha runner has begun running the tests
        this.emit('run:start')

        if (this.runner.getResumedAtTestIndex() !== null) {
          return
        }

        if (this.config('isTextTerminal')) {
          return this.emit('mocha', 'start', args[0])
        }

        break

      case 'runner:end':
        // mocha runner has finished running the tests

        // end may have been caused by an uncaught error
        // that happened inside of a hook.
        //
        // when this happens mocha aborts the entire run
        // and does not do the usual cleanup so that means
        // we have to fire the test:after:hooks and
        // test:after:run events ourselves
        this.emit('run:end')

        if (this.config('isTextTerminal')) {
          return this.emit('mocha', 'end', args[0])
        }

        break

      case 'runner:suite:start':
        // mocha runner started processing a suite
        if (this.config('isTextTerminal')) {
          return this.emit('mocha', 'suite', ...args)
        }

        break

      case 'runner:suite:end':
        // mocha runner finished processing a suite
        if (this.config('isTextTerminal')) {
          return this.emit('mocha', 'suite end', ...args)
        }

        break

      case 'runner:hook:start':
        // mocha runner started processing a hook
        if (this.config('isTextTerminal')) {
          return this.emit('mocha', 'hook', ...args)
        }

        break

      case 'runner:hook:end':
        // mocha runner finished processing a hook
        if (this.config('isTextTerminal')) {
          return this.emit('mocha', 'hook end', ...args)
        }

        break

      case 'runner:test:start':
        // mocha runner started processing a hook
        if (this.config('isTextTerminal')) {
          return this.emit('mocha', 'test', ...args)
        }

        break

      case 'runner:test:end':
        if (this.config('isTextTerminal')) {
          return this.emit('mocha', 'test end', ...args)
        }

        break

      case 'runner:pass':
        // mocha runner calculated a pass
        // this is delayed from when mocha would normally fire it
        // since we fire it after all afterEach hooks have ran
        if (this.config('isTextTerminal')) {
          return this.emit('mocha', 'pass', ...args)
        }

        break

      case 'runner:pending':
        // mocha runner calculated a pending test
        if (this.config('isTextTerminal')) {
          return this.emit('mocha', 'pending', ...args)
        }

        break

      case 'runner:fail': {
        if (this.config('isTextTerminal')) {
          return this.emit('mocha', 'fail', ...args)
        }

        break
      }
      // retry event only fired in mocha version 6+
      // https://github.com/mochajs/mocha/commit/2a76dd7589e4a1ed14dd2a33ab89f182e4c4a050
      case 'runner:retry': {
        // mocha runner calculated a pass
        if (this.config('isTextTerminal')) {
          this.emit('mocha', 'retry', ...args)
        }

        break
      }

      case 'mocha:runnable:run':
        return this.runner.onRunnableRun(...args)

      case 'runner:test:before:run':
        if (this.config('isTextTerminal')) {
          // needed for handling test retries
          this.emit('mocha', 'test:before:run', args[0])
        }

        this.emit('test:before:run', ...args)
        break

      case 'runner:test:before:run:async':
        // TODO: handle timeouts here? or in the runner?
        return this.emitThen('test:before:run:async', ...args)

      case 'runner:runnable:after:run:async':
        return this.emitThen('runnable:after:run:async', ...args)

      case 'runner:test:after:run':
        this.runner.cleanupQueue(this.config('numTestsKeptInMemory'))

        // this event is how the reporter knows how to display
        // stats and runnable properties such as errors
        this.emit('test:after:run', ...args)

        if (this.config('isTextTerminal')) {
          // needed for calculating wallClockDuration
          // and the timings of after + afterEach hooks
          return this.emit('mocha', 'test:after:run', args[0])
        }

        break
      case 'cy:before:all:screenshots':
        return this.emit('before:all:screenshots', ...args)

      case 'cy:before:screenshot':
        return this.emit('before:screenshot', ...args)

      case 'cy:after:screenshot':
        return this.emit('after:screenshot', ...args)

      case 'cy:after:all:screenshots':
        return this.emit('after:all:screenshots', ...args)

      case 'command:log:added':
        this.runner.addLog(args[0], this.config('isInteractive'))

        return this.emit('log:added', ...args)

      case 'command:log:changed':
        this.runner.addLog(args[0], this.config('isInteractive'))

        return this.emit('log:changed', ...args)

      case 'cy:fail':
        // comes from cypress errors fail()
        return this.emitMap('fail', ...args)

      case 'cy:stability:changed':
        return this.emit('stability:changed', ...args)

      case 'cy:paused':
        return this.emit('paused', ...args)

      case 'cy:canceled':
        return this.emit('canceled')

      case 'cy:visit:failed':
        return this.emit('visit:failed', args[0])

      case 'cy:visit:blank':
        return this.emitThen('visit:blank', args[0])

      case 'cy:viewport:changed':
        return this.emit('viewport:changed', ...args)

      case 'cy:command:start':
        return this.emit('command:start', ...args)

      case 'cy:command:end':
        return this.emit('command:end', ...args)

      case 'cy:command:retry':
        return this.emit('command:retry', ...args)

      case 'cy:command:enqueued':
        return this.emit('command:enqueued', args[0])

      case 'cy:command:queue:before:end':
        return this.emit('command:queue:before:end')

      case 'cy:command:queue:end':
        return this.emit('command:queue:end')

      case 'cy:url:changed':
        return this.emit('url:changed', args[0])

      case 'cy:next:subject:prepared':
        return this.emit('next:subject:prepared', ...args)

      case 'cy:collect:run:state':
        return this.emitThen('collect:run:state')

      case 'cy:scrolled':
        return this.emit('scrolled', ...args)

      case 'app:uncaught:exception':
        return this.emitMap('uncaught:exception', ...args)

      case 'app:window:alert':
        return this.emit('window:alert', args[0])

      case 'app:window:confirm':
        return this.emitMap('window:confirm', args[0])

      case 'app:window:confirmed':
        return this.emit('window:confirmed', ...args)

      case 'app:page:loading':
        return this.emit('page:loading', args[0])

      case 'app:window:before:load':
        this.cy.onBeforeAppWindowLoad(args[0])

        return this.emit('window:before:load', args[0])

      case 'app:navigation:changed':
        return this.emit('navigation:changed', ...args)

      case 'app:form:submitted':
        return this.emit('form:submitted', args[0])

      case 'app:window:load':
        return this.emit('window:load', args[0])

      case 'app:window:before:unload':
        return this.emit('window:before:unload', args[0])

      case 'app:window:unload':
        return this.emit('window:unload', args[0])

      case 'app:timers:reset':
        return this.emitThen('app:timers:reset', ...args)

      case 'app:timers:pause':
        return this.emitThen('app:timers:pause', ...args)

      case 'app:css:modified':
        return this.emit('css:modified', args[0])

      case 'spec:script:error':
        return this.emit('script:error', ...args)

      default:
        return
    }
  }

  backend (eventName, ...args) {
    return new Promise((resolve, reject) => {
      const fn = function (reply) {
        const e = reply.error

        if (e) {
          // clone the error object
          // and set stack cleaned
          // to prevent bluebird from
          // attaching long stace traces
          // which otherwise make this err
          // unusably long
          const err = $errUtils.makeErrFromObj(e)

          err.__stackCleaned__ = true
          err.backend = true

          return reject(err)
        }

        return resolve(reply.response)
      }

      return this.emit('backend:request', eventName, ...args, fn)
    })
  }

  automation (eventName, ...args) {
    // wrap action in promise
    return new Promise((resolve, reject) => {
      const fn = function (reply) {
        const e = reply.error

        if (e) {
          const err = $errUtils.makeErrFromObj(e)

          err.automation = true

          return reject(err)
        }

        return resolve(reply.response)
      }

      return this.emit('automation:request', eventName, ...args, fn)
    })
  }

  stop () {
    if (!this.runner) {
      // the tests have been reloaded
      return
    }

    this.runner.stop()
    this.cy.stop()

    return this.action('cypress:stop')
  }

  addAssertionCommand () {
    return throwPrivateCommandInterface('addAssertionCommand')
  }

  addUtilityCommand () {
    return throwPrivateCommandInterface('addUtilityCommand')
  }

  get currentTest () {
    const r = this.cy.state('runnable')

    if (!r) {
      return null
    }

    // if we're in a hook, ctx.currentTest is defined
    // if we're in test body, r is the currentTest
    /**
     * @type {Mocha.Test}
     */
    const currentTestRunnable = r.ctx.currentTest || r

    return {
      title: currentTestRunnable.title,
      titlePath: currentTestRunnable.titlePath(),
    }
  }

  static create (config) {
    return new $Cypress(config)
  }
}

// // attach to $Cypress to access
// // all of the constructors
// // to enable users to monkeypatch
$Cypress.prototype.$Cypress = $Cypress
$Cypress.prototype.Cy = $Cy
$Cypress.prototype.Chainer = $Chainer
$Cypress.prototype.Cookies = $Cookies
$Cypress.prototype.Command = $Command
$Cypress.prototype.Commands = $Commands
$Cypress.prototype.dom = $dom
$Cypress.prototype.errorMessages = $errorMessages
$Cypress.prototype.Keyboard = $Keyboard
$Cypress.prototype.Location = $Location
$Cypress.prototype.Log = $Log
$Cypress.prototype.LocalStorage = $LocalStorage
$Cypress.prototype.Mocha = $Mocha
$Cypress.prototype.resolveWindowReference = resolvers.resolveWindowReference
$Cypress.prototype.resolveLocationReference = resolvers.resolveLocationReference
$Cypress.prototype.Mouse = $Mouse
$Cypress.prototype.Runner = $Runner
$Cypress.prototype.Server = $Server
$Cypress.prototype.Screenshot = $Screenshot
$Cypress.prototype.SelectorPlayground = $SelectorPlayground
$Cypress.prototype.utils = $utils
$Cypress.prototype._ = _
$Cypress.prototype.Blob = blobUtil
$Cypress.prototype.Promise = Promise
$Cypress.prototype.minimatch = minimatch
$Cypress.prototype.sinon = sinon
$Cypress.prototype.lolex = fakeTimers

// // attaching these so they are accessible
// // via the runner + integration spec helper
$Cypress.$ = $
$Cypress.utils = $utils
export default $Cypress<|MERGE_RESOLUTION|>--- conflicted
+++ resolved
@@ -143,16 +143,12 @@
 
     this.state = $SetterGetter.create({})
     this.originalConfig = _.cloneDeep(config)
-<<<<<<< HEAD
-    this.config = $utils.verifyConfigOptions($SetterGetter.create(config))
-=======
-    this.config = $SetterGetter.create(config, (config) => {
+    this.config = $utils.verifyWriteableOptions($SetterGetter.create(config, (config) => {
       validate(config, (errMsg) => {
         throw new this.state('specWindow').Error(errMsg)
       })
-    })
-
->>>>>>> 50d10700
+    }))
+
     this.env = $SetterGetter.create(env)
     this.getTestRetries = function () {
       const testRetries = this.config('retries')
