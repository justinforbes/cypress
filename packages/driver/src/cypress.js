const _ = require('lodash')
const $ = require('jquery')
const chai = require('chai')
const blobUtil = require('blob-util')
const minimatch = require('minimatch')
const moment = require('moment')
const Promise = require('bluebird')
const sinon = require('sinon')
const lolex = require('lolex')

const $dom = require('./dom')
const $errorMessages = require('./cypress/error_messages')
const $Chainer = require('./cypress/chainer')
const $Command = require('./cypress/command')
const $Commands = require('./cypress/commands')
const $Cookies = require('./cypress/cookies')
const $Cy = require('./cypress/cy')
const $Events = require('./cypress/events')
const $FirefoxForcedGc = require('./util/firefox_forced_gc')
const $Keyboard = require('./cy/keyboard')
const $SetterGetter = require('./cypress/setter_getter')
const $Log = require('./cypress/log')
const $Location = require('./cypress/location')
const $LocalStorage = require('./cypress/local_storage')
const $Mocha = require('./cypress/mocha')
const $Mouse = require('./cy/mouse')
const $Runner = require('./cypress/runner')
const $Server = require('./cypress/server')
const $Screenshot = require('./cypress/screenshot')
const $SelectorPlayground = require('./cypress/selector_playground')
const $utils = require('./cypress/utils')
<<<<<<< HEAD
const $errUtils = require('./cypress/error_utils')
const $scriptUtils = require('./cypress/script_utils')
=======
const browserInfo = require('./cypress/browser')
>>>>>>> 7540a4fe

const proxies = {
  runner: 'getStartTime getTestsState getEmissions setNumLogs countByTestState getDisplayPropsForLog getConsolePropsForLogById getSnapshotPropsForLogById getErrorByTestId setStartTime resumeAtTest normalizeAll'.split(' '),
  cy: 'detachDom getStyles'.split(' '),
}

const jqueryProxyFn = function (...args) {
  if (!this.cy) {
    $errUtils.throwErrByPath('miscellaneous.no_cy')
  }

  return this.cy.$$.apply(this.cy, args)
}

_.extend(jqueryProxyFn, $)

// provide the old interface and
// throw a deprecation message
$Log.command = () => {
  return $errUtils.throwErrByPath('miscellaneous.command_log_renamed')
}

const throwDeprecatedCommandInterface = (key = 'commandName', method) => {
  let signature = ''

  switch (method) {
    case 'addParentCommand':
      signature = `'${key}', function(){...}`
      break
    case 'addChildCommand':
      signature = `'${key}', { prevSubject: true }, function(){...}`
      break
    case 'addDualCommand':
      signature = `'${key}', { prevSubject: 'optional' }, function(){...}`
      break
    default:
      break
  }

  $errUtils.throwErrByPath('miscellaneous.custom_command_interface_changed', {
    args: { method, signature },
  })
}

const throwPrivateCommandInterface = (method) => {
  $errUtils.throwErrByPath('miscellaneous.private_custom_command_interface', {
    args: { method },
  })
}

class $Cypress {
  constructor (config = {}) {
    this.cy = null
    this.chai = null
    this.mocha = null
    this.runner = null
    this.Commands = null
    this._RESUMED_AT_TEST = null
    this.$autIframe = null
    this.onSpecReady = null

    this.events = $Events.extend(this)

    this.setConfig(config)
  }

  setConfig (config = {}) {
    // config.remote
    // {
    //   origin: "http://localhost:2020"
    //   domainName: "localhost"
    //   props: null
    //   strategy: "file"
    // }

    // -- or --

    // {
    //   origin: "https://foo.google.com"
    //   domainName: "google.com"
    //   strategy: "http"
    //   props: {
    //     port: 443
    //     tld: "com"
    //     domain: "google"
    //   }
    // }

    let d = config.remote ? config.remote.domainName : undefined

    // set domainName but allow us to turn
    // off this feature in testing
    if (d) {
      document.domain = d
    }

    // a few static props for the host OS, browser
    // and the current version of Cypress
    this.arch = config.arch
    this.spec = config.spec
    this.version = config.version
    this.browser = config.browser
    this.platform = config.platform

    // normalize this into boolean
    config.isTextTerminal = !!config.isTextTerminal

    // we asumme we're interactive based on whether or
    // not we're in a text terminal, but we keep this
    // as a separate property so we can potentially
    // slice up the behavior
    config.isInteractive = !config.isTextTerminal

    // enable long stack traces when
    // we not are running headlessly
    // for debuggability but disable
    // them when running headlessly for
    // performance since users cannot
    // interact with the stack traces
    Promise.config({
      longStackTraces: config.isInteractive,
    })

    const { env } = config

    config = _.omit(config, 'env', 'remote', 'resolved', 'scaffoldedFiles', 'javascripts', 'state')

    _.extend(this, browserInfo(config))

    this.state = $SetterGetter.create({})
    this.config = $SetterGetter.create(config)
    this.env = $SetterGetter.create(env)
    this.getFirefoxGcInterval = $FirefoxForcedGc.createIntervalGetter(this.config)

    this.Cookies = $Cookies.create(config.namespace, d)

    return this.action('cypress:config', config)
  }

<<<<<<< HEAD
  initialize ({ $autIframe, onSpecReady }) {
    this.$autIframe = $autIframe
    this.onSpecReady = onSpecReady
=======
  initialize ($autIframe) {
    return this.cy.initialize($autIframe)
>>>>>>> 7540a4fe
  }

  run (fn) {
    if (!this.runner) {
      $errUtils.throwErrByPath('miscellaneous.no_runner')
    }

    return this.runner.run(fn)
  }

  // onSpecWindow is called as the spec window
  // is being served but BEFORE any of the actual
  // specs or support files have been downloaded
  // or parsed. we have not received any custom commands
  // at this point
  onSpecWindow (specWindow, scripts) {
    const logFn = (...args) => {
      return this.log.apply(this, args)
    }

    // create cy and expose globally
    this.cy = $Cy.create(specWindow, this, this.Cookies, this.state, this.config, logFn)
    window.cy = this.cy
    this.isCy = this.cy.isCy
    this.log = $Log.create(this, this.cy, this.state, this.config)
    this.mocha = $Mocha.create(specWindow, this)
    this.runner = $Runner.create(specWindow, this.mocha, this, this.cy)

    // wire up command create to cy
    this.Commands = $Commands.create(this, this.cy, this.state, this.config)

    this.events.proxyTo(this.cy)

<<<<<<< HEAD
    $scriptUtils.runScripts(specWindow, scripts)
    .catch((err) => {
      this.runner.onScriptError(err)
    })
    .then(() => {
      // push down the options to the runner
      this.mocha.options(this.runner)

      this.cy.initialize(this.$autIframe)

      this.onSpecReady()
    })
=======
    $FirefoxForcedGc.install(this)

    return null
>>>>>>> 7540a4fe
  }

  action (eventName, ...args) {
    // normalizes all the various ways
    // other objects communicate intent
    // and 'action' to Cypress
    switch (eventName) {
      case 'recorder:frame':
        return this.emit('recorder:frame', args[0])

      case 'cypress:stop':
        return this.emit('stop')

      case 'cypress:config':
        return this.emit('config', args[0])

      case 'runner:start':
        // mocha runner has begun running the tests
        this.emit('run:start')

        if (this._RESUMED_AT_TEST) {
          return
        }

        if (this.config('isTextTerminal')) {
          return this.emit('mocha', 'start', args[0])
        }

        break

      case 'runner:end':
        // mocha runner has finished running the tests

        // end may have been caused by an uncaught error
        // that happened inside of a hook.
        //
        // when this happens mocha aborts the entire run
        // and does not do the usual cleanup so that means
        // we have to fire the test:after:hooks and
        // test:after:run events ourselves
        this.emit('run:end')

        if (this.config('isTextTerminal')) {
          return this.emit('mocha', 'end', args[0])
        }

        break

      case 'runner:set:runnable':
        // when there is a hook / test (runnable) that
        // is about to be invoked
        return this.cy.setRunnable(...args)

      case 'runner:suite:start':
        // mocha runner started processing a suite
        if (this.config('isTextTerminal')) {
          return this.emit('mocha', 'suite', ...args)
        }

        break

      case 'runner:suite:end':
        // mocha runner finished processing a suite
        if (this.config('isTextTerminal')) {
          return this.emit('mocha', 'suite end', ...args)
        }

        break

      case 'runner:hook:start':
        // mocha runner started processing a hook
        if (this.config('isTextTerminal')) {
          return this.emit('mocha', 'hook', ...args)
        }

        break

      case 'runner:hook:end':
        // mocha runner finished processing a hook
        if (this.config('isTextTerminal')) {
          return this.emit('mocha', 'hook end', ...args)
        }

        break

      case 'runner:test:start':
        // mocha runner started processing a hook
        if (this.config('isTextTerminal')) {
          return this.emit('mocha', 'test', ...args)
        }

        break

      case 'runner:test:end':
        if (this.config('isTextTerminal')) {
          return this.emit('mocha', 'test end', ...args)
        }

        break

      case 'runner:pass':
        // mocha runner calculated a pass
        if (this.config('isTextTerminal')) {
          return this.emit('mocha', 'pass', ...args)
        }

        break

      case 'runner:pending':
        // mocha runner calculated a pending test
        if (this.config('isTextTerminal')) {
          return this.emit('mocha', 'pending', ...args)
        }

        break

      case 'runner:fail': {
        // mocha runner calculated a failure

        const err = args[0].err

        if (err.actual) {
          err.actual = chai.util.inspect(err.actual)
        }

        if (err.expected) {
          err.expected = chai.util.inspect(err.expected)
        }

        if (this.config('isTextTerminal')) {
          return this.emit('mocha', 'fail', ...args)
        }

        break
      }

      case 'mocha:runnable:run':
        return this.runner.onRunnableRun(...args)

      case 'runner:test:before:run':
        // get back to a clean slate
        this.cy.reset()

        return this.emit('test:before:run', ...args)

      case 'runner:test:before:run:async':
        // TODO: handle timeouts here? or in the runner?
        return this.emitThen('test:before:run:async', ...args)

      case 'runner:runnable:after:run:async':
        return this.emitThen('runnable:after:run:async', ...args)

      case 'runner:test:after:run':
        this.runner.cleanupQueue(this.config('numTestsKeptInMemory'))

        // this event is how the reporter knows how to display
        // stats and runnable properties such as errors
        this.emit('test:after:run', ...args)

        if (this.config('isTextTerminal')) {
          // needed for calculating wallClockDuration
          // and the timings of after + afterEach hooks
          return this.emit('mocha', 'test:after:run', args[0])
        }

        break

      case 'cy:before:all:screenshots':
        return this.emit('before:all:screenshots', ...args)

      case 'cy:before:screenshot':
        return this.emit('before:screenshot', ...args)

      case 'cy:after:screenshot':
        return this.emit('after:screenshot', ...args)

      case 'cy:after:all:screenshots':
        return this.emit('after:all:screenshots', ...args)

      case 'command:log:added':
        this.runner.addLog(args[0], this.config('isInteractive'))

        return this.emit('log:added', ...args)

      case 'command:log:changed':
        this.runner.addLog(args[0], this.config('isInteractive'))

        return this.emit('log:changed', ...args)

      case 'cy:fail':
        // comes from cypress errors fail()
        return this.emitMap('fail', ...args)

      case 'cy:stability:changed':
        return this.emit('stability:changed', ...args)

      case 'cy:paused':
        return this.emit('paused', ...args)

      case 'cy:canceled':
        return this.emit('canceled')

      case 'cy:visit:failed':
        return this.emit('visit:failed', args[0])

      case 'cy:viewport:changed':
        return this.emit('viewport:changed', ...args)

      case 'cy:command:start':
        return this.emit('command:start', ...args)

      case 'cy:command:end':
        return this.emit('command:end', ...args)

      case 'cy:command:retry':
        return this.emit('command:retry', ...args)

      case 'cy:command:enqueued':
        return this.emit('command:enqueued', args[0])

      case 'cy:command:queue:before:end':
        return this.emit('command:queue:before:end')

      case 'cy:command:queue:end':
        return this.emit('command:queue:end')

      case 'cy:url:changed':
        return this.emit('url:changed', args[0])

      case 'cy:next:subject:prepared':
        return this.emit('next:subject:prepared', ...args)

      case 'cy:collect:run:state':
        return this.emitThen('collect:run:state')

      case 'cy:scrolled':
        return this.emit('scrolled', ...args)

      case 'app:uncaught:exception':
        return this.emitMap('uncaught:exception', ...args)

      case 'app:window:alert':
        return this.emit('window:alert', args[0])

      case 'app:window:confirm':
        return this.emitMap('window:confirm', args[0])

      case 'app:window:confirmed':
        return this.emit('window:confirmed', ...args)

      case 'app:page:loading':
        return this.emit('page:loading', args[0])

      case 'app:window:before:load':
        this.cy.onBeforeAppWindowLoad(args[0])

        return this.emit('window:before:load', args[0])

      case 'app:navigation:changed':
        return this.emit('navigation:changed', ...args)

      case 'app:form:submitted':
        return this.emit('form:submitted', args[0])

      case 'app:window:load':
        return this.emit('window:load', args[0])

      case 'app:window:before:unload':
        return this.emit('window:before:unload', args[0])

      case 'app:window:unload':
        return this.emit('window:unload', args[0])

      case 'app:css:modified':
        return this.emit('css:modified', args[0])

      case 'spec:script:error':
        return this.emit('script:error', ...args)

      default:
        return
    }
  }

  backend (eventName, ...args) {
    return new Promise((resolve, reject) => {
      const fn = function (reply) {
        const e = reply.error

        if (e) {
          // clone the error object
          // and set stack cleaned
          // to prevent bluebird from
          // attaching long stace traces
          // which otherwise make this err
          // unusably long
          const err = $errUtils.makeErrFromObj(e)

          err.__stackCleaned__ = true
          err.backend = true

          return reject(err)
        }

        return resolve(reply.response)
      }

      return this.emit('backend:request', eventName, ...args, fn)
    })
  }

  automation (eventName, ...args) {
    // wrap action in promise
    return new Promise((resolve, reject) => {
      const fn = function (reply) {
        const e = reply.error

        if (e) {
          const err = $errUtils.makeErrFromObj(e)

          err.automation = true

          return reject(err)
        }

        return resolve(reply.response)
      }

      return this.emit('automation:request', eventName, ...args, fn)
    })
  }

  stop () {
    this.runner.stop()
    this.cy.stop()

    return this.action('cypress:stop')
  }

  addChildCommand (key) {
    return throwDeprecatedCommandInterface(key, 'addChildCommand')
  }

  addParentCommand (key) {
    return throwDeprecatedCommandInterface(key, 'addParentCommand')
  }

  addDualCommand (key) {
    return throwDeprecatedCommandInterface(key, 'addDualCommand')
  }

  addAssertionCommand () {
    return throwPrivateCommandInterface('addAssertionCommand')
  }

  addUtilityCommand () {
    return throwPrivateCommandInterface('addUtilityCommand')
  }

  static create (config) {
    return new $Cypress(config)
  }
}

$Cypress.prototype.$ = jqueryProxyFn

// attach to $Cypress to access
// all of the constructors
// to enable users to monkeypatch
$Cypress.prototype.$Cypress = $Cypress
$Cypress.prototype.Cy = $Cy
$Cypress.prototype.Chainer = $Chainer
$Cypress.prototype.Cookies = $Cookies
$Cypress.prototype.Command = $Command
$Cypress.prototype.Commands = $Commands
$Cypress.prototype.dom = $dom
$Cypress.prototype.errorMessages = $errorMessages
$Cypress.prototype.Keyboard = $Keyboard
$Cypress.prototype.Location = $Location
$Cypress.prototype.Log = $Log
$Cypress.prototype.LocalStorage = $LocalStorage
$Cypress.prototype.Mocha = $Mocha
$Cypress.prototype.Mouse = $Mouse
$Cypress.prototype.Runner = $Runner
$Cypress.prototype.Server = $Server
$Cypress.prototype.Screenshot = $Screenshot
$Cypress.prototype.SelectorPlayground = $SelectorPlayground
$Cypress.prototype.utils = $utils
$Cypress.prototype._ = _
$Cypress.prototype.moment = moment
$Cypress.prototype.Blob = blobUtil
$Cypress.prototype.Promise = Promise
$Cypress.prototype.minimatch = minimatch
$Cypress.prototype.sinon = sinon
$Cypress.prototype.lolex = lolex

// proxy all of the methods in proxies
// to their corresponding objects
_.each(proxies, (methods, key) => {
  return _.each(methods, (method) => {
    return $Cypress.prototype[method] = function (...args) {
      const prop = this[key]

      return prop && prop[method].apply(prop, args)
    }
  })
})

// attaching these so they are accessible
// via the runner + integration spec helper
$Cypress.$ = $

module.exports = $Cypress<|MERGE_RESOLUTION|>--- conflicted
+++ resolved
@@ -29,12 +29,9 @@
 const $Screenshot = require('./cypress/screenshot')
 const $SelectorPlayground = require('./cypress/selector_playground')
 const $utils = require('./cypress/utils')
-<<<<<<< HEAD
 const $errUtils = require('./cypress/error_utils')
 const $scriptUtils = require('./cypress/script_utils')
-=======
 const browserInfo = require('./cypress/browser')
->>>>>>> 7540a4fe
 
 const proxies = {
   runner: 'getStartTime getTestsState getEmissions setNumLogs countByTestState getDisplayPropsForLog getConsolePropsForLogById getSnapshotPropsForLogById getErrorByTestId setStartTime resumeAtTest normalizeAll'.split(' '),
@@ -174,14 +171,9 @@
     return this.action('cypress:config', config)
   }
 
-<<<<<<< HEAD
   initialize ({ $autIframe, onSpecReady }) {
     this.$autIframe = $autIframe
     this.onSpecReady = onSpecReady
-=======
-  initialize ($autIframe) {
-    return this.cy.initialize($autIframe)
->>>>>>> 7540a4fe
   }
 
   run (fn) {
@@ -215,24 +207,17 @@
 
     this.events.proxyTo(this.cy)
 
-<<<<<<< HEAD
+    $FirefoxForcedGc.install(this)
+
     $scriptUtils.runScripts(specWindow, scripts)
     .catch((err) => {
       this.runner.onScriptError(err)
     })
     .then(() => {
-      // push down the options to the runner
-      this.mocha.options(this.runner)
-
       this.cy.initialize(this.$autIframe)
 
       this.onSpecReady()
     })
-=======
-    $FirefoxForcedGc.install(this)
-
-    return null
->>>>>>> 7540a4fe
   }
 
   action (eventName, ...args) {
