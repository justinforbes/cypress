_ = require("lodash")

divider = (num, char) ->
  Array(num).join(char)

format = (data) ->
  switch
    when _.isString(data)
      _.truncate(data, { length: 2000 })
    when _.isObject(data)
      JSON.stringify(data, null, 2)
    else
      data

formatConfigFile = (configFile) ->
  if configFile == false
    return "'cypress.json' (currently disabled by --config-file=false)"

  return "'#{format(configFile)}'"

formatRedirect = (redirect) -> "  - #{redirect}"

formatRedirects = (redirects = []) ->
  _.map(redirects, formatRedirect)

formatProp = (memo, field) ->
  {key, value} = field

  if value?
    memo.push(_.capitalize(key) + ": " + format(value))
  memo

cmd = (command, args = "") ->
  "cy.#{command}(#{args})"

getRedirects = (obj, phrase) ->
  redirects = obj.redirects ? []

  return "" if not redirects.length

  word = if redirects.length > 1 then "times" else "time"

  list = formatRedirects(redirects)

  """
  #{phrase} '#{redirects.length}' #{word} to:

  #{list.join("\n")}
  """

getHttpProps = (fields = []) ->
  _
  .chain(fields)
  .reduce(formatProp, [])
  .join("\n")
  .value()

module.exports = {
  add:
    type_missing: "Cypress.add(key, fn, type) must include a type!"

  agents:
    deprecated_warning: "cy.agents() is deprecated. Use cy.stub() and cy.spy() instead."

  alias:
    invalid: "Invalid alias: '{{name}}'.\nYou forgot the '@'. It should be written as: '@{{displayName}}'."
    not_registered_with_available: "#{cmd('{{cmd}}')} could not find a registered alias for: '@{{displayName}}'.\nAvailable aliases are: '{{availableAliases}}'."
    not_registered_without_available: "#{cmd('{{cmd}}')} could not find a registered alias for: '@{{displayName}}'.\nYou have not aliased anything yet."

  as:
    empty_string: "#{cmd('as')} cannot be passed an empty string."
    invalid_type: "#{cmd('as')} can only accept a string."
    invalid_first_token: "'{{alias}}' cannot be named starting with the '@' symbol. Try renaming the alias to '{{suggestedName}}', or something else that does not start with the '@' symbol."
    reserved_word: "#{cmd('as')} cannot be aliased as: '{{alias}}'. This word is reserved."

  blur:
    multiple_elements: "#{cmd('blur')} can only be called on a single element. Your subject contained {{num}} elements."
    no_focused_element: "#{cmd('blur')} can only be called when there is a currently focused element."
    timed_out:  "#{cmd('blur')} timed out because your browser did not receive any blur events. This is a known bug in Chrome when it is not the currently focused window."
    wrong_focused_element: "#{cmd('blur')} can only be called on the focused element. Currently the focused element is a: {{node}}"

  browser:
    invalid_arg: "Cypress.{{method}}() must be passed the name of a browser or an object to filter with. You passed: {{obj}}"

  chai:
    length_invalid_argument: "You must provide a valid number to a length assertion. You passed: '{{length}}'"
    match_invalid_argument: "'match' requires its argument be a 'RegExp'. You passed: '{{regExp}}'"
    invalid_jquery_obj: (obj) ->
      """
        You attempted to make a chai-jQuery assertion on an object that is neither a DOM object or a jQuery object.

        The chai-jQuery assertion you used was:

          > #{obj.assertion}

        The invalid subject you asserted on was:

          > #{obj.subject}

        To use chai-jQuery assertions your subject must be valid.

        This can sometimes happen if a previous assertion changed the subject.
      """

  chain:
    removed: """
      #{cmd('chain')} was an undocumented command that has now been removed.

      You can safely remove this from your code and it should work without it.
    """

  check_uncheck:
    invalid_element: "#{cmd('{{cmd}}')} can only be called on :checkbox{{phrase}}. Your subject {{word}} a: {{node}}"

  clear:
    invalid_element: """
      #{cmd('clear')} failed because it requires a valid clearable element.

      The element cleared was:

        > {{node}}

      A clearable element matches one of the following selectors:
        'a[href]'
        'area[href]'
        'input'
        'select'
        'textarea'
        'button'
        'iframe'
        '[tabindex]'
        '[contenteditable]'
    """

  clearCookie:
    invalid_argument: "#{cmd('clearCookie')} must be passed a string argument for name."

  clearLocalStorage:
    invalid_argument: "#{cmd('clearLocalStorage')} must be called with either a string or regular expression."

  click:
    multiple_elements: "#{cmd('{{cmd}}')} can only be called on a single element. Your subject contained {{num}} elements. Pass { multiple: true } if you want to serially click each element."
    on_select_element: "#{cmd('{{cmd}}')} cannot be called on a <select> element. Use #{cmd('select')} command instead to change the value."

  clock:
    already_created: "#{cmd('clock')} can only be called once per test. Use the clock returned from the previous call."
    invalid_1st_arg: "#{cmd('clock')} only accepts a number or an options object for its first argument. You passed: {{arg}}"
    invalid_2nd_arg: "#{cmd('clock')} only accepts an array of function names or an options object for its second argument. You passed: {{arg}}"

  contains:
    empty_string: "#{cmd('contains')} cannot be passed an empty string."
    invalid_argument: "#{cmd('contains')} can only accept a string, number or regular expression."
    length_option: "#{cmd('contains')} cannot be passed a length option because it will only ever return 1 element."
    regex_conflict: "You passed a regular expression with the case-insensitive (i) flag and { matchCase: true } to #{cmd('contains')}. Those options conflict with each other, so please choose one or the other."

  cookies:
    backend_error: """
    #{cmd('{{command}}')} had an unexpected error {{action}} {{browserDisplayName}}.

    {{errMessage}}
    {{errStack}}
    """
    removed_method: """
      The Cypress.Cookies.{{method}}() method has been removed.

      Setting, getting, and clearing cookies is now an asynchronous operation.

      Replace this call with the appropriate command such as:
        - cy.getCookie()
        - cy.getCookies()
        - cy.setCookie()
        - cy.clearCookie()
        - cy.clearCookies()
    """
    timed_out: "#{cmd('{{cmd}}')} timed out waiting '{{timeout}}ms' to complete."

  dom:
    animating: """
      #{cmd('{{cmd}}')} could not be issued because this element is currently animating:

      {{node}}

      You can fix this problem by:
        - Passing {force: true} which disables all error checking
        - Passing {waitForAnimations: false} which disables waiting on animations
        - Passing {animationDistanceThreshold: 20} which decreases the sensitivity

      https://on.cypress.io/element-is-animating
    """
    animation_check_failed: "Not enough coord points provided to calculate distance."
    center_hidden: """
      #{cmd('{{cmd}}')} failed because the center of this element is hidden from view:

      {{node}}

      Fix this problem, or use {force: true} to disable error checking.

      https://on.cypress.io/element-cannot-be-interacted-with
    """
    covered: (obj) ->
      """
      #{cmd(obj.cmd)} failed because this element:

      #{obj.element1}

      is being covered by another element:

      #{obj.element2}

      Fix this problem, or use {force: true} to disable error checking.

      https://on.cypress.io/element-cannot-be-interacted-with
      """
    pointer_events_none: (obj) ->
      """
      #{cmd(obj.cmd)} failed because this element:

      #{obj.element}

      has CSS 'pointer-events: none'#{if obj.elementInherited then ", inherited from this element:\n\n#{obj.elementInherited}\n" else ""}

      'pointer-events: none' prevents user mouse interaction.

      Fix this problem, or use {force: true} to disable error checking.

      https://on.cypress.io/element-cannot-be-interacted-with
      """
    disabled: """
      #{cmd('{{cmd}}')} failed because this element is disabled:

      {{node}}

      Fix this problem, or use {force: true} to disable error checking.

      https://on.cypress.io/element-cannot-be-interacted-with
    """
    readonly: """
      #{cmd('{{cmd}}')} failed because this element is readonly:

      {{node}}

      Fix this problem, or use {force: true} to disable error checking.

      https://on.cypress.io/element-cannot-be-interacted-with
    """
    invalid_position_argument: "Invalid position argument: '{{position}}'. Position may only be {{validPositions}}."
    not_scrollable: """
      #{cmd('{{cmd}}')} failed because this element is not scrollable:\n
      {{node}}\n
    """
    not_visible: """
      #{cmd('{{cmd}}')} failed because this element is not visible:

      {{node}}

      {{reason}}

      Fix this problem, or use {force: true} to disable error checking.

      https://on.cypress.io/element-cannot-be-interacted-with
    """
    readonly: """
      #{cmd('{{cmd}}')} failed because this element is readonly:

      {{node}}

      Fix this problem, or use {force: true} to disable error checking.

      https://on.cypress.io/element-cannot-be-interacted-with
    """

  each:
    invalid_argument: "#{cmd('each')} must be passed a callback function."
    non_array: "#{cmd('each')} can only operate on an array like subject. Your subject was: '{{subject}}'"

  exec:
    failed: """#{cmd('exec', '\'{{cmd}}\'')} failed with the following error:

        > "{{error}}"
    """
    invalid_argument: "#{cmd('exec')} must be passed a non-empty string as its 1st argument. You passed: '{{cmd}}'."
    non_zero_exit: """
      #{cmd('exec', '\'{{cmd}}\'')} failed because the command exited with a non-zero code.

      Pass {failOnNonZeroExit: false} to ignore exit code failures.

      Information about the failure:
      Code: {{code}}
      {{output}}
    """
    timed_out: "#{cmd('exec', '\'{{cmd}}\'')} timed out after waiting {{timeout}}ms."

  files:
    unexpected_error:  """#{cmd('{{cmd}}', '"{{file}}"')} failed while trying to {{action}} the file at the following path:

      {{filePath}}

    The following error occurred:

      > "{{error}}"
    """
    existent: """#{cmd('readFile', '"{{file}}"')} failed because the file exists when expected not to exist at the following path:

      {{filePath}}
    """
    invalid_argument: "#{cmd('{{cmd}}')} must be passed a non-empty string as its 1st argument. You passed: '{{file}}'."
    invalid_contents: "#{cmd('writeFile')} must be passed a non-empty string, an object, or an array as its 2nd argument. You passed: '{{contents}}'."
    nonexistent: """#{cmd('readFile', '"{{file}}"')} failed because the file does not exist at the following path:

      {{filePath}}
    """
    timed_out: "#{cmd('{{cmd}}', '"{{file}}"')} timed out after waiting {{timeout}}ms."

  fill:
    invalid_1st_arg: "#{cmd('fill')} must be passed an object literal as its 1st argument"

  fixture:
    set_to_false: "#{cmd('fixture')} is not valid because you have configured 'fixturesFolder' to false."
    timed_out: "#{cmd('fixture')} timed out waiting '{{timeout}}ms' to receive a fixture. No fixture was ever sent by the server."

  focus:
    invalid_element: "#{cmd('focus')} can only be called on a valid focusable element. Your subject is a: {{node}}"
    multiple_elements: "#{cmd('focus')} can only be called on a single element. Your subject contained {{num}} elements."
    timed_out: "#{cmd('focus')} timed out because your browser did not receive any focus events. This is a known bug in Chrome when it is not the currently focused window."

  get:
    alias_invalid: "'{{prop}}' is not a valid alias property. Only 'numbers' or 'all' is permitted."
    alias_zero: "'0' is not a valid alias property. Are you trying to ask for the first response? If so write @{{alias}}.1"
    invalid_options: "#{cmd('get')} only accepts an options object for its second argument. You passed {{options}}"

  getCookie:
    invalid_argument: "#{cmd('getCookie')} must be passed a string argument for name."

  go:
    invalid_argument: "#{cmd('go')} accepts only a string or number argument"
    invalid_direction: "#{cmd('go')} accepts either 'forward' or 'back'. You passed: '{{str}}'"
    invalid_number: "#{cmd('go')} cannot accept '0'. The number must be greater or less than '0'."

  hover:
    not_implemented: """
      #{cmd('hover')} is not currently implemented.

      However it is usually easy to workaround.

      Read the following document for a detailed explanation.

      https://on.cypress.io/hover
    """

  invoke:
    prop_not_a_function:
      """
      #{cmd('invoke')} errored because the property: '{{prop}}' returned a '{{type}}' value instead of a function. #{cmd('invoke')} can only be used on properties that return callable functions.

      #{cmd('invoke')} waited for the specified property '{{prop}}' to return a function, but it never did.

      If you want to assert on the property's value, then switch to use #{cmd('its')} and add an assertion such as:

      cy.wrap({ foo: 'bar' }).its('foo').should('eq', 'bar')
      """
    subject_null_or_undefined:
      """
      #{cmd('invoke')} errored because your subject is: '{{value}}'. You cannot invoke any functions such as '{{prop}}' on a '{{value}}' value.

      If you expect your subject to be '{{value}}', then add an assertion such as:

      cy.wrap({{value}}).should('be.{{value}}')
      """
    null_or_undefined_prop_value:
      """
      #{cmd('invoke')} errored because the property: '{{prop}}' is not a function, and instead returned a '{{value}}' value.

      #{cmd('invoke')} waited for the specified property '{{prop}}' to become a callable function, but it never did.

      If you expect the property '{{prop}}' to be '{{value}}', then switch to use #{cmd('its')} and add an assertion such as:

      cy.wrap({ foo: {{value}} }).its('foo').should('be.{{value}}')
      """

  its:
    subject_null_or_undefined:
      """
      #{cmd('its')} errored because your subject is: '{{value}}'. You cannot access any properties such as '{{prop}}' on a '{{value}}' value.

      If you expect your subject to be '{{value}}', then add an assertion such as:

      cy.wrap({{value}}).should('be.{{value}}')
      """
    null_or_undefined_prop_value:
      """
      #{cmd('its')} errored because the property: '{{prop}}' returned a '{{value}}' value.

      #{cmd('its')} waited for the specified property '{{prop}}' to become accessible, but it never did.

      If you expect the property '{{prop}}' to be '{{value}}', then add an assertion such as:

      cy.wrap({ foo: {{value}} }).its('foo').should('be.{{value}}')
      """

  invoke_its:
    nonexistent_prop:
      """
      #{cmd('{{cmd}}')} errored because the property: '{{prop}}' does not exist on your subject.

      #{cmd('{{cmd}}')} waited for the specified property '{{prop}}' to exist, but it never did.

      If you do not expect the property '{{prop}}' to exist, then add an assertion such as:

      cy.wrap({ foo: 'bar' }).its('quux').should('not.exist')
      """
    previous_prop_null_or_undefined:
      """
      #{cmd('{{cmd}}')} errored because the property: '{{previousProp}}' returned a '{{value}}' value. The property: '{{prop}}' does not exist on a '{{value}}' value.

      #{cmd('{{cmd}}')} waited for the specified property '{{prop}}' to become accessible, but it never did.

      If you do not expect the property '{{prop}}' to exist, then add an assertion such as:

      cy.wrap({ foo: {{value}} }).its('foo.baz').should('not.exist')
      """
    invalid_prop_name_arg: "#{cmd('{{cmd}}')} only accepts a string or a number as the {{identifier}}Name argument."
    null_or_undefined_property_name: "#{cmd('{{cmd}}')} expects the {{identifier}}Name argument to have a value."
    invalid_options_arg: "#{cmd('{{cmd}}')} only accepts an object as the options argument."
    invalid_num_of_args:
      """
      #{cmd('{{cmd}}')} does not accept additional arguments.
      If you want to invoke a function with arguments, use cy.invoke().
      """
    timed_out:
      """
      #{cmd('{{cmd}}')} timed out after waiting '{{timeout}}ms'.

      Your callback function returned a promise which never resolved.

      The callback function was:

      {{func}}
    """

  location:
    invalid_key: "Location object does not have key: {{key}}"

  log:
    invalid_argument: "Cypress.log() can only be called with an options object. Your argument was: '{{arg}}'"

  miscellaneous:
    custom_command_interface_changed: (obj) ->
      """
      Cypress.#{obj.method}(...) has been removed and replaced by:

      Cypress.Commands.add(...)

      Instead of indicating 'parent', 'child', or 'dual' commands, you pass an options object
      to describe the requirements around the previous subject. You can also enforce specific
      subject types such as requiring the subject to be a DOM element.

      To rewrite this custom command you'd likely write:

      Cypress.Commands.add(#{obj.signature})

      https://on.cypress.io/custom-command-interface-changed
      """
    returned_value_and_commands_from_custom_command: (obj) ->
      """
        Cypress detected that you invoked one or more cy commands in a custom command but returned a different value.

        The custom command was:

          > #{cmd(obj.current)}

        The return value was:

          > #{obj.returned}

        Because cy commands are asynchronous and are queued to be run later, it doesn't make sense to return anything else.

        For convenience, you can also simply omit any return value or return 'undefined' and Cypress will not error.

        In previous versions of Cypress we automatically detected this and forced the cy commands to be returned. To make things less magical and clearer, we are now throwing an error.

        https://on.cypress.io/returning-value-and-commands-in-custom-command
      """
    returned_value_and_commands: (ret) ->
      """
        Cypress detected that you invoked one or more cy commands but returned a different value.

        The return value was:

          > #{ret}

        Because cy commands are asynchronous and are queued to be run later, it doesn't make sense to return anything else.

        For convenience, you can also simply omit any return value or return 'undefined' and Cypress will not error.

        In previous versions of Cypress we automatically detected this and forced the cy commands to be returned. To make things less magical and clearer, we are now throwing an error.

        https://on.cypress.io/returning-value-and-commands-in-test
      """
    command_returned_promise_and_commands: (obj) ->
      """
        Cypress detected that you returned a promise from a command while also invoking one or more cy commands in that promise.

        The command that returned the promise was:

          > #{cmd(obj.current)}

        The cy command you invoked inside the promise was:

          > #{cmd(obj.called)}

        Because Cypress commands are already promise-like, you don't need to wrap them or return your own promise.

        Cypress will resolve your command with whatever the final Cypress command yields.

        The reason this is an error instead of a warning is because Cypress internally queues commands serially whereas Promises execute as soon as they are invoked. Attempting to reconcile this would prevent Cypress from ever resolving.

        https://on.cypress.io/returning-promise-and-commands-in-another-command
      """
    mixing_promises_and_commands: (title) ->
      """
        Cypress detected that you returned a promise in a test, but also invoked one or more cy commands inside of that promise.

        The test title was:

          > #{title}

        While this works in practice, it's often indicative of an anti-pattern. You almost never need to return both a promise and also invoke cy commands.

        Cy commands themselves are already promise like, and you can likely avoid the use of the separate Promise.

        https://on.cypress.io/returning-promise-and-commands-in-test
      """
    command_log_renamed: """
      Cypress.Log.command() has been renamed to Cypress.log()

      Please update your code. You should be able to safely do a find/replace.
    """

    dangling_commands: """
      Oops, Cypress detected something wrong with your test code.

      The test has finished but Cypress still has commands in its queue.
      The {{numCommands}} queued commands that have not yet run are:

      {{commands}}

      In every situation we've seen, this has been caused by programmer error.
      Most often this indicates a race condition due to a forgotten 'return' or from commands in a previously run test bleeding into the current test.

      For a much more thorough explanation including examples please review this error here:

      https://on.cypress.io/command-queue-ended-early
    """
    invalid_command: "Could not find a command for: '{{name}}'.\n\nAvailable commands are: {{cmds}}.\n"
    invalid_overwrite: "Cannot overwite command for: '{{name}}'. An existing command does not exist by that name."
    invoking_child_without_parent: (obj) ->
      """
      Oops, it looks like you are trying to call a child command before running a parent command.

      You wrote code that looks like this:

      #{cmd(obj.cmd, obj.args)}

      A child command must be chained after a parent because it operates on a previous subject.

      For example - if we were issuing the child command 'click'...

      cy
        .get('button') // parent command must come first
        .click()       // then child command comes second

      """
    no_cy: "Cypress.cy is undefined. You may be trying to query outside of a running test. Cannot call Cypress.$()"
    no_runner: "Cannot call Cypress#run without a runner instance."
    outside_test: """
      Cypress cannot execute commands outside a running test.

      This usually happens when you accidentally write commands outside an 'it(...)' test.

      If that is the case, just move these commands inside an it(...) test.

      Check your test file for errors.

      https://on.cypress.io/cannot-execute-commands-outside-test
    """
    outside_test_with_cmd: """
      Cannot call "#{cmd('{{cmd}}')}" outside a running test.

      This usually happens when you accidentally write commands outside an it(...) test.

      If that is the case, just move these commands inside an it(...) test.

      Check your test file for errors.

      https://on.cypress.io/cannot-execute-commands-outside-test
    """
    private_custom_command_interface: "You cannot use the undocumented private command interface: {{method}}"
    private_property:
      """
      You are accessing a private property directly on 'cy' which has been renamed.

      This was never documented nor supported.

      Please go through the public function: #{cmd('state', "...")}
      """
    retry_timed_out: "Timed out retrying: {{error}}"

  mocha:
    async_timed_out: "Timed out after '{{ms}}ms'. The done() callback was never invoked!"
    invalid_interface: "Invalid mocha interface '{{name}}'"
    timed_out: "Cypress command timeout of '{{ms}}ms' exceeded."
<<<<<<< HEAD
    manually_set_retries_test: """Cannot set number of test retries at test run-time.
    use
    > Cypress.config('numTestRetries', n)
    instead.


    https://on.cypress.io/test-retries

    """
    manually_set_retries_suite: """Cannot set number of test retries directly on the mocha Suite.
    use
    > Cypress.config('numTestRetries', n)
    instead.


    https://on.cypress.io/test-retries

=======
    overspecified: """
    Cypress detected that you returned a promise in a test, but also invoked a done callback. Return a promise -or- invoke a done callback, not both.

    Read  more here: https://on.cypress.io/returning-promise-and-invoking-done-callback

    #{divider(60, '-')}

    Original mocha error:

    {{error}}
>>>>>>> 9caf21a6
    """

  navigation:
    cross_origin: ({ message, originPolicy, configFile }) -> """
      Cypress detected a cross origin error happened on page load:

        > #{message}

      Before the page load, you were bound to the origin policy:

        > #{originPolicy}

      A cross origin error happens when your application navigates to a new URL which does not match the origin policy above.

      A new URL does not match the origin policy if the 'protocol', 'port' (if specified), and/or 'host' (unless of the same superdomain) are different.

      Cypress does not allow you to navigate to a different origin URL within a single test.

      You may need to restructure some of your test code to avoid this problem.

      Alternatively you can also disable Chrome Web Security in Chromium-based browsers which will turn off this restriction by setting { chromeWebSecurity: false } in #{formatConfigFile(configFile)}.

      https://on.cypress.io/cross-origin-violation

    """
    timed_out: ({ ms, configFile }) -> """
      Timed out after waiting '#{ms}ms' for your remote page to load.

      Your page did not fire its 'load' event within '#{ms}ms'.

      You can try increasing the 'pageLoadTimeout' value in #{formatConfigFile(configFile)} to wait longer.

      Browsers will not fire the 'load' event until all stylesheets and scripts are done downloading.

      When this 'load' event occurs, Cypress will continue running commands.
    """

  ng:
    no_global: "Angular global (window.angular) was not found in your window. You cannot use #{cmd('ng')} methods without angular."

  reload:
    invalid_arguments: "#{cmd('reload')} can only accept a boolean or options as its arguments."

  request:
    body_circular: ({ path }) -> """
      The `body` parameter supplied to #{cmd('request')} contained a circular reference at the path "#{path.join(".")}".

      `body` can only be a string or an object with no circular references.
    """
    status_code_flags_invalid: """
    #{cmd('request')} was invoked with { failOnStatusCode: false, retryOnStatusCodeFailure: true }.

    These options are incompatible with each other.

     - To retry on non-2xx status codes, pass { failOnStatusCode: true, retryOnStatusCodeFailure: true }.
     - To not retry on non-2xx status codes, pass { failOnStatusCode: true, retryOnStatusCodeFailure: true }.
     - To fail on non-2xx status codes without retrying (the default behavior), pass { failOnStatusCode: true, retryOnStatusCodeFailure: false }
    """
    auth_invalid: "#{cmd('request')} must be passed an object literal for the 'auth' option."
    gzip_invalid: "#{cmd('request')} requires the 'gzip' option to be a boolean."
    headers_invalid: "#{cmd('request')} requires the 'headers' option to be an object literal."
    invalid_method: "#{cmd('request')} was called with an invalid method: '{{method}}'. Method can be: GET, POST, PUT, DELETE, PATCH, HEAD, OPTIONS, or any other method supported by Node's HTTP parser."
    failonstatus_deprecated_warning: "The cy.request() 'failOnStatus' option has been renamed to 'failOnStatusCode'. Please update your code. This option will be removed at a later time."
    form_invalid: """
    #{cmd('request')} requires the 'form' option to be a boolean.

    If you're trying to send a x-www-form-urlencoded request then pass either a string or object literal to the 'body' property.
    """
    loading_failed: (obj) ->
      """
      #{cmd('request')} failed trying to load:

      #{obj.url}

      We attempted to make an http request to this URL but the request failed without a response.

      We received this error at the network level:

        > #{obj.error}

      #{divider(60, '-')}

      The request we sent was:

      #{getHttpProps([
        {key: 'method',    value: obj.method},
        {key: 'URL',       value: obj.url},
      ])}

      #{divider(60, '-')}

      Common situations why this would fail:
        - you don't have internet access
        - you forgot to run / boot your web server
        - your web server isn't accessible
        - you have weird network configuration settings on your computer

      The stack trace for this error is:

      #{obj.stack}
      """

    status_invalid: (obj) ->
      """
      #{cmd('request')} failed on:

      #{obj.url}

      The response we received from your web server was:

        > #{obj.status}: #{obj.statusText}

      This was considered a failure because the status code was not '2xx' or '3xx'.

      If you do not want status codes to cause failures pass the option: 'failOnStatusCode: false'

      #{divider(60, '-')}

      The request we sent was:

      #{getHttpProps([
        {key: 'method',    value: obj.method},
        {key: 'URL',       value: obj.url},
        {key: 'headers',   value: obj.requestHeaders},
        {key: 'body',      value: obj.requestBody}
        {key: 'redirects', value: obj.redirects}
      ])}

      #{divider(60, '-')}

      The response we got was:

      #{getHttpProps([
        {key: 'status',  value: obj.status + ' - ' + obj.statusText},
        {key: 'headers', value: obj.responseHeaders},
        {key: 'body',    value: obj.responseBody}
      ])}

      """
    timed_out: (obj) ->
      """
      #{cmd('request')} timed out waiting #{obj.timeout}ms for a response from your server.

      The request we sent was:

      #{getHttpProps([
        {key: 'method',    value: obj.method},
        {key: 'URL',       value: obj.url},
      ])}

      No response was received within the timeout.
      """
    url_missing: "#{cmd('request')} requires a url. You did not provide a url."
    url_invalid: ({configFile}) ->
      "#{cmd('request')} must be provided a fully qualified url - one that begins with 'http'. By default #{cmd('request')} will use either the current window's origin or the 'baseUrl' in #{formatConfigFile(configFile)}. Neither of those values were present."
    url_wrong_type: "#{cmd('request')} requires the url to be a string."

  route:
    failed_prerequisites: "#{cmd('route')} cannot be invoked before starting the #{cmd('server')}"
    invalid_arguments: "#{cmd('route')} was not provided any arguments. You must provide valid arguments."
    method_invalid: "#{cmd('route')} was called with an invalid method: '{{method}}'. Method can be: GET, POST, PUT, DELETE, PATCH, HEAD, OPTIONS, or any other method supported by Node's HTTP parser."
    response_invalid: "#{cmd('route')} cannot accept an undefined or null response. It must be set to something, even an empty string will work."
    url_invalid: "#{cmd('route')} was called with an invalid url. Url must be either a string or regular expression."
    url_missing: "#{cmd('route')} must be called with a url. It can be a string or regular expression."
    url_percentencoding_warning: ({ decodedUrl }) -> """
    A URL with percent-encoded characters was passed to cy.route(), but cy.route() expects a decoded URL.

    Did you mean to pass "#{decodedUrl}"?
    """

  scrollIntoView:
    invalid_argument: "#{cmd('scrollIntoView')} can only be called with an options object. Your argument was: {{arg}}"
    subject_is_window: "Cannot call #{cmd('scrollIntoView')} on Window subject."
    multiple_elements: "#{cmd('scrollIntoView')} can only be used to scroll to 1 element, you tried to scroll to {{num}} elements.\n\n"
    invalid_easing: "#{cmd('scrollIntoView')} must be called with a valid easing. Your easing was: {{easing}}"
    invalid_duration: "#{cmd('scrollIntoView')} must be called with a valid duration. Duration may be either a number (ms) or a string representing a number (ms). Your duration was: {{duration}}"

  scrollTo:
    invalid_target: "#{cmd('scrollTo')} must be called with a valid position. It can be a string, number or object. Your position was: {{x}}, {{y}}"
    multiple_containers: "#{cmd('scrollTo')} can only be used to scroll one element, you tried to scroll {{num}} elements.\n\n"
    invalid_easing: "#{cmd('scrollTo')} must be called with a valid easing. Your easing was: {{easing}}"
    invalid_duration: "#{cmd('scrollTo')} must be called with a valid duration. Duration may be either a number (ms) or a string representing a number (ms). Your duration was: {{duration}}"
    animation_failed: "#{cmd('scrollTo')} failed."

  screenshot:
    invalid_arg: "{{cmd}}() must be called with an object. You passed: {{arg}}"
    invalid_capture: "{{cmd}}() 'capture' option must be one of the following: 'fullPage', 'viewport', or 'runner'. You passed: {{arg}}"
    invalid_boolean: "{{cmd}}() '{{option}}' option must be a boolean. You passed: {{arg}}"
    invalid_blackout: "{{cmd}}() 'blackout' option must be an array of strings. You passed: {{arg}}"
    invalid_clip: "{{cmd}}() 'clip' option must be an object with the keys { width, height, x, y } and number values. You passed: {{arg}}"
    invalid_height: "#{cmd('screenshot')} only works with a screenshot area with a height greater than zero."
    invalid_padding: "{{cmd}}() 'padding' option must be either a number or an array of numbers with a maximum length of 4. You passed: {{arg}}"
    invalid_callback: "{{cmd}}() '{{callback}}' option must be a function. You passed: {{arg}}"
    multiple_elements: "#{cmd('screenshot')} only works for a single element. You attempted to screenshot {{numElements}} elements."
    timed_out: "#{cmd('screenshot')} timed out waiting '{{timeout}}ms' to complete."

  select:
    disabled: "#{cmd('select')} failed because this element is currently disabled:\n\n{{node}}"
    invalid_element: "#{cmd('select')} can only be called on a <select>. Your subject is a: {{node}}"
    invalid_multiple: "#{cmd('select')} was called with an array of arguments but does not have a 'multiple' attribute set."
    multiple_elements: "#{cmd('select')} can only be called on a single <select>. Your subject contained {{num}} elements."
    multiple_matches: "#{cmd('select')} matched more than one option by value or text: {{value}}"
    no_matches: "#{cmd('select')} failed because it could not find a single <option> with value or text matching: '{{value}}'"
    option_disabled: "#{cmd('select')} failed because this <option> you are trying to select is currently disabled:\n\n{{node}}"

  selector_playground:
    defaults_invalid_arg: "Cypress.SelectorPlayground.defaults() must be called with an object. You passed: {{arg}}"
    defaults_invalid_priority: "Cypress.SelectorPlayground.defaults() called with invalid 'selectorPriority' property. It must be an array. You passed: {{arg}}"
    defaults_invalid_on_element: "Cypress.SelectorPlayground.defaults() called with invalid 'onElement' property. It must be a function. You passed: {{arg}}"

  server:
    force404_deprecated: "Passing cy.server({force404: false}) is now the default behavior of cy.server(). You can safely remove this option."
    invalid_argument: "#{cmd('server')} accepts only an object literal as its argument."
    stub_deprecated: ({ type }) -> """
      Passing #{cmd(type)}({stub: false}) is now deprecated. You can safely remove: {stub: false}.\n
      https://on.cypress.io/deprecated-stub-false-on-#{type}
    """
    xhrurl_not_set: "'Server.options.xhrUrl' has not been set"
    unavailable: "The XHR server is unavailable or missing. This should never happen and likely is a bug. Open an issue if you see this message."

  setCookie:
    invalid_arguments: "#{cmd('setCookie')} must be passed two string arguments for name and value."

  spread:
    invalid_type: "#{cmd('spread')} requires the existing subject be array-like."

  subject:
    not_dom: (obj) ->
      """
      #{cmd(obj.name)} failed because it requires a valid DOM object.

      The subject received was:

        > #{obj.subject}

      The previous command that ran was:

        > #{cmd(obj.previous)}

      Cypress only considers the 'window', 'document', or any 'element' to be valid DOM objects.
      """
    not_attached: (obj) ->
      """
      #{cmd(obj.cmd)} failed because this element is detached from the DOM.

      #{obj.node}

      Cypress requires elements be attached in the DOM to interact with them.

      The previous command that ran was:

        > #{cmd(obj.prev)}

      This DOM element likely became detached somewhere between the previous and current command.

      Common situations why this happens:
        - Your JS framework re-rendered asynchronously
        - Your app code reacted to an event firing and removed the element

      You typically need to re-query for the element or add 'guards' which delay Cypress from running new commands.

      https://on.cypress.io/element-has-detached-from-dom
      """
    not_window_or_document: (obj) ->
      """
      #{cmd(obj.name)} failed because it requires the subject be a global '#{obj.type}' object.

      The subject received was:

        > #{obj.subject}

      The previous command that ran was:

        > #{cmd(obj.previous)}
      """
    not_element: (obj) ->
      """
      #{cmd(obj.name)} failed because it requires a DOM element.

      The subject received was:

        > #{obj.subject}

      The previous command that ran was:

        > #{cmd(obj.previous)}
      """

  submit:
    multiple_forms: "#{cmd('submit')} can only be called on a single form. Your subject contained {{num}} form elements."
    not_on_form: "#{cmd('submit')} can only be called on a <form>. Your subject {{word}} a: {{node}}"

  task:
    known_error: """#{cmd('task', '\'{{task}}\'')} failed with the following error:

        {{error}}
    """
    failed: """#{cmd('task', '\'{{task}}\'')} failed with the following error:

        > {{error}}
    """
    invalid_argument: "#{cmd('task')} must be passed a non-empty string as its 1st argument. You passed: '{{task}}'."
    timed_out: "#{cmd('task', '\'{{task}}\'')} timed out after waiting {{timeout}}ms."
    server_timed_out: """#{cmd('task', '\'{{task}}\'')} timed out after waiting {{timeout}}ms.

        {{error}}
    """

  tick:
    invalid_argument: "clock.tick()/#{cmd('tick')} only accept a number as their argument. You passed: {{arg}}"
    no_clock: "#{cmd('tick')} cannot be called without first calling #{cmd('clock')}"

  then:
    callback_mixes_sync_and_async: """
      #{cmd('then')} failed because you are mixing up async and sync code.

      In your callback function you invoked 1 or more cy commands but then returned a synchronous value.

      Cypress commands are asynchronous and it doesn't make sense to queue cy commands and yet return a synchronous value.

      You likely forgot to properly chain the cy commands using another cy.then().

      The value you synchronously returned was: '{{value}}'
    """

  trigger:
    invalid_argument: "#{cmd('trigger')} must be passed a non-empty string as its 1st argument. You passed: '{{cmd}}'."
    multiple_elements: "#{cmd('trigger')} can only be called on a single element. Your subject contained {{num}} elements."

  type:
    empty_string: "#{cmd('type')} cannot accept an empty String. You need to actually type something."
    readonly: "#{cmd('type')} cannot type into an element with a 'readonly' attribute. The element typed into was: {{node}}"
    invalid: """
      Special character sequence: '{{chars}}' is not recognized. Available sequences are: {{allChars}}

      If you want to skip parsing special character sequences and type the text exactly as written, pass the option: {parseSpecialCharSequences: false}

      https://on.cypress.io/type
    """
    invalid_date: "Typing into a date input with #{cmd('type')} requires a valid date with the format 'yyyy-MM-dd'. You passed: {{chars}}"
    invalid_month: "Typing into a month input with #{cmd('type')} requires a valid month with the format 'yyyy-MM'. You passed: {{chars}}"
    invalid_week: "Typing into a week input with #{cmd('type')} requires a valid week with the format 'yyyy-Www', where W is the literal character 'W' and ww is the week number (00-53). You passed: {{chars}}"
    invalid_time: "Typing into a time input with #{cmd('type')} requires a valid time with the format 'HH:mm', 'HH:mm:ss' or 'HH:mm:ss.SSS', where HH is 00-23, mm is 00-59, ss is 00-59, and SSS is 000-999. You passed: {{chars}}"
    invalid_datetime: "Typing into a datetime input with #{cmd('type')} requires a valid datetime with the format 'yyyy-MM-ddThh:mm', for example '2017-06-01T08:30'. You passed: {{chars}}"
    multiple_elements: "#{cmd('type')} can only be called on a single element. Your subject contained {{num}} elements."
    not_on_typeable_element: """
      #{cmd('type')} failed because it requires a valid typeable element.

      The element typed into was:

        > {{node}}

      A typeable element matches one of the following selectors:
        'a[href]'
        'area[href]'
        'input'
        'select'
        'textarea'
        'button'
        'iframe'
        '[tabindex]'
        '[contenteditable]'
    """
    not_actionable_textlike: """
      #{cmd('type')} failed because it targeted a disabled element.

      The element typed into was:

        > {{node}}

      You should ensure the element does not have an attribute named 'disabled' before typing into it.
    """
    tab: "{tab} isn't a supported character sequence. You'll want to use the command #{cmd('tab')}, which is not ready yet, but when it is done that's what you'll use."
    wrong_type: "#{cmd('type')} can only accept a String or Number. You passed in: '{{chars}}'"

  uncaught:
    cross_origin_script: """
      Script error.

      Cypress detected that an uncaught error was thrown from a cross origin script.

      We cannot provide you the stack trace, line number, or file where this error occurred.

      Check your Developer Tools Console for the actual error - it should be printed there.

      It's possible to enable debugging these scripts by adding the 'crossorigin' attribute and setting a CORS header.

      https://on.cypress.io/cross-origin-script-error
    """
    error_in_hook: (obj) ->
      msg = "Because this error occurred during a '#{obj.hookName}' hook we are skipping "

      if t = obj.parentTitle
        msg += "the remaining tests in the current suite: '#{_.truncate(t, 20)}'"
      else
        msg += "all of the remaining tests."

      if (obj.hookName is 'after all' or obj.hookName is 'before all') and obj.retries > 0
        msg += "\n\nAlthough you have test retries enabled, we do not retry 'before all' or 'after all' hooks"

      msg

    error: (obj) ->
      {msg, source, lineno} = obj

      msg + if source and lineno then " (#{source}:#{lineno})" else ""

    fromApp: """
      This error originated from your application code, not from Cypress.

      When Cypress detects uncaught errors originating from your application it will automatically fail the current test.

      This behavior is configurable, and you can choose to turn this off by listening to the 'uncaught:exception' event.

      https://on.cypress.io/uncaught-exception-from-application
    """

    fromSpec: """
      This error originated from your test code, not from Cypress.

      When Cypress detects uncaught errors originating from your test code it will automatically fail the current test.
    """

  viewport:
    bad_args:  "#{cmd('viewport')} can only accept a string preset or a width and height as numbers."
    dimensions_out_of_range: "#{cmd('viewport')} width and height must be at least 0px."
    empty_string: "#{cmd('viewport')} cannot be passed an empty string."
    invalid_orientation: "#{cmd('viewport')} can only accept '{{all}}' as valid orientations. Your orientation was: '{{orientation}}'"
    missing_preset: "#{cmd('viewport')} could not find a preset for: '{{preset}}'. Available presets are: {{presets}}"

  visit:
    body_circular: ({ path }) -> """
      The `body` parameter supplied to #{cmd('visit')} contained a circular reference at the path "#{path.join(".")}".

      `body` can only be a string or an object with no circular references.
    """
    status_code_flags_invalid: """
    #{cmd('visit')} was invoked with { failOnStatusCode: false, retryOnStatusCodeFailure: true }.

    These options are incompatible with each other.

     - To retry on non-2xx status codes, pass { failOnStatusCode: true, retryOnStatusCodeFailure: true }.
     - To not retry on non-2xx status codes, pass { failOnStatusCode: true, retryOnStatusCodeFailure: true }.
     - To fail on non-2xx status codes without retrying (the default behavior), pass { failOnStatusCode: true, retryOnStatusCodeFailure: false }
    """
    invalid_1st_arg: "#{cmd('visit')} must be called with a URL or an options object containing a URL as its 1st argument"
    invalid_method: "#{cmd('visit')} was called with an invalid method: '{{method}}'. Method can only be GET or POST."
    invalid_headers: "#{cmd('visit')} requires the 'headers' option to be an object."
    invalid_qs: "#{cmd('visit')} requires the 'qs' option to be an object, but received: '{{qs}}'"
    no_duplicate_url: """
      #{cmd('visit')} must be called with only one URL. You specified two URLs:

      URL from the `options` object: {{optionsUrl}}
      URL from the `url` parameter: {{url}}
    """
    cannot_visit_different_origin: """
      #{cmd('visit')} failed because you are attempting to visit a URL that is of a different origin.

      The new URL is considered a different origin because the following parts of the URL are different:

        > {{differences}}

      You may only #{cmd('visit')} same-origin URLs within a single test.

      The previous URL you visited was: 
      
        > '{{previousUrl}}'

      You're attempting to visit this URL: 
      
        > '{{attemptedUrl}}'

      You may need to restructure some of your test code to avoid this problem.

      https://on.cypress.io/cannot-visit-different-origin-domain
    """
    loading_network_failed: """
      #{cmd('visit')} failed trying to load:

      {{url}}

      We attempted to make an http request to this URL but the request failed without a response.

      We received this error at the network level:

        > {{error}}

      Common situations why this would fail:
        - you don't have internet access
        - you forgot to run / boot your web server
        - your web server isn't accessible
        - you have weird network configuration settings on your computer

      The stack trace for this error is:

      {{stack}}
    """
    loading_file_failed: (obj) ->
      """
        #{cmd('visit')} failed trying to load:

        #{obj.url}

        We failed looking for this file at the path:

        #{obj.path}

        The internal Cypress web server responded with:

          > #{obj.status}: #{obj.statusText}

        #{getRedirects(obj, "We were redirected")}
      """
    loading_http_failed: (obj) ->
      """
        #{cmd('visit')} failed trying to load:

        #{obj.url}

        The response we received from your web server was:

          > #{obj.status}: #{obj.statusText}

        This was considered a failure because the status code was not '2xx'.

        #{getRedirects(obj, "This http request was redirected")}

        If you do not want status codes to cause failures pass the option: 'failOnStatusCode: false'
      """
    loading_invalid_content_type: (obj) ->
      phrase = if obj.path then "this local file" else "your web server"

      """
        #{cmd('visit')} failed trying to load:

        #{obj.url}

        The content-type of the response we received from #{phrase} was:

          > #{obj.contentType}

        This was considered a failure because responses must have content-type: 'text/html'

        However, you can likely use #{cmd('request')} instead of #{cmd('visit')}.

        #{cmd('request')} will automatically get and set cookies and enable you to parse responses.
      """

    specify_file_by_relative_path: """
      #{cmd('visit')} failed because the 'file://...' protocol is not supported by Cypress.

      To visit a local file, you can pass in the relative path to the file from the `projectRoot` (Note: if the configuration value `baseUrl` is set, the supplied path will be resolved from the `baseUrl` instead of `projectRoot`)

      https://docs.cypress.io/api/commands/visit.html

      https://docs.cypress.io/api/cypress-api/config.html
      """

  wait:
    alias_invalid: "'{{prop}}' is not a valid alias property. Are you trying to ask for the first request? If so write @{{str}}.request"
    fn_deprecated: "#{cmd('wait', 'fn')} has been deprecated. Instead just change this command to be #{cmd('should', 'fn')}."
    invalid_1st_arg: "#{cmd('wait')} only accepts a number, an alias of a route, or an array of aliases of routes. You passed: {{arg}}"
    invalid_alias: "#{cmd('wait')} only accepts aliases for routes.\nThe alias: '{{alias}}' did not match a route."
    invalid_arguments: "#{cmd('wait')} was passed invalid arguments. You cannot pass multiple strings. If you're trying to wait for multiple routes, use an array."
    timed_out: "#{cmd('wait')} timed out waiting {{timeout}}ms for the {{num}} {{type}} to the route: '{{alias}}'. No {{type}} ever occurred."

  window:
    iframe_doc_undefined: "The remote iframe's document is undefined"
    iframe_undefined: "The remote iframe is undefined"

  within:
    invalid_argument: "#{cmd('within')} must be called with a function."

  xhr:
    aborted: "This XHR was aborted by your code -- check this stack trace below."
    missing: "XMLHttpRequest#xhr is missing."
    network_error: "The network request for this XHR could not be made. Check your console for the reason."
    requestjson_deprecated: "requestJSON is now deprecated and will be removed in the next version. Update this to 'requestBody' or 'request.body'."
    responsejson_deprecated: "responseJSON is now deprecated and will be removed in the next version. Update this to 'responseBody' or 'response.body'."
}<|MERGE_RESOLUTION|>--- conflicted
+++ resolved
@@ -609,7 +609,17 @@
     async_timed_out: "Timed out after '{{ms}}ms'. The done() callback was never invoked!"
     invalid_interface: "Invalid mocha interface '{{name}}'"
     timed_out: "Cypress command timeout of '{{ms}}ms' exceeded."
-<<<<<<< HEAD
+    overspecified: """
+    Cypress detected that you returned a promise in a test, but also invoked a done callback. Return a promise -or- invoke a done callback, not both.
+
+    Read  more here: https://on.cypress.io/returning-promise-and-invoking-done-callback
+
+    #{divider(60, '-')}
+
+    Original mocha error:
+
+    {{error}}
+    """
     manually_set_retries_test: """Cannot set number of test retries at test run-time.
     use
     > Cypress.config('numTestRetries', n)
@@ -626,20 +636,6 @@
 
 
     https://on.cypress.io/test-retries
-
-=======
-    overspecified: """
-    Cypress detected that you returned a promise in a test, but also invoked a done callback. Return a promise -or- invoke a done callback, not both.
-
-    Read  more here: https://on.cypress.io/returning-promise-and-invoking-done-callback
-
-    #{divider(60, '-')}
-
-    Original mocha error:
-
-    {{error}}
->>>>>>> 9caf21a6
-    """
 
   navigation:
     cross_origin: ({ message, originPolicy, configFile }) -> """
