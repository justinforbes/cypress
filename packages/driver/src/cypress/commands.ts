--- conflicted
+++ resolved
@@ -1,13 +1,9 @@
 import _ from 'lodash'
 import { allCommands } from '../cy/commands'
-<<<<<<< HEAD
 import { addCommand as addNetstubbingCommand } from '../cy/net-stubbing'
 import { addCommands as addMultiDomainCommands } from '../cy/multi-domain'
-=======
-import { addCommand } from '../cy/net-stubbing'
 import $errUtils from './error_utils'
 import $stackUtils from './stack_utils'
->>>>>>> a3f0d633
 
 const builtInCommands = [
   // `default` is necessary if a file uses `export default` syntax.
