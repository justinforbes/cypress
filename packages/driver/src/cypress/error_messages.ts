--- conflicted
+++ resolved
@@ -1250,25 +1250,6 @@
         docsUrl: 'https://on.cypress.io/session-api',
       },
     },
-<<<<<<< HEAD
-    cannot_visit_previous_origin (args) {
-      return {
-        message: stripIndent`\
-          ${cmd('visit')} failed because you are attempting to visit a URL from a previous origin inside of ${cmd('origin')}.
-
-          Instead of placing the ${cmd('visit')} inside of ${cmd('origin')}, the ${cmd('visit')} should be placed outside of the ${cmd('origin')} block.
-
-          \`<commands targeting ${args.attemptedUrl.origin} go here>\`
-
-          \`cy.origin('${args.previousUrl.superDomainOrigin}', () => {\`
-          \`  <commands targeting ${args.previousUrl.origin} go here>\`
-          \`})\`
-
-          \`cy.visit('${args.originalUrl}')\``,
-      }
-    },
-=======
->>>>>>> cd2fde90
     aut_error_prior_to_spec_bridge_attach ({ args }) {
       const { errorMessage, autLocation } = args
 
