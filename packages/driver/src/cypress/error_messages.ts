import _ from 'lodash'
import { stripIndent } from 'common-tags'
import capitalize from 'underscore.string/capitalize'
import $stackUtils from './stack_utils'

const divider = (num, char) => {
  return Array(num).join(char)
}

const format = (data) => {
  if (_.isString(data)) {
    return _.truncate(data, { length: 2000 })
  }

  if (_.isObject(data)) {
    return JSON.stringify(data, null, 2)
  }

  return data
}

function removeLeadingSlash (str: string) {
  let li = Math.max(str.indexOf('/'), str.indexOf('\\'))

  return str.substring(li + 1)
}

const formatConfigFile = (projectRoot: Cypress.Config['projectRoot'], configFile: Cypress.Config['configFile']) => {
  configFile = removeLeadingSlash(configFile.replace(projectRoot, ''))

  return `\`${format(configFile)}\``
}

const formatRedirects = (redirects = [], listIndentSize) => {
  return _.map(redirects, (redirect) => {
    return `${' '.repeat(listIndentSize)}  - ${redirect}`
  })
}

const formatProp = (memo, field): string[] => {
  const { key, value } = field

  if (value != null) {
    memo.push(`${capitalize(key)}: ${format(value)}`)
  }

  return memo
}

const cmd = (command, args = '') => {
  const prefix = command.startsWith('Cypress') ? '' : 'cy.'

  return `\`${prefix}${command}(${args})\``
}

const getScreenshotDocsPath = (cmd) => {
  if (cmd === 'Cypress.Screenshot.defaults') {
    return 'screenshot-api'
  }

  return 'screenshot'
}

const getRedirects = (obj, phrase, listIndentSize) => {
  const redirects = obj.redirects ?? []

  if (!redirects.length) {
    return ''
  }

  const word = redirects.length > 1 ? 'times' : 'time'

  const list = formatRedirects(redirects, listIndentSize)

  return [
    `${phrase} '${redirects.length}' ${word} to:`,
    '',
    `${list.join('\n')}`,
  ].join('\n')
}

const getHttpProps = (fields: { value: string, key: string }[] = []) => {
  return _
  .chain(fields)
  .reduce<string[]>(formatProp, [])
  .join('\n')
  .value()
}

// When a function that returns a multi-line string like getHttpProps()
// is used inside a template string(``) & stripIndent tag,
// the returned string doesn't respect the parent indent.
// It prevents `stripIndent` from stripping indent correctly.
// To avoid this problem, we need to manually set the indent size to be stripped.
//
// cyStripIndent strips the indent in a line if it begins with that indent size or bigger.
// If not, it ignores the line.
const cyStripIndent = (str, indentSize) => {
  const indent = ' '.repeat(indentSize)

  return str.split('\n').map((s) => {
    return s.startsWith(indent)
      ? s.substring(indentSize)
      : s
  }).join('\n')
}

export default {
  add: {
    type_missing: '`Cypress.add(key, fn, type)` must include a type!',
  },

  alias: {
    invalid: 'Invalid alias: `{{name}}`.\nYou forgot the `@`. It should be written as: `@{{displayName}}`.',
    not_registered_with_available: `${cmd('{{cmd}}')} could not find a registered alias for: \`@{{displayName}}\`.\nAvailable aliases are: \`{{availableAliases}}\`.`,
    not_registered_without_available: `${cmd('{{cmd}}')} could not find a registered alias for: \`@{{displayName}}\`.\nYou have not aliased anything yet.`,
  },

  as: {
    docsUrl: 'https://on.cypress.io/as',
    empty_string: {
      message: `${cmd('as')} cannot be passed an empty string.`,
    },
    invalid_type: {
      message: `${cmd('as')} can only accept a string.`,
    },
    invalid_first_token: {
      message: '`{{alias}}` cannot be named starting with the `@` symbol. Try renaming the alias to `{{suggestedName}}`, or something else that does not start with the `@` symbol.',
    },
    reserved_word: {
      message: `${cmd('as')} cannot be aliased as: \`{{alias}}\`. This word is reserved.`,
    },
  },

  selectFile: {
    docsUrl: 'https://on.cypress.io/selectfile',
    invalid_action: {
      message: `${cmd('selectFile')} \`action\` can only be \`select\` or \`drag-drop\`. You passed: \`{{action}}\`.`,
    },
    invalid_array_file_reference: {
      message: `${cmd('selectFile')} must be passed an array of Buffers or objects with non-null \`contents\`. At files[{{index}}] you passed: \`{{file}}\`.`,
    },
    invalid_single_file_reference: {
      message: `${cmd('selectFile')} must be passed a Buffer or an object with a non-null \`contents\` property as its 1st argument. You passed: \`{{file}}\`.`,
    },
    multiple_elements: {
      message: `${cmd('selectFile')} can only be called on a single element. Your subject contained {{num}} elements.`,
    },
    not_file_input: {
      message: `${cmd('selectFile')} can only be called on an \`<input type="file">\` or a \`<label for="fileInput">\` pointing to or containing one. Your subject is: \`{{node}}\`.`,
    },
    invalid_alias: {
      message: `${cmd('selectFile')} can only attach strings, Buffers or objects, while your alias \`{{alias}}\` resolved to: \`{{subject}}\`.`,
    },
  },

  blur: {
    docsUrl: 'https://on.cypress.io/blur',
    multiple_elements: {
      message: `${cmd('blur')} can only be called on a single element. Your subject contained {{num}} elements.`,
    },
    no_focused_element: {
      message: `${cmd('blur')} can only be called when there is a currently focused element.`,
    },
    timed_out: {
      message: `${cmd('blur')} timed out because your browser did not receive any \`blur\` events. This is a known bug in Chrome when it is not the currently focused window.`,
    },
    wrong_focused_element: {
      message: `${cmd('blur')} can only be called on the focused element. Currently the focused element is a: \`{{node}}\``,
    },
  },

  browser: {
    invalid_arg: '{{prefix}} must be passed a string, object, or an array. You passed: `{{obj}}`',
  },

  chai: {
    length_invalid_argument: 'You must provide a valid number to a `length` assertion. You passed: `{{length}}`',
    match_invalid_argument: '`match` requires its argument be a `RegExp`. You passed: `{{regExp}}`',
    invalid_jquery_obj (obj) {
      return stripIndent`\
        You attempted to make a chai-jQuery assertion on an object that is neither a DOM object or a jQuery object.

        The chai-jQuery assertion you used was:

          > ${obj.assertion}

        The invalid subject you asserted on was:

          > ${obj.subject}

        To use chai-jQuery assertions your subject must be valid.

        This can sometimes happen if a previous assertion changed the subject.`
    },
  },

  check_uncheck: {
    invalid_element: {
      message: `${cmd('{{cmd}}')} can only be called on \`:checkbox\`{{phrase}}. Your subject {{word}} a: \`{{node}}\``,
      docsUrl: 'https://on.cypress.io/{{cmd}}',
    },
    element_missing_value_attribute: {
      message: `{{node}} cannot be checked/unchecked because it has no \`value\` attribute and ${cmd('{{cmd}}')} was supplied a value argument`,
      docsUrl: 'https://on.cypress.io/{{cmd}}',
    },
  },

  clear: {
    invalid_element: {
      message: stripIndent`\
        ${cmd('clear')} failed because it requires a valid clearable element.

        The element cleared was:

          > \`{{node}}\`

        A clearable element matches one of the following selectors:
          'a[href]'
          'area[href]'
          'input'
          'select'
          'textarea'
          'button'
          'iframe'
          '[tabindex]'
          '[contenteditable]'`,
      docsUrl: 'https://on.cypress.io/clear',
    },
  },

  clearCookie: {
    invalid_argument: {
      message: `${cmd('clearCookie')} must be passed a string argument for name.`,
      docsUrl: 'https://on.cypress.io/clearcookie',
    },
  },

  clearLocalStorage: {
    invalid_argument: {
      message: `${cmd('clearLocalStorage')} must be called with either a string or regular expression.`,
      docsUrl: 'https://on.cypress.io/clearlocalstorage',
    },
  },

  click: {
    multiple_elements: {
      message: `${cmd('{{cmd}}')} can only be called on a single element. Your subject contained {{num}} elements. Pass \`{ multiple: true }\` if you want to serially click each element.`,
      docsUrl: 'https://on.cypress.io/click',
    },
    on_select_element: {
      message: `${cmd('{{cmd}}')} cannot be called on a \`<select>\` element. Use ${cmd('select')} command instead to change the value.`,
      docsUrl: 'https://on.cypress.io/select',
    },
  },

  clock: {
    invalid_1st_arg: {
      message: `${cmd('clock')} only accepts a number or an \`options\` object for its first argument. You passed: \`{{arg}}\``,
      docsUrl: 'https://on.cypress.io/clock',
    },
    invalid_2nd_arg: {
      message: `${cmd('clock')} only accepts an array of function names or an \`options\` object for its second argument. You passed: \`{{arg}}\``,
      docsUrl: 'https://on.cypress.io/clock',
    },
  },

  config: {
    invalid_argument: {
      message: `Setting the config via ${cmd('Cypress.config')} failed with the following validation error:\n\n{{errMsg}}`,
      docsUrl: 'https://on.cypress.io/config',
    },
    invalid_test_override: {
      message: `The config override passed to your test has the following validation error:\n\n{{errMsg}}`,
      docsUrl: 'https://on.cypress.io/config',
    },
    invalid_cypress_config_override: {
      message: `\`Cypress.config()\` cannot mutate option \`{{errProperty}}\` because it is a read-only property.`,
    },
    invalid_test_config_override: {
      message: `Cypress test configuration cannot mutate option \`{{errProperty}}\` because it is a read-only property.`,
    },
  },

  contains: {
    empty_string: {
      message: `${cmd('contains')} cannot be passed an empty string.`,
      docsUrl: 'https://on.cypress.io/contains',
    },
    invalid_argument: {
      message: `${cmd('contains')} can only accept a string, number or regular expression.`,
      docsUrl: 'https://on.cypress.io/contains',
    },
    length_option: {
      message: `${cmd('contains')} cannot be passed a \`length\` option because it will only ever return 1 element.`,
      docsUrl: 'https://on.cypress.io/contains',
    },
    regex_conflict: {
      message: `You passed a regular expression with the case-insensitive (_i_) flag and \`{ matchCase: true }\` to ${cmd('contains')}. Those options conflict with each other, so please choose one or the other.`,
      docsUrl: 'https://on.cypress.io/contains',
    },
  },

  cookies: {
    backend_error (obj) {
      return {
        message: [
          `${cmd('{{cmd}}')} had an unexpected error {{action}} {{browserDisplayName}}.`,
          ``,
          `> {{error}}`,
          ``,
        ].join('\n'),
        docsUrl: `https://on.cypress.io/${_.toLower(obj.cmd)}`,
      }
    },

    invalid_name (obj) {
      return {
        message: `${cmd('{{cmd}}')} must be passed an RFC-6265-compliant cookie name. You passed:\n\n\`{{name}}\``,
        docsUrl: `https://on.cypress.io/${_.toLower(obj.cmd)}`,
      }
    },
    timed_out (obj) {
      return {
        message: `${cmd('{{cmd}}')} timed out waiting \`{{timeout}}ms\` to complete.`,
        docsUrl: `https://on.cypress.io/${_.toLower(obj.cmd)}`,
      }
    },
    whitelist_renamed (obj) {
      return {
        message: `\`${obj.type}\` \`whitelist\` option has been renamed to \`preserve\`. Please rename \`whitelist\` to \`preserve\`.`,
      }
    },
  },

  dom: {
    actionability_failed: stripIndent`
      ${cmd('{{cmd}}')} could not be issued because we could not determine the actionability of this element:

      \`{{node}}\`

      You can prevent this by passing \`{force: true}\` to disable all error checking.
    `,
    animating: {
      message: stripIndent`\
        ${cmd('{{cmd}}')} could not be issued because this element is currently animating:

        \`{{node}}\`

        You can fix this problem by:
          - Passing \`{force: true}\` which disables all error checking
          - Passing \`{waitForAnimations: false}\` which disables waiting on animations
          - Passing \`{animationDistanceThreshold: 20}\` which decreases the sensitivity`,
      docsUrl: 'https://on.cypress.io/element-is-animating',
    },
    animation_check_failed: 'Not enough coord points provided to calculate distance.',
    center_hidden: {
      message: stripIndent`\
        ${cmd('{{cmd}}')} failed because the center of this element is hidden from view:

        \`{{node}}\`

        Fix this problem, or use \`{force: true}\` to disable error checking.`,
      docsUrl: 'https://on.cypress.io/element-cannot-be-interacted-with',
    },
    covered: {
      message: stripIndent`\
        ${cmd('{{cmd}}')} failed because this element:

        \`{{element1}}\`

        is being covered by another element:

        \`{{element2}}\`

        Fix this problem, or use {force: true} to disable error checking.`,
      docsUrl: 'https://on.cypress.io/element-cannot-be-interacted-with',
    },
    pointer_events_none (obj) {
      return {
        message: stripIndent`\
          ${cmd(obj.cmd)} failed because this element:

          \`${obj.element}\`

          has CSS \`pointer-events: none\`${obj.elementInherited ? `, inherited from this element:\n\n\`${obj.elementInherited}\`\n` : ''}

          \`pointer-events: none\` prevents user mouse interaction.

          Fix this problem, or use {force: true} to disable error checking.`,
        docsUrl: 'https://on.cypress.io/element-cannot-be-interacted-with',
      }
    },
    disabled: {
      message: stripIndent`\
        ${cmd('{{cmd}}')} failed because this element is \`disabled\`:

        \`{{node}}\`

        Fix this problem, or use \`{force: true}\` to disable error checking.`,
      docsUrl: 'https://on.cypress.io/element-cannot-be-interacted-with',
    },
    invalid_position_argument: {
      message: 'Invalid position argument: `{{position}}`. Position may only be {{validPositions}}.',
      docsUrl: 'https://on.cypress.io/element-cannot-be-interacted-with',
    },
    not_scrollable: {
      message: stripIndent`\
        ${cmd('{{cmd}}')} failed because this element is not scrollable:

        \`{{node}}\`

        Make sure you're targeting the correct element or use \`{ensureScrollable: false}\` to disable the scrollable check.`,
      docsUrl: 'https://on.cypress.io/scrollto',
    },
    not_visible: {
      message: stripIndent`\
        ${cmd('{{cmd}}')} failed because this element is not visible:

        \`{{node}}\`

        {{reason}}

        Fix this problem, or use \`{force: true}\` to disable error checking.`,
      docsUrl: 'https://on.cypress.io/element-cannot-be-interacted-with',
    },
    readonly: {
      message: stripIndent`\
        ${cmd('{{cmd}}')} failed because this element is readonly:

        \`{{node}}\`

        Fix this problem, or use \`{force: true}\` to disable error checking.`,
      docsUrl: 'https://on.cypress.io/element-cannot-be-interacted-with',
    },
  },

  each: {
    invalid_argument: {
      message: `${cmd('each')} must be passed a callback function.`,
      docsUrl: 'https://on.cypress.io/each',
    },
    non_array: {
      message: `${cmd('each')} can only operate on an array like subject. Your subject was: \`{{subject}}\``,
      docsUrl: 'https://on.cypress.io/each',
    },
  },

  exec: {
    failed: {
      message: stripIndent`
        ${cmd('exec', '\'{{cmd}}\'')} failed with the following error:

        > "{{error}}"`,
      docsUrl: 'https://on.cypress.io/exec',
    },
    invalid_argument: {
      message: `${cmd('exec')} must be passed a non-empty string as its 1st argument. You passed: '{{cmd}}'.`,
      docsUrl: 'https://on.cypress.io/exec',
    },
    non_zero_exit: {
      message: stripIndent`\
        ${cmd('exec', '\'{{cmd}}\'')} failed because the command exited with a non-zero code.

        Pass \`{failOnNonZeroExit: false}\` to ignore exit code failures.

        Information about the failure:
        Code: {{code}}
        {{output}}`,
      docsUrl: 'https://on.cypress.io/exec',
    },
    timed_out: {
      message: `${cmd('exec', '\'{{cmd}}\'')} timed out after waiting \`{{timeout}}ms\`.`,
      docsUrl: 'https://on.cypress.io/exec',
    },
  },

  files: {
    unexpected_error (obj) {
      return {
        message: stripIndent`
          ${cmd('{{cmd}}', '"{{file}}"')} failed while trying to {{action}} the file at the following path:

            \`{{filePath}}\`

          The following error occurred:

            > "{{error}}"`,
        docsUrl: `https://on.cypress.io/${_.toLower(obj.cmd)}`,
      }
    },
    existent (obj) {
      return {
        message: stripIndent`
          ${cmd('{{cmd}}', '"{{file}}"')} failed because the file exists when expected not to exist at the following path:

          \`{{filePath}}\``,
        docsUrl: `https://on.cypress.io/${_.toLower(obj.cmd)}`,
      }
    },
    invalid_argument (obj) {
      return {
        message: `${cmd('{{cmd}}')} must be passed a non-empty string as its 1st argument. You passed: \`{{file}}\`.`,
        docsUrl: `https://on.cypress.io/${_.toLower(obj.cmd)}`,
      }
    },
    invalid_contents: {
      message: `${cmd('writeFile')} must be passed a non-empty string, an object, or an array as its 2nd argument. You passed: \`{{contents}}\`.`,
      docsUrl: 'https://on.cypress.io/writefile',
    },
    nonexistent (obj) {
      return {
        message: stripIndent`
          ${cmd('{{cmd}}', '"{{file}}"')} failed because the file does not exist at the following path:

          \`{{filePath}}\``,
        docsUrl: `https://on.cypress.io/${_.toLower(obj.cmd)}`,
      }
    },
    timed_out (obj) {
      return {
        message: `${cmd('{{cmd}}', '"{{file}}"')} timed out after waiting \`{{timeout}}ms\`.`,
        docsUrl: `https://on.cypress.io/${_.toLower(obj.cmd)}`,
      }
    },
  },

  fixture: {
    set_to_false: {
      message: `${cmd('fixture')} is not valid because you have configured \`fixturesFolder\` to \`false\`.`,
      docsUrl: 'https://on.cypress.io/fixture',
    },
    timed_out: {
      message: `${cmd('fixture')} timed out waiting \`{{timeout}}ms\` to receive a fixture. No fixture was ever sent by the server.`,
      docsUrl: 'https://on.cypress.io/fixture',
    },
  },

  focus: {
    invalid_element: {
      message: `${cmd('focus')} can only be called on a valid focusable element. Your subject is a: \`{{node}}\``,
      docsUrl: 'https://on.cypress.io/focus',
    },
    multiple_elements: {
      message: `${cmd('focus')} can only be called on a single element. Your subject contained {{num}} elements.`,
      docsUrl: 'https://on.cypress.io/focus',
    },
    timed_out: {
      message: `${cmd('focus')} timed out because your browser did not receive any \`focus\` events. This is a known bug in Chrome when it is not the currently focused window.`,
      docsUrl: 'https://on.cypress.io/focus',
    },
  },

  get: {
    alias_invalid: {
      message: '`{{prop}}` is not a valid alias property. Only `numbers` or `all` is permitted.',
      docsUrl: 'https://on.cypress.io/get',
    },
    alias_zero: {
      message: '`0` is not a valid alias property. Are you trying to ask for the first response? If so write `@{{alias}}.1`',
      docsUrl: 'https://on.cypress.io/get',
    },
    invalid_options: {
      message: `${cmd('get')} only accepts an options object for its second argument. You passed {{options}}`,
      docsUrl: 'https://on.cypress.io/get',
    },
  },

  getCookie: {
    invalid_argument: {
      message: `${cmd('getCookie')} must be passed a string argument for name.`,
      docsUrl: 'https://on.cypress.io/getcookie',
    },
  },

  go: {
    invalid_argument: {
      message: `${cmd('go')} accepts only a string or number argument`,
      docsUrl: 'https://on.cypress.io/go',
    },
    invalid_direction: {
      message: `${cmd('go')} accepts either \`forward\` or \`back\`. You passed: \`{{str}}\``,
      docsUrl: 'https://on.cypress.io/go',
    },
    invalid_number: {
      message: `${cmd('go')} cannot accept \`0\`. The number must be greater or less than \`0\`.`,
      docsUrl: 'https://on.cypress.io/go',
    },
  },
  group: {
    missing_fn: '`group` API must be called with a function.',
  },
  hover: {
    not_implemented: {
      message: [
        `${cmd('hover')} is not currently implemented.`,
        'However it is usually easy to workaround.',
        'Read the following document for a detailed explanation.',
      ].join('\n'),
      docsUrl: 'https://on.cypress.io/hover',
    },
  },
  invoke: {
    prop_not_a_function: {
      message: stripIndent`\
        ${cmd('invoke')} errored because the property: \`{{prop}}\` returned a \`{{type}}\` value instead of a function. ${cmd('invoke')} can only be used on properties that return callable functions.

        ${cmd('invoke')} waited for the specified property \`{{prop}}\` to return a function, but it never did.

        If you want to assert on the property's value, then switch to use ${cmd('its')} and add an assertion such as:

        \`cy.wrap({ foo: 'bar' }).its('foo').should('eq', 'bar')\``,
      docsUrl: 'https://on.cypress.io/invoke',
    },
    subject_null_or_undefined: {
      message: stripIndent`\
        ${cmd('invoke')} errored because your subject is: \`{{value}}\`. You cannot invoke any functions such as \`{{prop}}\` on a \`{{value}}\` value.

        If you expect your subject to be \`{{value}}\`, then add an assertion such as:

        \`cy.wrap({{value}}).should('be.{{value}}')\``,
      docsUrl: 'https://on.cypress.io/invoke',
    },
    null_or_undefined_prop_value: {
      message: stripIndent`\
        ${cmd('invoke')} errored because the property: \`{{prop}}\` is not a function, and instead returned a \`{{value}}\` value.

        ${cmd('invoke')} waited for the specified property \`{{prop}}\` to become a callable function, but it never did.

        If you expect the property \`{{prop}}\` to be \`{{value}}\`, then switch to use ${cmd('its')} and add an assertion such as:

        \`cy.wrap({ foo: {{value}} }).its('foo').should('be.{{value}}')\``,
      docsUrl: 'https://on.cypress.io/invoke',
    },
  },

  its: {
    subject_null_or_undefined: {
      message: stripIndent`\
        ${cmd('its')} errored because your subject is: \`{{value}}\`. You cannot access any properties such as \`{{prop}}\` on a \`{{value}}\` value.

        If you expect your subject to be \`{{value}}\`, then add an assertion such as:

        \`cy.wrap({{value}}).should('be.{{value}}')\``,
      docsUrl: 'https://on.cypress.io/its',
    },
    null_or_undefined_prop_value: {
      message: stripIndent`\
        ${cmd('its')} errored because the property: \`{{prop}}\` returned a \`{{value}}\` value.

        ${cmd('its')} waited for the specified property \`{{prop}}\` to become accessible, but it never did.

        If you expect the property \`{{prop}}\` to be \`{{value}}\`, then add an assertion such as:

        \`cy.wrap({ foo: {{value}} }).its('foo').should('be.{{value}}')\``,
      docsUrl: 'https://on.cypress.io/its',
    },
  },

  invoke_its: {
    nonexistent_prop: {
      message: stripIndent`\
        ${cmd('{{cmd}}')} errored because the property: \`{{prop}}\` does not exist on your subject.

        ${cmd('{{cmd}}')} waited for the specified property \`{{prop}}\` to exist, but it never did.

        If you do not expect the property \`{{prop}}\` to exist, then add an assertion such as:

        \`cy.wrap({ foo: 'bar' }).its('quux').should('not.exist')\``,
      docsUrl: 'https://on.cypress.io/{{cmd}}',
    },
    previous_prop_null_or_undefined: {
      message: stripIndent`\
        ${cmd('{{cmd}}')} errored because the property: \`{{previousProp}}\` returned a \`{{value}}\` value. The property: \`{{prop}}\` does not exist on a \`{{value}}\` value.

        ${cmd('{{cmd}}')} waited for the specified property \`{{prop}}\` to become accessible, but it never did.

        If you do not expect the property \`{{prop}}\` to exist, then add an assertion such as:

        \`cy.wrap({ foo: {{value}} }).its('foo.baz').should('not.exist')\``,
      docsUrl: 'https://on.cypress.io/{{cmd}}',
    },
    invalid_1st_arg: {
      message: `${cmd('{{cmd}}')} only accepts a string as the first argument.`,
      docsUrl: 'https://on.cypress.io/{{cmd}}',
    },
    invalid_num_of_args: {
      message: stripIndent`\
        ${cmd('{{cmd}}')} does not accept additional arguments.

        If you want to invoke a function with arguments, use \`.invoke()\`.`,
      docsUrl: 'https://on.cypress.io/{{cmd}}',
    },
    invalid_options_arg: {
      message: `${cmd('{{cmd}}')} only accepts an object as the options argument.`,
      docsUrl: 'https://on.cypress.io/{{cmd}}',
    },
    invalid_prop_name_arg: {
      message: `${cmd('{{cmd}}')} only accepts a string or a number as the {{identifier}}Name argument.`,
      docsUrl: 'https://on.cypress.io/{{cmd}}',
    },
    null_or_undefined_property_name: {
      message: `${cmd('{{cmd}}')} expects the {{identifier}}Name argument to have a value.`,
      docsUrl: 'https://on.cypress.io/{{cmd}}',
    },
    timed_out: {
      message: stripIndent`\
        ${cmd('{{cmd}}')} timed out after waiting \`{{timeout}}ms\`.

        Your callback function returned a promise that never resolved.

        The callback function was:

        {{func}}`,
      docsUrl: 'https://on.cypress.io/{{cmd}}',
    },
  },

  keyboard: {
    invalid_arg: {
      message: `${cmd('Cypress.Keyboard.defaults')} must be called with an object. You passed: \`{{arg}}\``,
      docsUrl: 'https://on.cypress.io/keyboard-api',
    },
    invalid_delay ({ cmd: command, option, delay, docsPath }) {
      return {
        message: `${cmd(command)} \`${option}\` option must be 0 (zero) or a positive number. You passed: \`${delay}\``,
        docsUrl: `https://on.cypress.io/${docsPath}`,
      }
    },
    invalid_per_test_delay: {
      message: `The test configuration \`keystrokeDelay\` option must be 0 (zero) or a positive number. You passed: \`{{delay}}\``,
      docsUrl: 'https://on.cypress.io/test-configuration',
    },
  },

  location: {
    invalid_key: {
      message: 'Location object does not have key: `{{key}}`',
      docsUrl: 'https://on.cypress.io/location',
    },
  },

  log: {
    invalid_argument: {
      message: '`Cypress.log()` can only be called with an options object. Your argument was: `{{arg}}`',
      docsUrl: 'https://on.cypress.io/cypress-log',
    },
  },

  miscellaneous: {
    returned_value_and_commands_from_custom_command (obj) {
      return {
        message: stripIndent`\
          Cypress detected that you invoked one or more cy commands in a custom command but returned a different value.

          The custom command was:

            > ${cmd(obj.current)}

          The return value was:

            > {{returned}}

          Because cy commands are asynchronous and are queued to be run later, it doesn't make sense to return anything else.

          For convenience, you can also simply omit any return value or return \`undefined\` and Cypress will not error.

          In previous versions of Cypress we automatically detected this and forced the cy commands to be returned. To make things less magical and clearer, we are now throwing an error.`
        // since obj.returned can be multi-lined, it can mess up stripIndent, so we replace it after
        .replace('{{returned}}', obj.returned),
        docsUrl: 'https://on.cypress.io/returning-value-and-commands-in-custom-command',
      }
    },
    returned_value_and_commands (obj) {
      return {
        message: stripIndent`\
          Cypress detected that you invoked one or more cy commands but returned a different value.

          The return value was:

          > {{returned}}

          Because cy commands are asynchronous and are queued to be run later, it doesn't make sense to return anything else.

          For convenience, you can also simply omit any return value or return \`undefined\` and Cypress will not error.

          In previous versions of Cypress we automatically detected this and forced the cy commands to be returned. To make things less magical and clearer, we are now throwing an error.`
        // since obj.returned can be multi-lined, it can mess up stripIndent, so we replace it after
        .replace('{{returned}}', obj.returned),
        docsUrl: 'https://on.cypress.io/returning-value-and-commands-in-test',
      }
    },
    command_returned_promise_and_commands (obj) {
      return {
        message: stripIndent`\
          Cypress detected that you returned a promise from a command while also invoking one or more cy commands in that promise.

          The command that returned the promise was:

            > ${cmd(obj.current)}

          The cy command you invoked inside the promise was:

            > ${cmd(obj.called)}

          Because Cypress commands are already promise-like, you don't need to wrap them or return your own promise.

          Cypress will resolve your command with whatever the final Cypress command yields.

          The reason this is an error instead of a warning is because Cypress internally queues commands serially whereas Promises execute as soon as they are invoked. Attempting to reconcile this would prevent Cypress from ever resolving.`,
        docsUrl: 'https://on.cypress.io/returning-promise-and-commands-in-another-command',
      }
    },
    mixing_promises_and_commands (obj) {
      return {
        message: stripIndent`\
          Cypress detected that you returned a promise in a test, but also invoked one or more cy commands inside of that promise.

          The test title was:

            > ${obj.title}

          While this works in practice, it's often indicative of an anti-pattern. You almost never need to return both a promise and also invoke cy commands.

          Cy commands themselves are already promise like, and you can likely avoid the use of the separate Promise.`,
        docsUrl: 'https://on.cypress.io/returning-promise-and-commands-in-test',
      }
    },
    dangling_commands: {
      message: stripIndent`\
        Oops, Cypress detected something wrong with your test code.

        The test has finished but Cypress still has commands in its queue.
        The {{numCommands}} queued commands that have not yet run are:

        {{commands}}

        In every situation we've seen, this has been caused by programmer error.

        Most often this indicates a race condition due to a forgotten 'return' or from commands in a previously run test bleeding into the current test.

        For a much more thorough explanation including examples please review this error here:`,
      docsUrl: 'https://on.cypress.io/command-queue-ended-early',
    },
    invalid_command: {
      message: 'Could not find a command for: `{{name}}`.\n\nAvailable commands are: {{cmds}}.\n',
      docsUrl: 'https://on.cypress.io/api',
    },
    invalid_new_command: {
      message: '`Cypress.Commands.add()` is used to create new commands, but `{{name}}` is an existing Cypress command.\n\nPlease use `Cypress.Commands.overwrite()` if you would like to overwrite an existing command.\n',
      docsUrl: 'https://on.cypress.io/custom-commands',
    },
    reserved_command: {
      message: '`Cypress.Commands.add()` cannot create a new command named `{{name}}` because that name is reserved internally by Cypress.',
      docsUrl: 'https://on.cypress.io/custom-commands',
    },
    invalid_overwrite: {
      message: 'Cannot overwite command for: `{{name}}`. An existing command does not exist by that name.',
      docsUrl: 'https://on.cypress.io/api',
    },
    invoking_child_without_parent (obj) {
      return stripIndent`\
        Oops, it looks like you are trying to call a child command before running a parent command.

        You wrote code that looks like this:

        \`${cmd(obj.cmd, obj.args)}\`

        A child command must be chained after a parent because it operates on a previous subject.

        For example - if we were issuing the child command \`click\`...

        cy
          .get('button') // parent command must come first
          .click()       // then child command comes second`
    },
    no_cy: '`Cypress.cy` is `undefined`. You may be trying to query outside of a running test. Cannot call `Cypress.$()`',
    no_runner: 'Cannot call `Cypress#run` without a runner instance.',
    outside_test: {
      message: stripIndent`\
        Cypress cannot execute commands outside a running test.

        This usually happens when you accidentally write commands outside an \`it(...)\` test.

        If that is the case, just move these commands inside an \`it(...)\` test.

        Check your test file for errors.`,
      docsUrl: 'https://on.cypress.io/cannot-execute-commands-outside-test',
    },
    outside_test_with_cmd: {
      message: stripIndent`\
        Cannot call ${cmd('{{cmd}}')} outside a running test.

        This usually happens when you accidentally write commands outside an \`it(...)\` test.

        If that is the case, just move these commands inside an \`it(...)\` test.

        Check your test file for errors.`,
      docsUrl: 'https://on.cypress.io/cannot-execute-commands-outside-test',
    },
    private_custom_command_interface: 'You cannot use the undocumented private command interface: `{{method}}`',
    retry_timed_out ({ ms }) {
      return `Timed out retrying after ${ms}ms: `
    },
<<<<<<< HEAD
    test_stopped: 'Cypress test was stopped while running this command.',
=======
    cross_origin_command ({ commandOrigin, autOrigin }) {
      return stripIndent`\
        The command was expected to run against origin \`${commandOrigin }\` but the application is at origin \`${autOrigin}\`.

        This commonly happens when you have either not navigated to the expected origin or have navigated away unexpectedly.`
    },
>>>>>>> 2d866f38
  },

  mocha: {
    async_timed_out: 'Timed out after `{{ms}}ms`. The `done()` callback was never invoked!',
    invalid_interface: 'Invalid mocha interface `{{name}}`',
    timed_out: 'Cypress command timeout of `{{ms}}ms` exceeded.',
    overspecified: {
      message: stripIndent`\
        Cypress detected that you returned a promise in a test, but also invoked a done callback. Return a promise -or- invoke a done callback, not both.

        Original mocha error:

        {{error}}`,
      docsUrl: 'https://on.cypress.io/returning-promise-and-invoking-done-callback',
    },
    manually_set_retries_test: stripIndent`\
    Mocha \`this.retries()\` syntax is not supported.

    To configure retries use the following syntax:

    \`\`\`
    it('{{title}}', { retries: {{numRetries}} }, () => {
      ...
    })
    \`\`\`

    https://on.cypress.io/test-retries
    `,
    manually_set_retries_suite: stripIndent`\
    Mocha \`this.retries()\` syntax is not supported.

    To configure retries use the following syntax:

    \`\`\`
    describe('{{title}}', { retries: {{numRetries}} }, () => {
      ...
    })
    \`\`\`

    https://on.cypress.io/test-retries
    `,
    hook_registered_late: stripIndent`\
    Cypress detected you registered a(n) \`{{hookTitle}}\` hook while a test was running (possibly a hook nested inside another hook). All hooks must be registered before a test begins executing.

    Move the \`{{hookTitle}}\` into a suite callback or the global scope.
    `,

  },

  mount: {
    not_implemented: {
      message: [
        `${cmd('mount')} must be implemented by the user. There are`,
        'full instructions for doing so at the following location.',
      ].join('\n'),
      docsUrl: 'https://on.cypress.io/mount',
    },
  },

  navigation: {
    cross_origin ({ message, originPolicy, configFile, projectRoot }) {
      return {
        message: stripIndent`\
          Cypress detected a cross origin error happened on page load:

            > ${message}

          Before the page load, you were bound to the origin policy:

            > ${originPolicy}

          A cross origin error happens when your application navigates to a new URL which does not match the origin policy above.

          A new URL does not match the origin policy if the 'protocol', 'port' (if specified), and/or 'host' (unless of the same superdomain) are different.

          Cypress does not allow you to navigate to a different origin URL within a single test.

          You may need to restructure some of your test code to avoid this problem.

          Alternatively you can also disable Chrome Web Security in Chromium-based browsers which will turn off this restriction by setting { chromeWebSecurity: false } in ${formatConfigFile(projectRoot, configFile)}.`,
        docsUrl: 'https://on.cypress.io/cross-origin-violation',
      }
    },
    timed_out ({ ms, configFile, projectRoot }) {
      return stripIndent`\
        Timed out after waiting \`${ms}ms\` for your remote page to load.

        Your page did not fire its \`load\` event within \`${ms}ms\`.

        You can try increasing the \`pageLoadTimeout\` value in ${formatConfigFile(projectRoot, configFile)} to wait longer.

        Browsers will not fire the \`load\` event until all stylesheets and scripts are done downloading.

        When this \`load\` event occurs, Cypress will continue running commands.`
    },
    reached_redirection_limit ({ href, limit }) {
      return stripIndent`\
        The application redirected to \`${href}\` more than ${limit} times. Please check if it's an intended behavior.

        If so, increase \`redirectionLimit\` value in configuration.`
    },
    cross_origin_load_timed_out ({ ms, configFile, crossOriginUrl, originPolicies }) {
      return {
        message: stripIndent`\
          Timed out after waiting \`${ms}ms\` for your remote page to load on origin(s):

          - ${originPolicies.map((originPolicy) => `\`${originPolicy}\``).join('\n       -')}

          A cross-origin request for \`${crossOriginUrl.href}\` was detected.

          A command that triggers cross-origin navigation must be immediately followed by a ${cmd('origin')} command:

          \`cy.origin('${crossOriginUrl.originPolicy}', () => {\`
          \`  <commands targeting ${crossOriginUrl.origin} go here>\`
          \`})\`

          If the cross-origin request was an intermediary state, you can try increasing the \`pageLoadTimeout\` value in ${formatConfigFile(configFile)} to wait longer.

          Browsers will not fire the \`load\` event until all stylesheets and scripts are done downloading.

          When this \`load\` event occurs, Cypress will continue running commands.`,
        docsUrl: 'https://on.cypress.io/origin',
      }
    },
  },

  net_stubbing: {
    docsUrl: 'https://on.cypress.io/intercept',
    invalid_static_response: ({ cmd, message, staticResponse }) => {
      return cyStripIndent(`\
        An invalid StaticResponse was supplied to \`${cmd}()\`. ${message}

        You passed: ${format(staticResponse)}`, 8)
    },
    intercept: {
      extra_arguments: ({ argsLength, overload }) => {
        return cyStripIndent(`\
          The ${cmd('intercept', overload.join(', '))} signature accepts a maximum of ${overload.length} arguments, but ${argsLength} arguments were passed.

          Please refer to the docs for all accepted signatures for ${cmd('intercept')}.`, 10)
      },
      invalid_handler: ({ handler }) => {
        return cyStripIndent(`\
          ${cmd('intercept')}'s \`handler\` argument must be a String, StaticResponse, or HttpController function.

          You passed: ${format(handler)}`, 10)
      },
      invalid_middleware_handler: ({ handler }) => {
        return cyStripIndent(`\
          ${cmd('intercept')}'s \`handler\` argument must be an HttpController function when \`middleware\` is set to \`true\`.

          You passed: ${format(handler)}`, 10)
      },
      invalid_route_matcher: ({ message, matcher }) => {
        return cyStripIndent(`\
          An invalid RouteMatcher was supplied to ${cmd('intercept')}. ${message}

          You passed: ${format(matcher)}`, 10)
      },
      no_duplicate_url: `When invoking ${cmd('intercept')} with a \`RouteMatcher\` as the second parameter, \`url\` can only be specified as the first parameter.`,
      handler_required: `When invoking ${cmd('intercept')} with a \`RouteMatcher\` as the second parameter, a handler (function or \`StaticResponse\`) must be specified as the third parameter. If you intended to stub out a response body by passing an object as the 2nd parameter, pass an object with a \`body\` property containing the desired response body instead.`,
    },
    request_handling: {
      cb_timeout: ({ timeout, req, route }) => {
        return cyStripIndent(`\
          A request callback passed to ${cmd('intercept')} timed out after returning a Promise that took more than the \`defaultCommandTimeout\` of \`${timeout}ms\` to resolve.

          If the request callback is expected to take longer than \`${timeout}ms\`, increase the configured \`defaultCommandTimeout\` value.

          Route: ${format(route)}

          Intercepted request: ${format(req)}`, 10)
      },
      multiple_completion_calls: `\`req.reply()\` and/or \`req.continue()\` were called to signal request completion multiple times, but a request can only be completed once.`,
      completion_called_after_resolved: ({ cmd }) => {
        return cyStripIndent(`\
          \`req.${cmd}()\` was called after the request handler finished executing, but \`req.${cmd}()\` can not be called after the request has already completed.`, 10)
      },
      unknown_event: ({ validEvents, eventName }) => {
        return cyStripIndent(`\
          An invalid event name was passed as the first parameter to \`req.on()\`.

          Valid event names are: ${format(validEvents)}

          You passed: ${format(eventName)}`, 10)
      },
      event_needs_handler: `\`req.on()\` requires the second parameter to be a function.`,
      defineproperty_is_not_allowed: `\`defineProperty()\` is not allowed.`,
      setprototypeof_is_not_allowed: `\`setPrototypeOf()\` is not allowed.`,
    },
    request_error: {
      network_error: ({ innerErr, req, route }) => {
        return cyStripIndent(`\
          A callback was provided to intercept the upstream response, but a network error occurred while making the request:

          ${$stackUtils.normalizedStack(innerErr)}

          Route: ${format(route)}

          Intercepted request: ${format(req)}`, 10)
      },
      timeout: ({ innerErr, req, route }) => {
        return cyStripIndent(`\
          A callback was provided to intercept the upstream response, but the request timed out after the \`responseTimeout\` of \`${req.responseTimeout}ms\`.

          ${$stackUtils.normalizedStack(innerErr)}

          Route: ${format(route)}

          Intercepted request: ${format(req)}`, 10)
      },
    },
    response_handling: {
      cb_timeout: ({ timeout, req, res, route }) => {
        return cyStripIndent(`\
          A response handler timed out after returning a Promise that took more than the \`defaultCommandTimeout\` of \`${timeout}ms\` to resolve.

          If the response callback is expected to take longer than \`${timeout}ms\`, increase the configured \`defaultCommandTimeout\` value.

          Route: ${format(route)}

          Intercepted request: ${format(req)}

          Intercepted response: ${format(res)}`, 10)
      },
      multiple_send_calls: ({ res }) => {
        return cyStripIndent(`\
          \`res.send()\` was called multiple times in a response handler, but the response can only be sent once.

          Response: ${format(res)}`, 10)
      },
      send_called_after_resolved: ({ res }) => {
        return cyStripIndent(`\
          \`res.send()\` was called after the response handler finished executing, but \`res.send()\` can not be called after the response has been passed on.

          Intercepted response: ${format(res)}`, 10)
      },
    },
  },

  ng: {
    no_global: `Angular global (\`window.angular\`) was not found in your window. You cannot use ${cmd('ng')} methods without angular.`,
  },

  origin: {
    docsUrl: 'https://on.cypress.io/origin',
    experiment_not_enabled: {
      message: `${cmd('origin')} requires enabling the experimentalSessionAndOrigin flag`,
    },
    invalid_url_argument: {
      message: `${cmd('origin')} requires the first argument to be either a url (\`https://www.example.com/path\`) or a domain name (\`example.com\`). Query parameters are not allowed. You passed: \`{{arg}}\``,
    },
    invalid_options_argument: {
      message: `${cmd('origin')} requires the 'options' argument to be an object. You passed: \`{{arg}}\``,
    },
    extraneous_options_argument ({ extraneousKeys, validOptionKeys }) {
      return stripIndent`\
        ${cmd('origin')} detected extraneous keys in your options configuration.

        The extraneous keys detected were:

          > \`${extraneousKeys}\`

        Valid keys include the following:

          > \`${validOptionKeys}\`
      `
    },
    invalid_fn_argument: {
      message: `${cmd('origin')} requires the last argument to be a function. You passed: \`{{arg}}\``,
    },
    run_origin_fn_errored: {
      message: stripIndent`
      {{error}}

      This is likely because the arguments specified are not serializable. Note that functions and DOM objects cannot be serialized.`,
    },
    ran_origin_fn_reference_error: {
      message: stripIndent`
        {{error}}

        Variables must either be defined within the ${cmd('origin')} command or passed in using the args option.`,
    },
    callback_mixes_sync_and_async: {
      message: stripIndent`\
        ${cmd('origin')} failed because you are mixing up async and sync code.

        In your callback function you invoked one or more cy commands but then returned a synchronous value.

        Cypress commands are asynchronous and it doesn't make sense to queue cy commands and yet return a synchronous value.

        You likely forgot to properly chain the cy commands using another \`cy.then()\`.

        The value you synchronously returned was: \`{{value}}\``,
    },
    failed_to_serialize_object: {
      message: stripIndent`\
      ${cmd('origin')} could not serialize the subject due to one of its properties not being supported by the structured clone algorithm.

      To properly serialize this subject, remove or serialize any unsupported properties.`,
    },
    failed_to_serialize_function: {
      message: stripIndent`\
      ${cmd('origin')} could not serialize the subject due to functions not being supported by the structured clone algorithm.`,
    },
    failed_to_serialize_symbol: {
      message: stripIndent`\
      ${cmd('origin')} could not serialize the subject due to symbols not being supported by the structured clone algorithm.`,
    },
    failed_to_serialize_or_map_thrown_value: {
      message: stripIndent`\
      ${cmd('origin')} could not serialize the thrown value. Please make sure the value being thrown is supported by the structured clone algorithm.`,
    },
    unsupported: {
      route: {
        message: `${cmd('route')} has been deprecated and its use is not supported in the ${cmd('origin')} callback. Consider using ${cmd('intercept')} (outside of the callback) instead.`,
        docsUrl: 'https://on.cypress.io/intercept',
      },
      server: {
        message: `${cmd('server')} has been deprecated and its use is not supported in the ${cmd('origin')} callback. Consider using ${cmd('intercept')} (outside of the callback) instead.`,
        docsUrl: 'https://on.cypress.io/intercept',
      },
      Server: {
        message: `\`Cypress.Server.*\` has been deprecated and its use is not supported in the ${cmd('origin')} callback. Consider using ${cmd('intercept')} (outside of the callback) instead.`,
        docsUrl: 'https://on.cypress.io/intercept',
      },
      Cookies_preserveOnce: {
        message: `\`Cypress.Cookies.preserveOnce\` use is not supported in the ${cmd('origin')} callback. Consider using ${cmd('session')} (outside of the callback) instead.`,
        docsUrl: 'https://on.cypress.io/session',
      },
      origin: {
        message: `${cmd('origin')} use is not currently supported in the ${cmd('origin')} callback, but is planned for a future release. Please 👍 the following issue and leave a comment with your use-case:`,
        docsUrl: 'https://on.cypress.io/github-issue/20718',
      },
      intercept: {
        message: `${cmd('intercept')} use is not supported in the ${cmd('origin')} callback. Consider using it outside of the callback instead. Otherwise, please 👍 the following issue and leave a comment with your use-case:`,
        docsUrl: 'https://on.cypress.io/github-issue/20720',
      },
      session: {
        message: `${cmd('session')} use is not supported in the ${cmd('origin')} callback. Consider using it outside of the callback instead. Otherwise, please 👍 the following issue and leave a comment with your use-case:`,
        docsUrl: 'https://on.cypress.io/github-issue/20721',
      },
      Cypress_session: {
        message: `\`Cypress.session.*\` methods are not supported in the ${cmd('switchToDomain')} callback. Consider using them outside of the callback instead.`,
        docsUrl: 'https://on.cypress.io/session-api',
      },
    },
    cannot_visit_previous_origin (args) {
      return {
        message: stripIndent`\
          ${cmd('visit')} failed because you are attempting to visit a URL from a previous origin inside of ${cmd('origin')}.

          Instead of placing the ${cmd('visit')} inside of ${cmd('origin')}, the ${cmd('visit')} should be placed outside of the ${cmd('origin')} block.

          \`<commands targeting ${args.attemptedUrl.origin} go here>\`

          \`cy.origin('${args.previousUrl.originPolicy}', () => {\`
          \`  <commands targeting ${args.previousUrl.origin} go here>\`
          \`})\`

          \`cy.visit('${args.originalUrl}')\``,
      }
    },
  },

  proxy: {
    js_rewriting_failed: stripIndent`\
      An error occurred in the Cypress proxy layer while rewriting your source code. This is a bug in Cypress. Open an issue if you see this message.

      JS URL: {{url}}

      Original error:

      {{errMessage}}
      {{errStack}}`,
  },

  reload: {
    invalid_arguments: {
      message: `${cmd('reload')} can only accept a boolean or \`options\` as its arguments.`,
      docsUrl: 'https://on.cypress.io/reload',
    },
  },

  request: {
    body_circular ({ path }) {
      return {
        message: stripIndent`\
          The \`body\` parameter supplied to ${cmd('request')} contained a circular reference at the path "${path.join('.')}".

          \`body\` can only be a string or an object with no circular references.`,
        docsUrl: 'https://on.cypress.io/request',
      }
    },
    status_code_flags_invalid: {
      message: stripIndent`\
        ${cmd('request')} was invoked with \`{ failOnStatusCode: false, retryOnStatusCodeFailure: true }\`.

        \`failOnStatusCode\` must be \`true\` if \`retryOnStatusCodeFailure\` is \`true\`.`,
      docsUrl: 'https://on.cypress.io/request',
    },
    auth_invalid: {
      message: `${cmd('request')} must be passed an object literal for the \`auth\` option.`,
      docsUrl: 'https://on.cypress.io/request',
    },
    encoding_invalid: {
      message: `${cmd('request')} was called with invalid encoding: \`{{encoding}}\`. Encoding can be: \`utf8\`, \`utf16le\`, \`latin1\`, \`base64\`, \`hex\`, \`ascii\`, \`binary\`, \`latin1\`, \`ucs2\`, \`utf16le\`, or any other encoding supported by Node\'s Buffer encoding.`,
      docsUrl: 'https://on.cypress.io/request',
    },
    gzip_invalid: {
      message: `${cmd('request')} requires the \`gzip\` option to be a boolean.`,
      docsUrl: 'https://on.cypress.io/request',
    },
    headers_invalid: {
      message: `${cmd('request')} requires the \`headers\` option to be an object literal.`,
      docsUrl: 'https://on.cypress.io/request',
    },
    invalid_method: {
      message: `${cmd('request')} was called with an invalid method: \`{{method}}\`. Method can be: \`GET\`, \`POST\`, \`PUT\`, \`DELETE\`, \`PATCH\`, \`HEAD\`, \`OPTIONS\`, or any other method supported by Node's HTTP parser.`,
      docsUrl: 'https://on.cypress.io/request',
    },
    form_invalid: {
      message: stripIndent`\
        ${cmd('request')} requires the \`form\` option to be a boolean.

        If you're trying to send a \`x-www-form-urlencoded\` request then pass either a string or object literal to the \`body\` property.`,
      docsUrl: 'https://on.cypress.io/request',
    },
    /* eslint-disable indent */
    loading_failed (obj) {
      return {
        message: cyStripIndent(`\
          ${cmd('request')} failed trying to load:

          ${obj.url}

          We attempted to make an http request to this URL but the request failed without a response.

          We received this error at the network level:

            > ${obj.error}

          ${divider(60, '-')}

          The request we sent was:

          ${getHttpProps([
          { key: 'method', value: obj.method },
          { key: 'URL', value: obj.url },
        ])}

          ${divider(60, '-')}

          Common situations why this would fail:
            - you don't have internet access
            - you forgot to run / boot your web server
            - your web server isn't accessible
            - you have weird network configuration settings on your computer`, 10),
        docsUrl: 'https://on.cypress.io/request',
      }
    },
    status_invalid (obj) {
      return {
        message: cyStripIndent(`\
          ${cmd('request')} failed on:

          ${obj.url}

          The response we received from your web server was:

            > ${obj.status}: ${obj.statusText}

          This was considered a failure because the status code was not \`2xx\` or \`3xx\`.

          If you do not want status codes to cause failures pass the option: \`failOnStatusCode: false\`

          ${divider(60, '-')}

          The request we sent was:

          ${getHttpProps([
          { key: 'method', value: obj.method },
          { key: 'URL', value: obj.url },
          { key: 'headers', value: obj.requestHeaders },
          { key: 'body', value: obj.requestBody },
          { key: 'redirects', value: obj.redirects },
        ])}

          ${divider(60, '-')}

          The response we got was:

          ${getHttpProps([
          { key: 'status', value: `${obj.status} - ${obj.statusText}` },
          { key: 'headers', value: obj.responseHeaders },
          { key: 'body', value: obj.responseBody },
        ])}
          `, 10),
        docsUrl: 'https://on.cypress.io/request',
      }
    },
    timed_out (obj) {
      return {
        message: cyStripIndent(`\
          ${cmd('request')} timed out waiting \`${obj.timeout}ms\` for a response from your server.

          The request we sent was:

          ${getHttpProps([
          { key: 'method', value: obj.method },
          { key: 'URL', value: obj.url },
        ])}

          No response was received within the timeout.`, 10),
        docsUrl: 'https://on.cypress.io/request',
      }
    },
    /* eslint-enable indent */
    url_missing: {
      message: `${cmd('request')} requires a \`url\`. You did not provide a \`url\`.`,
      docsUrl: 'https://on.cypress.io/request',
    },
    url_invalid ({ configFile, projectRoot }) {
      return {
        message: `${cmd('request')} must be provided a fully qualified \`url\` - one that begins with \`http\`. By default ${cmd('request')} will use either the current window's origin or the \`baseUrl\` in ${formatConfigFile(projectRoot, configFile)}. Neither of those values were present.`,
        docsUrl: 'https://on.cypress.io/request',
      }
    },
    url_wrong_type: {
      message: `${cmd('request')} requires the \`url\` to be a string.`,
      docsUrl: 'https://on.cypress.io/request',
    },
  },

  route: {
    deprecated: {
      message: `${cmd('route')} has been deprecated and will be moved to a plugin in a future release. Consider migrating to using ${cmd('intercept')} instead.`,
      docsUrl: 'https://on.cypress.io/intercept',
    },
    failed_prerequisites: {
      message: `${cmd('route')} cannot be invoked before starting the ${cmd('server')}`,
      docsUrl: 'https://on.cypress.io/server',
    },
    invalid_arguments: {
      message: `${cmd('route')} was not provided any arguments. You must provide valid arguments.`,
      docsUrl: 'https://on.cypress.io/route',
    },
    method_invalid: {
      message: `${cmd('route')} was called with an invalid method: \`{{method}}\`. Method can be: \`GET\`, \`POST\`, \`PUT\`, \`DELETE\`, \`PATCH\`, \`HEAD\`, \`OPTIONS\`, or any other method supported by Node's HTTP parser.`,
      docsUrl: 'https://on.cypress.io/route',
    },
    response_invalid: {
      message: `${cmd('route')} cannot accept an \`undefined\` or \`null\` response. It must be set to something, even an empty string will work.`,
      docsUrl: 'https://on.cypress.io/route',
    },
    url_invalid: {
      message: `${cmd('route')} was called with an invalid \`url\`. \`url\` must be either a string or regular expression.`,
      docsUrl: 'https://on.cypress.io/route',
    },
    url_missing: {
      message: `${cmd('route')} must be called with a \`url\`. It can be a string or regular expression.`,
      docsUrl: 'https://on.cypress.io/route',
    },
    url_percentencoding_warning ({ decodedUrl }) {
      return {
        message: stripIndent`\
          A \`url\` with percent-encoded characters was passed to ${cmd('route')}, but ${cmd('route')} expects a decoded \`url\`.

          Did you mean to pass "${decodedUrl}"?`,
        docsUrl: 'https://on.cypress.io/route',
      }
    },
  },

  scrollIntoView: {
    invalid_argument: {
      message: `${cmd('scrollIntoView')} can only be called with an \`options\` object. Your argument was: \`{{arg}}\``,
      docsUrl: 'https://on.cypress.io/scrollintoview',
    },
    multiple_elements: {
      message: `${cmd('scrollIntoView')} can only be used to scroll to 1 element, you tried to scroll to {{num}} elements.\n\n`,
      docsUrl: 'https://on.cypress.io/scrollintoview',
    },
    invalid_easing: {
      message: `${cmd('scrollIntoView')} must be called with a valid \`easing\`. Your easing was: \`{{easing}}\``,
      docsUrl: 'https://on.cypress.io/scrollintoview',
    },
    invalid_duration: {
      message: `${cmd('scrollIntoView')} must be called with a valid \`duration\`. Duration may be either a number (ms) or a string representing a number (ms). Your duration was: \`{{duration}}\``,
      docsUrl: 'https://on.cypress.io/scrollintoview',
    },
  },

  scrollTo: {
    animation_failed: {
      message: `${cmd('scrollTo')} failed to scroll.`,
      docsUrl: 'https://on.cypress.io/scrollto',
    },
    invalid_easing: {
      message: `${cmd('scrollTo')} must be called with a valid \`easing\`. Your easing was: \`{{easing}}\``,
      docsUrl: 'https://on.cypress.io/scrollto',
    },
    invalid_duration: {
      message: `${cmd('scrollTo')} must be called with a valid \`duration\`. Duration may be either a number (ms) or a string representing a number (ms). Your duration was: \`{{duration}}\``,
      docsUrl: 'https://on.cypress.io/scrollto',
    },
    invalid_target: {
      message: `${cmd('scrollTo')} must be called with a valid \`position\`. It can be a string, number or object. Your position was: \`{{x}}, {{y}}\``,
      docsUrl: 'https://on.cypress.io/scrollto',
    },
    multiple_containers: {
      message: `${cmd('scrollTo')} can only be used to scroll 1 element, you tried to scroll {{num}} elements.\n\n`,
      docsUrl: 'https://on.cypress.io/scrollto',
    },
    invalid_ensureScrollable: {
      message: `${cmd('scrollTo')} \`ensureScrollable\` option must be a boolean. You passed: \`{{ensureScrollable}}\``,
      docsUrl: 'https://on.cypress.io/scrollto',
    },
  },

  screenshot: {
    invalid_arg (obj) {
      return {
        message: `${cmd(obj.cmd)} must be called with an object. You passed: \`{{arg}}\``,
        docsUrl: `https://on.cypress.io/${getScreenshotDocsPath(obj.cmd)}`,
      }
    },
    invalid_capture (obj) {
      return {
        message: `${cmd(obj.cmd)} \`capture\` option must be one of the following: \`fullPage\`, \`viewport\`, or \`runner\`. You passed: \`{{arg}}\``,
        docsUrl: `https://on.cypress.io/${getScreenshotDocsPath(obj.cmd)}`,
      }
    },
    invalid_boolean (obj) {
      return {
        message: `${cmd(obj.cmd)} \`{{option}}\` option must be a boolean. You passed: \`{{arg}}\``,
        docsUrl: `https://on.cypress.io/${getScreenshotDocsPath(obj.cmd)}`,
      }
    },
    invalid_blackout (obj) {
      return {
        message: `${cmd(obj.cmd)} \`blackout\` option must be an array of strings. You passed: \`{{arg}}\``,
        docsUrl: `https://on.cypress.io/${getScreenshotDocsPath(obj.cmd)}`,
      }
    },
    invalid_callback (obj) {
      return {
        message: `${cmd(obj.cmd)} \`{{callback}}\` option must be a function. You passed: \`{{arg}}\``,
        docsUrl: `https://on.cypress.io/${getScreenshotDocsPath(obj.cmd)}`,
      }
    },
    invalid_clip (obj) {
      return {
        message: `${cmd(obj.cmd)} \`clip\` option must be an object with the keys \`{ width, height, x, y }\` and number values. You passed: \`{{arg}}\``,
        docsUrl: `https://on.cypress.io/${getScreenshotDocsPath(obj.cmd)}`,
      }
    },
    invalid_height (obj) {
      return {
        message: `${cmd('screenshot')} only works with a screenshot area with a height greater than zero.`,
        docsUrl: 'https://on.cypress.io/screenshot',
      }
    },
    invalid_padding (obj) {
      return {
        message: `${cmd(obj.cmd)} \`padding\` option must be either a number or an array of numbers with a maximum length of 4. You passed: \`{{arg}}\``,
        docsUrl: `https://on.cypress.io/${getScreenshotDocsPath(obj.cmd)}`,
      }
    },
    multiple_elements: {
      message: `${cmd('screenshot')} only works for a single element. You attempted to screenshot {{numElements}} elements.`,
      docsUrl: 'https://on.cypress.io/screenshot',
    },
    timed_out: {
      message: `${cmd('screenshot')} timed out waiting \`{{timeout}}ms\` to complete.`,
      docsUrl: 'https://on.cypress.io/screenshot',
    },
  },

  select: {
    invalid_argument: {
      message: `${cmd('select')} must be passed a string, number, or array as its 1st argument. You passed: \`{{value}}\`.`,
      docsUrl: 'https://on.cypress.io/select',
    },
    invalid_array_argument: {
      message: `${cmd('select')} must be passed an array containing only strings and/or numbers. You passed: \`{{value}}\`.`,
      docsUrl: 'https://on.cypress.io/select',
    },
    disabled: {
      message: `${cmd('select')} failed because this element is currently disabled:\n\n\`{{node}}\``,
      docsUrl: 'https://on.cypress.io/select',
    },
    invalid_element: {
      message: `${cmd('select')} can only be called on a \`<select>\`. Your subject is a: \`{{node}}\``,
      docsUrl: 'https://on.cypress.io/select',
    },
    invalid_multiple: {
      message: `${cmd('select')} was called with an array of arguments but does not have a \`multiple\` attribute set.`,
      docsUrl: 'https://on.cypress.io/select',
    },
    invalid_number: {
      message: `${cmd('select')} was called with an invalid index: \`{{index}}\`. Index must be a non-negative integer.`,
      docsUrl: 'https://on.cypress.io/select',
    },
    multiple_elements: {
      message: `${cmd('select')} can only be called on a single \`<select>\`. Your subject contained {{num}} elements.`,
      docsUrl: 'https://on.cypress.io/select',
    },
    multiple_matches: {
      message: `${cmd('select')} matched more than one \`option\` by value or text: \`{{value}}\``,
      docsUrl: 'https://on.cypress.io/select',
    },
    no_matches: {
      message: `${cmd('select')} failed because it could not find a single \`<option>\` with value, index, or text matching: \`{{value}}\``,
      docsUrl: 'https://on.cypress.io/select',
    },
    option_disabled: {
      message: `${cmd('select')} failed because this \`<option>\` you are trying to select is currently disabled:\n\n\`{{node}}\``,
      docsUrl: 'https://on.cypress.io/select',
    },
    optgroup_disabled: {
      message: `${cmd('select')} failed because this \`<option>\` you are trying to select is within an \`<optgroup>\` that is currently disabled:\n\n\`{{node}}\``,
      docsUrl: 'https://on.cypress.io/select',
    },
  },

  selector_playground: {
    defaults_invalid_arg: {
      message: '`Cypress.SelectorPlayground.defaults()` must be called with an object. You passed: `{{arg}}`',
      docsUrl: 'https://on.cypress.io/selector-playground-api',
    },
    defaults_invalid_priority_type: {
      message: '`Cypress.SelectorPlayground.defaults()` called with invalid `selectorPriority` property. It must be an array. You passed: `{{arg}}`',
      docsUrl: 'https://on.cypress.io/selector-playground-api',
    },
    defaults_invalid_priority: {
      message: '`Cypress.SelectorPlayground.defaults()` called with invalid `selectorPriority` property. It must be one of: `data-*`, `id`, `class`, `tag`, `attributes`, `nth-child`. You passed: `{{arg}}`. Consider using the `onElement` property if a specific selector is desired.',
      docsUrl: 'https://on.cypress.io/selector-playground-api',
    },
    defaults_invalid_on_element: {
      message: '`Cypress.SelectorPlayground.defaults()` called with invalid `onElement` property. It must be a function. You passed: `{{arg}}`',
      docsUrl: 'https://on.cypress.io/selector-playground-api',
    },
  },

  server: {
    deprecated: {
      message: `${cmd('server')} has been deprecated and will be moved to a plugin in a future release. Consider migrating to using ${cmd('intercept')} instead.`,
      docsUrl: 'https://on.cypress.io/intercept',
    },
    invalid_argument: {
      message: `${cmd('server')} accepts only an object literal as its argument.`,
      docsUrl: 'https://on.cypress.io/server',
    },
    xhrurl_not_set: '`Server.options.xhrUrl` has not been set',
    unavailable: 'The XHR server is unavailable or missing. This should never happen and likely is a bug. Open an issue if you see this message.',
    whitelist_renamed: `The ${cmd('server')} \`whitelist\` option has been renamed to \`ignore\`. Please rename \`whitelist\` to \`ignore\`.`,
  },

  sessions: {
    validate_callback_false: {
      message: 'Your `cy.session` **validate** callback {{reason}}',
    },
    experimentNotEnabled (experimentalSessionSupport) {
      if (experimentalSessionSupport) {
        return {
          message: stripIndent`
          ${cmd('session')} requires enabling the \`experimentalSessionAndOrigin\` flag. The \`experimentalSessionSupport\` flag was enabled but was removed in Cypress version 9.6.0.`,
        }
      }

      return {
        message: `${cmd('session')} requires enabling the \`experimentalSessionAndOrigin\` flag`,
        docsUrl: 'https://on.cypress.io/session',
      }
    },
    session: {
      duplicateId: {
        message: stripIndent`
        You may not call ${cmd('session')} with a previously used name and different options. If you want to specify different options, please use a unique name other than **{{id}}**.
        `,
        docsUrl: 'https://on.cypress.io/session',
      },
      wrongArgId: {
        message: stripIndent`
        ${cmd('session')} was passed an invalid argument. The first argument \`id\` must be an string or serializable object.
        `,
        docsUrl: 'https://on.cypress.io/session',
      },
      wrongArgOptions: {
        message: stripIndent`
        ${cmd('session')} was passed an invalid argument. The optional third argument \`options\` must be an object.
        `,
        docsUrl: 'https://on.cypress.io/session',
      },
      wrongArgOptionUnexpected: {
        message: stripIndent`
        ${cmd('session')} was passed an invalid option: **{{key}}**
        Available options are: \`validate\`
        `,
        docsUrl: 'https://on.cypress.io/session',
      },
      wrongArgOptionInvalid: {
        message: stripIndent`
        ${cmd('session')} was passed an invalid option value. **{{key}}** must be of type **{{expected}}** but was **{{actual}}**.
        `,
        docsUrl: 'https://on.cypress.io/session',
      },
      not_found: {
        message: stripIndent`
        No session is defined with the name
          **{{id}}**
        In order to use ${cmd('session')}, provide a \`setup\` as the second argument:

        \`cy.session(id, setup)\`
        `,
        docsUrl: 'https://on.cypress.io/session',
      },
    },
  },

  setCookie: {
    invalid_arguments: {
      message: `${cmd('setCookie')} must be passed two string arguments for \`name\` and \`value\`.`,
      docsUrl: 'https://on.cypress.io/setcookie',
    },
    invalid_value: {
      message: `${cmd('setCookie')} must be passed an RFC-6265-compliant cookie value. You passed:\n\n\`{{value}}\``,
      docsUrl: 'https://on.cypress.io/setcookie',
    },
    invalid_samesite: ({ validValues, value }) => {
      return {
        message: stripIndent`\
          If a \`sameSite\` value is supplied to ${cmd('setCookie')}, it must be a string from the following list:
            > ${validValues.join(', ')}
          You passed:
            > ${format(value)}`,
        docsUrl: 'https://on.cypress.io/setcookie',
      }
    },
    secure_not_set_with_samesite_none: ({ validValues, value }) => {
      return {
        message: stripIndent`\
          Only cookies with the \`secure\` flag set to \`true\` can use \`sameSite: '{{value}}'\`.

          Pass \`secure: true\` to ${cmd('setCookie')} to set a cookie with \`sameSite: '{{value}}'\`.`,
        docsUrl: 'https://on.cypress.io/setcookie',
      }
    },
    host_prefix: {
      message: 'Cookies starting with the `__Host-` prefix must be set with `{ secure: true }`, and the path must be `/`',
      docsUrl: 'https://on.cypress.io/setcookie',
    },
    secure_prefix: {
      message: 'Cookies starting with the `__Secure-` prefix must be set with `{ secure: true }`',
      docsUrl: 'https://on.cypress.io/setcookie',
    },
  },

  shadow: {
    no_shadow_root: {
      message: 'Expected the subject to host a shadow root, but never found it.',
      docsUrl: 'https://on.cypress.io/shadow',
    },
  },

  should: {
    chainer_not_found: 'The chainer `{{chainer}}` was not found. Could not build assertion.',
    language_chainer: {
      message: 'The chainer `{{originalChainers}}` is a language chainer provided to improve the readability of your assertions, not an actual assertion. Please provide a valid assertion.',
      docsUrl: 'https://on.cypress.io/assertions',
    },
  },

  spread: {
    invalid_type: {
      message: `${cmd('spread')} requires the existing subject be array-like.`,
      docsUrl: 'https://on.cypress.io/spread',
    },
  },

  subject: {
    not_dom (obj) {
      return stripIndent`\
        ${cmd(obj.name)} failed because it requires a valid DOM object.

        The subject received was:

          > \`${obj.subject}\`

        The previous command that ran was:

          > ${cmd(obj.previous)}

        Cypress only considers the \`window\`, \`document\`, or any \`element\` to be valid DOM objects.`
    },
    not_attached (obj) {
      return {
        message: stripIndent`\
          ${cmd(obj.cmd)} failed because this element is detached from the DOM.

          \`${obj.node}\`

          Cypress requires elements be attached in the DOM to interact with them.

          The previous command that ran was:

            > ${cmd(obj.prev)}

          This DOM element likely became detached somewhere between the previous and current command.

          Common situations why this happens:
            - Your JS framework re-rendered asynchronously
            - Your app code reacted to an event firing and removed the element

          You typically need to re-query for the element or add 'guards' which delay Cypress from running new commands.`,
        docsUrl: 'https://on.cypress.io/element-has-detached-from-dom',
      }
    },
    not_window_or_document (obj) {
      return stripIndent`\
        ${cmd(obj.name)} failed because it requires the subject be a global \`${obj.type}\` object.

        The subject received was:

          > \`${obj.subject}\`

        The previous command that ran was:

          > ${cmd(obj.previous)}`
    },
    not_element (obj) {
      return stripIndent`\
        ${cmd(obj.name)} failed because it requires a DOM element.

        The subject received was:

          > \`${obj.subject}\`

        The previous command that ran was:

          > ${cmd(obj.previous)}`
    },
  },

  submit: {
    multiple_forms: {
      message: `${cmd('submit')} can only be called on a single \`form\`. Your subject contained {{num}} \`form\` elements.`,
      docsUrl: 'https://on.cypress.io/submit',
    },
    not_on_form: {
      message: `${cmd('submit')} can only be called on a \`<form>\`. Your subject {{word}} a: \`{{node}}\``,
      docsUrl: 'https://on.cypress.io/submit',
    },
  },

  task: {
    docsUrl: 'https://on.cypress.io/api/task',
    known_error: stripIndent`
      ${cmd('task', '\'{{task}}\'')} failed with the following error:

      {{error}}`,
    failed: stripIndent`
      ${cmd('task', '\'{{task}}\'')} failed with the following error:

      > {{error}}`,
    invalid_argument: {
      message: `${cmd('task')} must be passed a non-empty string as its 1st argument. You passed: \`{{task}}\`.`,
    },
    timed_out: {
      message: `${cmd('task', '\'{{task}}\'')} timed out after waiting \`{{timeout}}ms\`.`,
    },
    server_timed_out: {
      message: stripIndent`
        ${cmd('task', '\'{{task}}\'')} timed out after waiting \`{{timeout}}ms\`.

        {{error}}`,
    },
  },

  tick: {
    invalid_argument: {
      message: `\`clock.tick()\`/${cmd('tick')} only accepts a number as their argument. You passed: \`{{arg}}\``,
      docsUrl: 'https://on.cypress.io/tick',
    },
    no_clock: {
      message: `${cmd('tick')} cannot be called without first calling ${cmd('clock')}`,
      docsUrl: 'https://on.cypress.io/tick',
    },
  },

  then: {
    callback_mixes_sync_and_async: stripIndent`\
      ${cmd('then')} failed because you are mixing up async and sync code.

      In your callback function you invoked 1 or more cy commands but then returned a synchronous value.

      Cypress commands are asynchronous and it doesn't make sense to queue cy commands and yet return a synchronous value.

      You likely forgot to properly chain the cy commands using another \`cy.then()\`.

      The value you synchronously returned was: \`{{value}}\``,
  },

  trigger: {
    invalid_argument: {
      message: `${cmd('trigger')} must be passed a non-empty string as its 1st argument. You passed: \`{{cmd}}\`.`,
      docsUrl: 'https://on.cypress.io/trigger',
    },
    multiple_elements: {
      message: `${cmd('trigger')} can only be called on a single element. Your subject contained {{num}} elements.`,
      docsUrl: 'https://on.cypress.io/trigger',
    },
    invalid_event_type: {
      message: `${cmd('trigger')} \`eventConstructor\` option must be a valid event (e.g. 'MouseEvent', 'KeyboardEvent'). You passed: \`{{eventConstructor}}\``,
      docsUrl: 'https://on.cypress.io/trigger',
    },
  },

  type: {
    empty_string: {
      message: `${cmd('type')} cannot accept an empty string. You need to actually type something.`,
      docsUrl: 'https://on.cypress.io/type',
    },
    invalid: {
      message: stripIndent`\
        Special character sequence: \`{{chars}}\` is not recognized. Available sequences are: \`{{allChars}}\`

        If you want to skip parsing special character sequences and type the text exactly as written, pass the option: \`{ parseSpecialCharSequences: false }\``,
      docsUrl: 'https://on.cypress.io/type',
    },
    invalid_date: {
      message: `Typing into a \`date\` input with ${cmd('type')} requires a valid date with the format \`YYYY-MM-DD\`. You passed: \`{{chars}}\``,
      docsUrl: 'https://on.cypress.io/type',
    },
    invalid_datetime: {
      message: `Typing into a datetime input with ${cmd('type')} requires a valid datetime with the format \`YYYY-MM-DDThh:mm\`, for example \`2017-06-01T08:30\`. You passed: \`{{chars}}\``,
      docsUrl: 'https://on.cypress.io/type',
    },
    invalid_month: {
      message: `Typing into a \`month\` input with ${cmd('type')} requires a valid month with the format \`YYYY-MM\`. You passed: \`{{chars}}\``,
      docsUrl: 'https://on.cypress.io/type',
    },
    invalid_time: {
      message: `Typing into a \`time\` input with ${cmd('type')} requires a valid time with the format \`HH:mm\`, \`HH:mm:ss\` or \`HH:mm:ss.SSS\`, where \`HH\` is 00-23, \`mm\` is 00-59, \`ss\` is 00-59, and \`SSS\` is 000-999. You passed: \`{{chars}}\``,
      docsUrl: 'https://on.cypress.io/type',
    },
    invalid_week: {
      message: `Typing into a \`week\` input with ${cmd('type')} requires a valid week with the format \`YYYY-Www\`, where \`W\` is the literal character \`W\` and \`ww\` is the week number (00-53). You passed: \`{{chars}}\``,
      docsUrl: 'https://on.cypress.io/type',
    },
    multiple_elements: {
      message: `${cmd('type')} can only be called on a single element. Your subject contained {{num}} elements.`,
      docsUrl: 'https://on.cypress.io/type',
    },
    not_a_modifier: {
      message: `\`{{key}}\` is not a modifier.`,
      docsUrl: 'https://on.cypress.io/type',
    },
    not_actionable_textlike: {
      message: stripIndent`\
        ${cmd('type')} failed because it targeted a disabled element.

        The element typed into was:

          > {{node}}

        Ensure the element does not have an attribute named \`disabled\` before typing into it.`,
      docsUrl: 'https://on.cypress.io/type',
    },
    not_on_typeable_element: {
      message: stripIndent`\
        ${cmd('type')} failed because it requires a valid typeable element.

        The element typed into was:

          > \`{{node}}\`

          A typeable element matches one of the following selectors:
          \`a[href]\`
          \`area[href]\`
          \`input\`
          \`select\`
          \`textarea\`
          \`button\`
          \`iframe\`
          \`[tabindex]\`
          \`[contenteditable]\``,
      docsUrl: 'https://on.cypress.io/type',
    },
    readonly: {
      message: `${cmd('type')} cannot type into an element with a \`readonly\` attribute. The element typed into was: \`{{node}}\``,
      docsUrl: 'https://on.cypress.io/type',
    },
    tab: {
      message: '`{tab}` isn\'t a supported character sequence.',
      docsUrl: 'https://on.cypress.io/type',
    },
    wrong_type: {
      message: `${cmd('type')} can only accept a string or number. You passed in: \`{{chars}}\``,
      docsUrl: 'https://on.cypress.io/type',
    },
  },

  uncaught: {
    cross_origin_script: {
      message: stripIndent`\
        Script error.

        Cypress detected that an uncaught error was thrown from a cross origin script.

        We cannot provide you the stack trace, line number, or file where this error occurred.

        Check your Developer Tools Console for the actual error - it should be printed there.

        It's possible to enable debugging these scripts by adding the \`crossorigin\` attribute and setting a CORS header.`,
      docsUrl: 'https://on.cypress.io/cross-origin-script-error',
    },
    error_in_hook (obj) {
      let msg = `Because this error occurred during a \`${obj.hookName}\` hook we are skipping `

      const t = obj.parentTitle

      if (t) {
        msg += `the remaining tests in the current suite: \`${_.truncate(t, {
          length: 30,
        })}\``
      } else {
        msg += 'all of the remaining tests.'
      }

      if ((obj.hookName === 'after all' || obj.hookName === 'before all') && obj.retries > 0) {
        msg += `\n\nAlthough you have test retries enabled, we do not retry tests when \`before all\` or \`after all\` hooks fail`
      }

      return msg
    },
    fromApp: {
      message: stripIndent`\
        The following error originated from your application code, not from Cypress.{{promiseAddendum}}

          > {{errMsg}}

        When Cypress detects uncaught errors originating from your application it will automatically fail the current test.

        This behavior is configurable, and you can choose to turn this off by listening to the \`uncaught:exception\` event.`,
      docsUrl: 'https://on.cypress.io/uncaught-exception-from-application',
    },
    fromSpec: {
      message: stripIndent`\
        The following error originated from your test code, not from Cypress.{{promiseAddendum}}

          > {{errMsg}}

        When Cypress detects uncaught errors originating from your test code it will automatically fail the current test.`,
    },
  },

  viewport: {
    bad_args: {
      message: `${cmd('viewport')} can only accept a string preset or a \`width\` and \`height\` as numbers.`,
      docsUrl: 'https://on.cypress.io/viewport',
    },
    dimensions_out_of_range: {
      message: `${cmd('viewport')} \`width\` and \`height\` must be at least 0px.`,
      docsUrl: 'https://on.cypress.io/viewport',
    },
    empty_string: {
      message: `${cmd('viewport')} cannot be passed an empty string.`,
      docsUrl: 'https://on.cypress.io/viewport',
    },
    invalid_orientation: {
      message: `${cmd('viewport')} can only accept \`{{all}}\` as valid orientations. Your orientation was: \`{{orientation}}\``,
      docsUrl: 'https://on.cypress.io/viewport',
    },
    missing_preset: {
      message: `${cmd('viewport')} could not find a preset for: \`{{preset}}\`. Available presets are: {{presets}}`,
      docsUrl: 'https://on.cypress.io/viewport',
    },
  },

  visit: {
    body_circular ({ path }) {
      return {
        message: stripIndent`\
          The \`body\` parameter supplied to ${cmd('visit')} contained a circular reference at the path "${path.join('.')}".

          \`body\` can only be a string or an object with no circular references.`,
        docsUrl: 'https://on.cypress.io/visit',
      }
    },
    status_code_flags_invalid: stripIndent`\
      These options are incompatible with each other.

       - To retry on non-2xx status codes, pass { failOnStatusCode: true, retryOnStatusCodeFailure: true }.
       - To not retry on non-2xx status codes, pass { failOnStatusCode: true, retryOnStatusCodeFailure: true }.
       - To fail on non-2xx status codes without retrying (the default behavior), pass { failOnStatusCode: true, retryOnStatusCodeFailure: false }`,
    invalid_1st_arg: {
      message: `${cmd('visit')} must be called with a \`url\` or an \`options\` object containing a \`url\` as its 1st argument`,
      docsUrl: 'https://on.cypress.io/visit',
    },
    invalid_method: {
      message: `${cmd('visit')} was called with an invalid method: \`{{method}}\`. Method can only be \`GET\` or \`POST\`.`,
      docsUrl: 'https://on.cypress.io/visit',
    },
    invalid_headers: {
      message: `${cmd('visit')} requires the \`headers\` option to be an object.`,
      docsUrl: 'https://on.cypress.io/visit',
    },
    invalid_qs: {
      message: `${cmd('visit')} requires the \`qs\` option to be an object, but received: \`{{qs}}\``,
      docsUrl: 'https://on.cypress.io/visit',
    },
    no_duplicate_url: {
      message: stripIndent`\
        ${cmd('visit')} must be called with only one \`url\`. You specified two urls:
        \`url\` from the \`options\` object: {{optionsUrl}}
        \`url\` from the \`url\` parameter: {{url}}`,
      docsUrl: 'https://on.cypress.io/visit',
    },
    cannot_visit_different_origin (args) {
      return {
        message: stripIndent`\
          ${cmd('visit')} failed because you are attempting to visit a URL that is of a different origin.

          ${args.experimentalSessionAndOrigin ? `You likely forgot to use ${cmd('origin')}:` : `In order to visit a different origin, you can enable the \`experimentalSessionAndOrigin\` flag and use ${cmd('origin')}:` }

          ${args.isCrossOriginSpecBridge ?
          `\`cy.origin('${args.previousUrl.originPolicy}', () => {\`
          \`  cy.visit('${args.previousUrl}')\`
          \`  <commands targeting ${args.previousUrl.origin} go here>\`
          \`})\`` :
          `\`cy.visit('${args.previousUrl}')\`
          \`<commands targeting ${args.previousUrl.origin} go here>\``
          }

          \`cy.origin('${args.attemptedUrl.originPolicy}', () => {\`
          \`  cy.visit('${args.originalUrl}')\`
          \`  <commands targeting ${args.attemptedUrl.origin} go here>\`
          \`})\`

          The new URL is considered a different origin because the following parts of the URL are different:

            > {{differences}}

          You may only ${cmd('visit')} same-origin URLs within ${args.isCrossOriginSpecBridge ? cmd('origin') : 'a single test'}.

          The previous URL you visited was:

            > '${args.previousUrl.origin}'

          You're attempting to visit this URL:

            > '${args.attemptedUrl.origin}'`,
        docsUrl: 'https://on.cypress.io/cannot-visit-different-origin-domain',
      }
    },
    loading_network_failed: stripIndent`\
      ${cmd('visit')} failed trying to load:

      {{url}}

      We attempted to make an http request to this URL but the request failed without a response.

      We received this error at the network level:

        > {{error}}

      Common situations why this would fail:
        - you don't have internet access
        - you forgot to run / boot your web server
        - your web server isn't accessible
        - you have weird network configuration settings on your computer`,
    loading_file_failed (obj) {
      return stripIndent`
        ${cmd('visit')} failed trying to load:

        ${obj.url}

        We failed looking for this file at the path:

        ${obj.path}

        The internal Cypress web server responded with:

          > ${obj.status}: ${obj.statusText}

        ${getRedirects(obj, 'We were redirected', 8)}`
    },
    loading_http_failed (obj) {
      return stripIndent`\
        ${cmd('visit')} failed trying to load:

        ${obj.url}

        The response we received from your web server was:

          > ${obj.status}: ${obj.statusText}

        This was considered a failure because the status code was not \`2xx\`.

        ${getRedirects(obj, 'This http request was redirected', 8)}

        If you do not want status codes to cause failures pass the option: \`failOnStatusCode: false\``
    },
    loading_invalid_content_type (obj) {
      const phrase = obj.path ? 'this local file' : 'your web server'

      return stripIndent`\
        ${cmd('visit')} failed trying to load:

        ${obj.url}

        The \`content-type\` of the response we received from ${phrase} was:

          > \`${obj.contentType}\`

        This was considered a failure because responses must have \`content-type: 'text/html'\`

        However, you can likely use ${cmd('request')} instead of ${cmd('visit')}.

        ${cmd('request')} will automatically get and set cookies and enable you to parse responses.`
    },

    specify_file_by_relative_path: {
      message: stripIndent`\
        ${cmd('visit')} failed because the 'file://...' protocol is not supported by Cypress.

        To visit a local file, you can pass in the relative path to the file from the \`projectRoot\` (Note: if the configuration value \`baseUrl\` is set, the supplied path will be resolved from the \`baseUrl\` instead of \`projectRoot\`)`,
      docsUrl: 'https://on.cypress.io/visit',
    },
  },

  wait: {
    alias_invalid: {
      message: '`{{prop}}` is not a valid alias property. Are you trying to ask for the first request? If so write `@{{str}}.request`',
      docsUrl: 'https://on.cypress.io/wait',
    },
    invalid_1st_arg: {
      message: `${cmd('wait')} only accepts a number, an alias of a route, or an array of aliases of routes. You passed: \`{{arg}}\``,
      docsUrl: 'https://on.cypress.io/wait',
    },
    invalid_alias: {
      message: `${cmd('wait')} only accepts aliases for routes.\nThe alias: \`{{alias}}\` did not match a route.`,
      docsUrl: 'https://on.cypress.io/wait',
    },
    invalid_arguments: {
      message: `${cmd('wait')} was passed invalid arguments. You cannot pass multiple strings. If you're trying to wait for multiple routes, use an array.`,
      docsUrl: 'https://on.cypress.io/wait',
    },
    invalid_arguments_function: {
      message: `${cmd('wait')} was passed invalid arguments. You cannot pass a function. If you would like to wait on the result of a ${cmd('wait')}, use ${cmd('then')}.`,
      docsUrl: 'https://on.cypress.io/wait',
    },
    timed_out: {
      message: `${cmd('wait')} timed out waiting \`{{timeout}}ms\` for the {{num}} {{type}} to the route: \`{{alias}}\`. No {{type}} ever occurred.`,
      docsUrl: 'https://on.cypress.io/wait',
    },
  },

  window: {
    iframe_doc_undefined: 'The remote iframe\'s document is `undefined`',
    iframe_undefined: 'The remote iframe is `undefined`',
  },

  within: {
    invalid_argument: {
      message: `${cmd('within')} must be called with a function.`,
      docsUrl: 'https://on.cypress.io/within',
    },
  },

  wrap: {
    timed_out: {
      message: stripIndent`
      ${cmd('wrap')} timed out waiting \`{{timeout}}ms\` to complete.

      You called \`cy.wrap()\` with a promise that never resolved.

      To increase the timeout, use \`{ timeout: number }\`
      `,
      docsUrl: 'https://on.cypress.io/wrap',
    },
  },

  xhr: {
    aborted: 'This XHR was aborted by your code -- check this stack trace below.',
    missing: '`XMLHttpRequest#xhr` is missing.',
    network_error: 'The network request for this XHR could not be made. Check your console for the reason.',
  },
}<|MERGE_RESOLUTION|>--- conflicted
+++ resolved
@@ -902,16 +902,13 @@
     retry_timed_out ({ ms }) {
       return `Timed out retrying after ${ms}ms: `
     },
-<<<<<<< HEAD
     test_stopped: 'Cypress test was stopped while running this command.',
-=======
     cross_origin_command ({ commandOrigin, autOrigin }) {
       return stripIndent`\
         The command was expected to run against origin \`${commandOrigin }\` but the application is at origin \`${autOrigin}\`.
 
         This commonly happens when you have either not navigated to the expected origin or have navigated away unexpectedly.`
     },
->>>>>>> 2d866f38
   },
 
   mocha: {
@@ -1013,7 +1010,7 @@
 
         If so, increase \`redirectionLimit\` value in configuration.`
     },
-    cross_origin_load_timed_out ({ ms, configFile, crossOriginUrl, originPolicies }) {
+    cross_origin_load_timed_out ({ ms, projectRoot, configFile, crossOriginUrl, originPolicies }) {
       return {
         message: stripIndent`\
           Timed out after waiting \`${ms}ms\` for your remote page to load on origin(s):
@@ -1028,7 +1025,7 @@
           \`  <commands targeting ${crossOriginUrl.origin} go here>\`
           \`})\`
 
-          If the cross-origin request was an intermediary state, you can try increasing the \`pageLoadTimeout\` value in ${formatConfigFile(configFile)} to wait longer.
+          If the cross-origin request was an intermediary state, you can try increasing the \`pageLoadTimeout\` value in ${formatConfigFile(projectRoot, configFile)} to wait longer.
 
           Browsers will not fire the \`load\` event until all stylesheets and scripts are done downloading.
 
