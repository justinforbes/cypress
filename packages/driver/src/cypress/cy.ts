--- conflicted
+++ resolved
@@ -247,6 +247,8 @@
 
     this.isStable = stability.isStable
     this.whenStable = stability.whenStable
+    this.isAnticipatingMultidomain = stability.isAnticipatingMultidomain
+    this.whenAnticipatingMultidomain = stability.whenAnticipatingMultidomain
 
     const assertions = createAssertions(Cypress, this)
 
@@ -344,7 +346,7 @@
 
     this.overrides = createOverrides(state, config, focused, snapshots)
 
-    this.queue = new CommandQueue(state, this.timeout, this.whenStable, this.cleanup, this.fail, this.isCy)
+    this.queue = new CommandQueue(state, this.timeout, stability, this.cleanup, this.fail, this.isCy)
 
     setTopOnError(Cypress, this)
 
@@ -502,20 +504,23 @@
         // about:blank in a visit, we do need these
         this.contentWindowListeners(autWindow)
 
-        cy.Cypress.action('app:window:load', this.state('window'))
+        this.Cypress.action('app:window:load', this.state('window'))
 
         // we are now stable again which is purposefully
         // the last event we call here, to give our event
         // listeners time to be invoked prior to moving on
-        return this.isStable(true, 'load')
+        this.isStable(true, 'load')
       } catch (err) {
         // we failed setting the remote window props which
         // means the page navigated to a different domain
 
-        // temporary hack so that other tests expecting cross-origin
-        // failures still fail as expected
+        // we expect a cross-origin error and are setting things up
+        // elsewhere to handle running cross-domain, so don't fail
+        // because of it
         if (this.state('anticipateMultidomain')) {
-          return cy.isStable(true, 'load')
+          this.isStable(true, 'load')
+
+          return
         }
 
         let e = err
@@ -619,17 +624,9 @@
         // push the subject into the args
         args = cy.pushSubjectAndValidate(name, args, firstCall, prevSubject)
 
-<<<<<<< HEAD
-      // stability sync methods
-      isStable: stability.isStable,
-      whenStable: stability.whenStable,
-      isAnticipatingMultidomain: stability.isAnticipatingMultidomain,
-      whenAnticipatingMultidomain: stability.whenAnticipatingMultidomain,
-=======
         return fn.apply(cy.runnableCtx(name), args)
       }
     }
->>>>>>> dacf0a55
 
     cy[name] = function (...args) {
       const userInvocationStack = $stackUtils.captureUserInvocationStack(cy.specWindow.Error)
@@ -653,115 +650,6 @@
       if (ret) {
         const current = cy.state('current')
 
-<<<<<<< HEAD
-      // timer sync methods
-      pauseTimers: timers.pauseTimers,
-
-      // snapshots sync methods
-      createSnapshot: snapshots.createSnapshot,
-
-      // retry sync methods
-      retry: retries.retry,
-
-      // assertions sync methods
-      assert: assertions.assert,
-      verifyUpcomingAssertions: assertions.verifyUpcomingAssertions,
-
-      // ensure sync methods
-      ensureWindow: ensures.ensureWindow,
-      ensureElement: ensures.ensureElement,
-      ensureDocument: ensures.ensureDocument,
-      ensureAttached: ensures.ensureAttached,
-      ensureExistence: ensures.ensureExistence,
-      ensureElExistence: ensures.ensureElExistence,
-      ensureElDoesNotHaveCSS: ensures.ensureElDoesNotHaveCSS,
-      ensureVisibility: ensures.ensureVisibility,
-      ensureDescendents: ensures.ensureDescendents,
-      ensureNotReadonly: ensures.ensureNotReadonly,
-      ensureNotDisabled: ensures.ensureNotDisabled,
-      ensureValidPosition: ensures.ensureValidPosition,
-      ensureScrollability: ensures.ensureScrollability,
-      ensureElementIsNotAnimating: ensures.ensureElementIsNotAnimating,
-
-      initialize ($autIframe) {
-        setRemoteIframeProps($autIframe, state)
-
-        // dont need to worry about a try/catch here
-        // because this is during initialize and its
-        // impossible something is wrong here
-        setWindowDocumentProps(getContentWindow($autIframe), state)
-
-        // initially set the content window listeners too
-        // so we can tap into all the normal flow of events
-        // like before:unload, navigation events, etc
-        contentWindowListeners(getContentWindow($autIframe))
-
-        // the load event comes from the autIframe anytime any window
-        // inside of it loads.
-        // when this happens we need to check for cross origin errors
-        // by trying to talk to the contentWindow document to see if
-        // its accessible.
-        // when we find ourselves in a cross origin situation, then our
-        // proxy has not injected Cypress.action('window:before:load')
-        // so Cypress.onBeforeAppWindowLoad() was never called
-        return $autIframe.on('load', () => {
-          // if setting these props failed
-          // then we know we're in a cross origin failure
-          let onpl; let r
-
-          try {
-            const autWindow = getContentWindow($autIframe)
-
-            setWindowDocumentProps(autWindow, state)
-
-            // we may need to update the url now
-            urlNavigationEvent('load')
-
-            // we normally DONT need to reapply contentWindow listeners
-            // because they would have been automatically applied during
-            // onBeforeAppWindowLoad, but in the case where we visited
-            // about:blank in a visit, we do need these
-            contentWindowListeners(autWindow)
-
-            Cypress.action('app:window:load', state('window'))
-
-            // we are now stable again which is purposefully
-            // the last event we call here, to give our event
-            // listeners time to be invoked prior to moving on
-            stability.isStable(true, 'load')
-          } catch (err) {
-            // we failed setting the remote window props which
-            // means the page navigated to a different domain
-
-            // we expect a cross-origin error and are setting things up
-            // elsewhere to handle running cross-domain, so don't fail
-            // because of it
-            if (state('anticipatingMultidomain')) {
-              stability.isStable(true, 'load')
-
-              return
-            }
-
-            let e = err
-
-            // check first to see if you have a callback function
-            // defined and let the page load change the error
-            onpl = state('onPageLoadErr')
-
-            if (onpl) {
-              e = onpl(e)
-            }
-
-            // and now reject with it
-            r = state('reject')
-
-            if (r) {
-              return r(e)
-            }
-          }
-        })
-      },
-=======
         // if this is a custom promise
         if ($utils.isPromiseLike(ret) && $utils.noArgsAreAFunction(current.get('args'))) {
           $errUtils.throwErrByPath(
@@ -774,7 +662,6 @@
           )
         }
       }
->>>>>>> dacf0a55
 
       // if we're the first call onto a cy
       // command, then kick off the run
