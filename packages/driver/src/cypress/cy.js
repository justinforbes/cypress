/* eslint-disable prefer-rest-params */
const _ = require('lodash')
const Promise = require('bluebird')
const debugErrors = require('debug')('cypress:driver:errors')

const $dom = require('../dom')
const $utils = require('./utils')
const $errUtils = require('./error_utils')
const $stackUtils = require('./stack_utils')
const $Chai = require('../cy/chai')
const $Xhrs = require('../cy/xhrs')
const $jQuery = require('../cy/jquery')
const $Aliases = require('../cy/aliases')
const $Events = require('./events')
const $Ensures = require('../cy/ensures')
const $Focused = require('../cy/focused')
const $Mouse = require('../cy/mouse')
const $Keyboard = require('../cy/keyboard')
const $Location = require('../cy/location')
const $Assertions = require('../cy/assertions')
const $Listeners = require('../cy/listeners')
const $Chainer = require('./chainer')
const $Timers = require('../cy/timers')
const $Timeouts = require('../cy/timeouts')
const $Retries = require('../cy/retries')
const $Stability = require('../cy/stability')
const $Overrides = require('../cy/overrides')
const $Snapshots = require('../cy/snapshots')
const $Command = require('./command')
const $CommandQueue = require('./command_queue')
const $VideoRecorder = require('../cy/video-recorder')
const $TestConfigOverrides = require('../cy/testConfigOverrides')

<<<<<<< HEAD
const noArgsAreAFunction = (args) => {
  return !_.some(args, _.isFunction)
}

const isPromiseLike = (ret) => {
  return ret && _.isFunction(ret.then)
}
=======
const { registerFetch } = require('unfetch')
>>>>>>> ae0ea878

const returnedFalse = (result) => {
  return result === false
}

const getContentWindow = ($autIframe) => {
  return $autIframe.prop('contentWindow')
}

const setWindowDocumentProps = function (contentWindow, state) {
  state('window', contentWindow)

  return state('document', contentWindow.document)
}

const setRemoteIframeProps = ($autIframe, state) => {
  return state('$autIframe', $autIframe)
}

function __stackReplacementMarker (fn, ctx, args) {
  return fn.apply(ctx, args)
}

// We only set top.onerror once since we make it configurable:false
// but we update cy instance every run (page reload or rerun button)
let curCy = null
const setTopOnError = function (Cypress, cy) {
  if (curCy) {
    curCy = cy

    return
  }

  curCy = cy

  try {
    // this will throw if AUT is cross-domain and we don't need to worry
    // about top's error handler in that case anyway
    top.__alreadySetErrorHandlers__
  } catch (err) {
    return
  }

  // prevent overriding top.onerror twice when loading more than one
  // instance of test runner.
  if (top.__alreadySetErrorHandlers__) {
    return
  }

  // eslint-disable-next-line @cypress/dev/arrow-body-multiline-braces
  const onTopError = (handlerType) => (event) => {
    const { originalErr, err, promise } = $errUtils.errorFromUncaughtEvent(handlerType, event)

    // in some callbacks like for cy.intercept, we catch the errors and then
    // rethrow them, causing them to get caught by the top frame
    // but they came from the spec, so we need to differentiate them
    const isSpecError = $errUtils.isSpecError(Cypress.config('spec'), err)

    const handled = curCy.onUncaughtException({
      err,
      promise,
      handlerType,
      frameType: isSpecError ? 'spec' : 'app',
    })

    debugErrors('uncaught top error: %o', originalErr)

    $errUtils.logError(Cypress, handlerType, originalErr, handled)

    // return undefined so the browser does its default
    // uncaught exception behavior (logging to console)
    return undefined
  }

  top.addEventListener('error', onTopError('error'))

  // prevent Mocha from setting top.onerror
  Object.defineProperty(top, 'onerror', {
    set () {},
    get () {},
    configurable: false,
    enumerable: true,
  })

  top.addEventListener('unhandledrejection', onTopError('unhandledrejection'))

  top.__alreadySetErrorHandlers__ = true
}

// NOTE: this makes the cy object an instance
// TODO: refactor the 'create' method below into this class
class $Cy {}

const create = function (specWindow, Cypress, Cookies, state, config, log) {
  let cy = new $Cy()
  const commandFns = {}

  state('specWindow', specWindow)

  const onFinishAssertions = function () {
    return assertions.finishAssertions.apply(window, arguments)
  }

  const warnMixingPromisesAndCommands = function () {
    const title = state('runnable').fullTitle()

    $errUtils.warnByPath('miscellaneous.mixing_promises_and_commands', {
      args: { title },
    })
  }

<<<<<<< HEAD
  const queue = $CommandQueue.create()
=======
  const $$ = function (selector, context) {
    if (context == null) {
      context = state('document')
    }

    return $dom.query(selector, context)
  }
>>>>>>> ae0ea878

  $VideoRecorder.create(Cypress)
  const timeouts = $Timeouts.create(state)
  const stability = $Stability.create(Cypress, state)

  const retries = $Retries.create(Cypress, state, timeouts.timeout, timeouts.clearTimeout, stability.whenStable, onFinishAssertions)
  const assertions = $Assertions.create(Cypress, cy)

  const jquery = $jQuery.create(state)
  const location = $Location.create(state)
  const focused = $Focused.create(state)
  const keyboard = $Keyboard.create(Cypress, state)
  const mouse = $Mouse.create(state, keyboard, focused, Cypress)
  const timers = $Timers.create(Cypress)

  const { expect } = $Chai.create(specWindow, state, assertions.assert)

  const xhrs = $Xhrs.create(state)
  const aliases = $Aliases.create(cy)

  const ensures = $Ensures.create(state, expect)

  const snapshots = $Snapshots.create(jquery.$$, state)
  const testConfigOverrides = $TestConfigOverrides.create()
  const overrides = $Overrides.create(state, config, focused, snapshots)

  const isStopped = () => {
    return queue.stopped
  }

  const isCy = (val) => {
    return (val === cy) || $utils.isInstanceOf(val, $Chainer)
  }

  const runnableCtx = function (name) {
    ensures.ensureRunnable(name)

    return state('runnable').ctx
  }

  const urlNavigationEvent = (event) => {
    return Cypress.action('app:navigation:changed', `page navigation event (${event})`)
  }

  const contentWindowListeners = function (contentWindow) {
    $Listeners.bindTo(contentWindow, {
      // eslint-disable-next-line @cypress/dev/arrow-body-multiline-braces
      onError: (handlerType) => (event) => {
        const { originalErr, err, promise } = $errUtils.errorFromUncaughtEvent(handlerType, event)
        const handled = cy.onUncaughtException({
          err,
          promise,
          handlerType,
          frameType: 'app',
        })

        debugErrors('uncaught AUT error: %o', originalErr)

        $errUtils.logError(Cypress, handlerType, originalErr, handled)

        // return undefined so the browser does its default
        // uncaught exception behavior (logging to console)
        return undefined
      },
      onSubmit (e) {
        return Cypress.action('app:form:submitted', e)
      },
      onBeforeUnload (e) {
        stability.isStable(false, 'beforeunload')

        Cookies.setInitial()

        timers.reset()

        Cypress.action('app:window:before:unload', e)

        // return undefined so our beforeunload handler
        // doesnt trigger a confirmation dialog
        return undefined
      },
      onUnload (e) {
        return Cypress.action('app:window:unload', e)
      },
      onNavigation (...args) {
        return Cypress.action('app:navigation:changed', ...args)
      },
      onAlert (str) {
        return Cypress.action('app:window:alert', str)
      },
      onConfirm (str) {
        const results = Cypress.action('app:window:confirm', str)

        // return false if ANY results are false
        // else true
        const ret = !_.some(results, returnedFalse)

        Cypress.action('app:window:confirmed', str, ret)

        return ret
      },
    })
  }

  const enqueue = function (obj) {
    // if we have a nestedIndex it means we're processing
    // nested commands and need to insert them into the
    // index past the current index as opposed to
    // pushing them to the end we also dont want to
    // reset the run defer because splicing means we're
    // already in a run loop and dont want to create another!
    // we also reset the .next property to properly reference
    // our new obj

    // we had a bug that would bomb on custom commands when it was the
    // first command. this was due to nestedIndex being undefined at that
    // time. so we have to ensure to check that its any kind of number (even 0)
    // in order to know to insert it into the existing array.
    let nestedIndex = state('nestedIndex')

    // if this is a number, then we know we're about to insert this
    // into our commands and need to reset next + increment the index
    if (_.isNumber(nestedIndex)) {
      state('nestedIndex', (nestedIndex += 1))
    }

    // we look at whether or not nestedIndex is a number, because if it
    // is then we need to insert inside of our commands, else just push
    // it onto the end of the queu
    const index = _.isNumber(nestedIndex) ? nestedIndex : queue.length

    queue.insert(index, $Command.create(obj))

    return Cypress.action('cy:command:enqueued', obj)
  }

  const getCommandsUntilFirstParentOrValidSubject = function (command, memo = []) {
    if (!command) {
      return null
    }

    // push these onto the beginning of the commands array
    memo.unshift(command)

    // break and return the memo
    if ((command.get('type') === 'parent') || $dom.isAttached(command.get('subject'))) {
      return memo
    }

    return getCommandsUntilFirstParentOrValidSubject(command.get('prev'), memo)
  }

  const removeSubject = () => {
    return state('subject', undefined)
  }

  const pushSubjectAndValidate = function (name, args, firstCall, prevSubject) {
    if (firstCall) {
      // if we have a prevSubject then error
      // since we're invoking this improperly
      let needle

      if (prevSubject && ((needle = 'optional', ![].concat(prevSubject).includes(needle)))) {
        const stringifiedArg = $utils.stringifyActual(args[0])

        $errUtils.throwErrByPath('miscellaneous.invoking_child_without_parent', {
          args: {
            cmd: name,
            args: _.isString(args[0]) ? `\"${stringifiedArg}\"` : stringifiedArg,
          },
        })
      }

      // else if this is the very first call
      // on the chainer then make the first
      // argument undefined (we have no subject)
      removeSubject()
    }

    const subject = state('subject')

    if (prevSubject) {
      // make sure our current subject is valid for
      // what we expect in this command
      ensures.ensureSubjectByType(subject, prevSubject, name)
    }

    args.unshift(subject)

    Cypress.action('cy:next:subject:prepared', subject, args, firstCall)

    return args
  }

  const doneEarly = function () {
    queue.stop()

    // we only need to worry about doneEarly when
    // it comes from a manual event such as stopping
    // Cypress or when we yield a (done) callback
    // and could arbitrarily call it whenever we want
    const p = state('promise')

    // if our outer promise is pending
    // then cancel outer and inner
    // and set canceled to be true
    if (p && p.isPending()) {
      state('canceled', true)
      state('cancel')()
    }

    return cleanup()
  }

  const cleanup = function () {
    // cleanup could be called during a 'stop' event which
    // could happen in between a runnable because they are async
    if (state('runnable')) {
      // make sure we reset the runnable's timeout now
      state('runnable').resetTimeout()
    }

    // if a command fails then after each commands
    // could also fail unless we clear this out
    state('commandIntermediateValue', undefined)

    // reset the nestedIndex back to null
    state('nestedIndex', null)

    // also reset recentlyReady back to null
    state('recentlyReady', null)

    // and forcibly move the index needle to the
    // end in case we have after / afterEach hooks
    // which need to run
    return state('index', queue.length)
  }

  const fail = (err, options = {}) => {
    // this means the error has already been through this handler and caught
    // again. but we don't need to run it through again, so we can re-throw
    // it and it will fail the test as-is
    if (err && err.hasFailed) {
      delete err.hasFailed

      throw err
    }

    options = _.defaults(options, {
      async: false,
    })

    let rets

    queue.stop()

    if (typeof err === 'string') {
      err = new Error(err)
    }

    err.stack = $stackUtils.normalizedStack(err)

    err = $errUtils.enhanceStack({
      err,
      userInvocationStack: $stackUtils.getUserInvocationStack(err, state),
      projectRoot: config('projectRoot'),
    })

    err = $errUtils.processErr(err, config)

    err.hasFailed = true

    // store the error on state now
    state('error', err)

    const finish = function (err) {
      // if the test has a (done) callback, we fail the test with that
      const d = state('done')

      if (d) {
        return d(err)
      }

      // if this failure was asynchronously called (outside the promise chain)
      // but the promise chain is still active, reject it. if we're inside
      // the promise chain, this isn't necessary and will actually mess it up
      const r = state('reject')

      if (options.async && r) {
        return r(err)
      }

      // we're in the promise chain, so throw the error and it will
      // get caught by mocha and fail the test
      throw err
    }

    // this means the error came from a 'fail' handler, so don't send
    // 'cy:fail' action again, just finish up
    if (err.isCyFailErr) {
      delete err.isCyFailErr

      return finish(err)
    }

    // if we have a "fail" handler
    // 1. catch any errors it throws and fail the test
    // 2. otherwise swallow any errors
    // 3. but if the test is not ended with a done()
    //    then it should fail
    // 4. and tests without a done will pass

    // if we dont have a "fail" handler
    // 1. callback with state("done") when async
    // 2. throw the error for the promise chain
    try {
      // collect all of the callbacks for 'fail'
      rets = Cypress.action('cy:fail', err, state('runnable'))
    } catch (cyFailErr) {
      // and if any of these throw synchronously immediately error
      cyFailErr.isCyFailErr = true

      return fail(cyFailErr)
    }

    // bail if we had callbacks attached
    if (rets && rets.length) {
      return
    }

    // else figure out how to finish this failure
    return finish(err)
  }

  const queue = $CommandQueue.create(state, timeouts, stability, cleanup, fail, isCy)

  _.extend(cy, {
    id: _.uniqueId('cy'),

    // synchrounous querying
    $$: jquery.$$,

    state,

    // command queue instance
    queue,

    // errors sync methods
    fail,

    // chai expect sync methods
    expect,

    // is cy
    isCy,

    isStopped,

    // timeout sync methods
    timeout: timeouts.timeout,
    clearTimeout: timeouts.clearTimeout,

    // stability sync methods
    isStable: stability.isStable,
    whenStable: stability.whenStable,

    // xhr sync methods
    getRequestsByAlias: xhrs.getRequestsByAlias,
    getIndexedXhrByAlias: xhrs.getIndexedXhrByAlias,

    // alias sync methods
    getAlias: aliases.getAlias,
    addAlias: aliases.addAlias,
    validateAlias: aliases.validateAlias,
    getNextAlias: aliases.getNextAlias,
    aliasNotFoundFor: aliases.aliasNotFoundFor,
    getXhrTypeByAlias: aliases.getXhrTypeByAlias,

    // location sync methods
    getRemoteLocation: location.getRemoteLocation,

    // jquery sync methods
    getRemotejQueryInstance: jquery.getRemotejQueryInstance,

    // focused sync methods
    getFocused: focused.getFocused,
    needsFocus: focused.needsFocus,
    fireFocus: focused.fireFocus,
    fireBlur: focused.fireBlur,

    devices: {
      mouse,
      keyboard,
    },

    // timer sync methods
    pauseTimers: timers.pauseTimers,

    // snapshots sync methods
    createSnapshot: snapshots.createSnapshot,

    // retry sync methods
    retry: retries.retry,

    // assertions sync methods
    assert: assertions.assert,
    verifyUpcomingAssertions: assertions.verifyUpcomingAssertions,

    // ensure sync methods
    ensureWindow: ensures.ensureWindow,
    ensureElement: ensures.ensureElement,
    ensureDocument: ensures.ensureDocument,
    ensureAttached: ensures.ensureAttached,
    ensureExistence: ensures.ensureExistence,
    ensureElExistence: ensures.ensureElExistence,
    ensureElDoesNotHaveCSS: ensures.ensureElDoesNotHaveCSS,
    ensureVisibility: ensures.ensureVisibility,
    ensureDescendents: ensures.ensureDescendents,
    ensureNotReadonly: ensures.ensureNotReadonly,
    ensureNotDisabled: ensures.ensureNotDisabled,
    ensureValidPosition: ensures.ensureValidPosition,
    ensureScrollability: ensures.ensureScrollability,
    ensureElementIsNotAnimating: ensures.ensureElementIsNotAnimating,

    initialize ($autIframe) {
      setRemoteIframeProps($autIframe, state)

      // dont need to worry about a try/catch here
      // because this is during initialize and its
      // impossible something is wrong here
      setWindowDocumentProps(getContentWindow($autIframe), state)

      // initially set the content window listeners too
      // so we can tap into all the normal flow of events
      // like before:unload, navigation events, etc
      contentWindowListeners(getContentWindow($autIframe))

      // the load event comes from the autIframe anytime any window
      // inside of it loads.
      // when this happens we need to check for cross origin errors
      // by trying to talk to the contentWindow document to see if
      // its accessible.
      // when we find ourselves in a cross origin situation, then our
      // proxy has not injected Cypress.action('window:before:load')
      // so Cypress.onBeforeAppWindowLoad() was never called
      return $autIframe.on('load', () => {
        // if setting these props failed
        // then we know we're in a cross origin failure
        let onpl; let r

        try {
          const autWindow = getContentWindow($autIframe)

          setWindowDocumentProps(autWindow, state)

          // we may need to update the url now
          urlNavigationEvent('load')

          // we normally DONT need to reapply contentWindow listeners
          // because they would have been automatically applied during
          // onBeforeAppWindowLoad, but in the case where we visited
          // about:blank in a visit, we do need these
          contentWindowListeners(autWindow)

          Cypress.action('app:window:load', state('window'))

          // we are now stable again which is purposefully
          // the last event we call here, to give our event
          // listeners time to be invoked prior to moving on
          return stability.isStable(true, 'load')
        } catch (err) {
          // we failed setting the remote window props which
          // means the page navigated to a different domain

          // temporary hack so that other tests expecting cross-origin
          // failures still fail as expected
          if (state('anticipateMultidomain')) {
            return stability.isStable(true, 'load')
          }

          let e = err

          // check first to see if you have a callback function
          // defined and let the page load change the error
          onpl = state('onPageLoadErr')

          if (onpl) {
            e = onpl(e)
          }

          // and now reject with it
          r = state('reject')

          if (r) {
            return r(e)
          }
        }
      })
    },

    stop () {
      // don't do anything if we've already stopped
      if (queue.stopped) {
        return
      }

      return doneEarly()
    },

    reset (attrs, test) {
      const s = state()

      const backup = {
        window: s.window,
        document: s.document,
        $autIframe: s.$autIframe,
        specWindow: s.specWindow,
        activeSessions: s.activeSessions,
      }

      // reset state back to empty object
      state.reset()

      // and then restore these backed up props
      state(backup)

      queue.reset()
      queue.clear()
      timers.reset()
      testConfigOverrides.restoreAndSetTestConfigOverrides(test, Cypress.config, Cypress.env)

      return cy.removeAllListeners()
    },

    addCommandSync (name, fn) {
      cy[name] = function () {
        return fn.apply(runnableCtx(name), arguments)
      }
    },

    addChainer (name, fn) {
      // add this function to our chainer class
      return $Chainer.add(name, fn)
    },

    addCommand ({ name, fn, type, prevSubject }) {
      // TODO: prob don't need this anymore
      commandFns[name] = fn

      const wrap = function (firstCall) {
        fn = commandFns[name]
        const wrapped = wrapByType(fn, firstCall)

        wrapped.originalFn = fn

        return wrapped
      }

      const wrapByType = function (fn, firstCall) {
        if (type === 'parent') {
          return fn
        }

        // child, dual, assertion, utility command
        // pushes the previous subject into them
        // after verifying its of the correct type
        return function (...args) {
          // push the subject into the args
          args = pushSubjectAndValidate(name, args, firstCall, prevSubject)

          return fn.apply(runnableCtx(name), args)
        }
      }

      cy[name] = function (...args) {
        const userInvocationStack = $stackUtils.captureUserInvocationStack(specWindow.Error)

        let ret

        ensures.ensureRunnable(name)

        // this is the first call on cypress
        // so create a new chainer instance
        const chain = $Chainer.create(name, userInvocationStack, specWindow, args)

        // store the chain so we can access it later
        state('chain', chain)

        // if we are in the middle of a command
        // and its return value is a promise
        // that means we are attempting to invoke
        // a cypress command within another cypress
        // command and we should error
        ret = state('commandIntermediateValue')

        if (ret) {
          const current = state('current')

          // if this is a custom promise
          if ($utils.isPromiseLike(ret) && $utils.noArgsAreAFunction(current.get('args'))) {
            $errUtils.throwErrByPath(
              'miscellaneous.command_returned_promise_and_commands', {
                args: {
                  current: current.get('name'),
                  called: name,
                },
              },
            )
          }
        }

        // if we're the first call onto a cy
        // command, then kick off the run
        if (!state('promise')) {
          if (state('returnedCustomPromise')) {
            warnMixingPromisesAndCommands()
          }

          queue.run()
        }

        return chain
      }

      return cy.addChainer(name, (chainer, userInvocationStack, args) => {
        const { firstCall, chainerId } = chainer

        // dont enqueue / inject any new commands if
        // onInjectCommand returns false
        const onInjectCommand = state('onInjectCommand')
        const injected = _.isFunction(onInjectCommand)

        if (injected) {
          if (onInjectCommand.call(cy, name, ...args) === false) {
            return
          }
        }

        enqueue({
          name,
          args,
          type,
          chainerId,
          userInvocationStack,
          injected,
          fn: wrap(firstCall),
        })

        return true
      })
    },

    now (name, ...args) {
      return Promise.resolve(
        commandFns[name].apply(cy, args),
      )
    },

    replayCommandsFrom (current) {
      // reset each chainerId to the
      // current value
      const chainerId = state('chainerId')

      const insert = function (command) {
        command.set('chainerId', chainerId)

        // clone the command to prevent
        // mutating its properties
        return enqueue(command.clone())
      }

      // - starting with the aliased command
      // - walk up to each prev command
      // - until you reach a parent command
      // - or until the subject is in the DOM
      // - from that command walk down inserting
      //   every command which changed the subject
      // - coming upon an assertion should only be
      //   inserted if the previous command should
      //   be replayed

      const commands = getCommandsUntilFirstParentOrValidSubject(current)

      if (commands) {
        let initialCommand = commands.shift()

        const commandsToInsert = _.reduce(commands, (memo, command, index) => {
          let needle
          const push = () => {
            return memo.push(command)
          }

          if (!(command.get('type') !== 'assertion')) {
            // if we're an assertion and the prev command
            // is in the memo, then push this one
            if ((needle = command.get('prev'), memo.includes(needle))) {
              push()
            }
          } else if (!(command.get('subject') === initialCommand.get('subject'))) {
            // when our subjects dont match then
            // reset the initialCommand to this command
            // so the next commands can compare against
            // this one to figure out the changing subjects
            initialCommand = command

            push()
          }

          return memo
        }

        , [initialCommand])

        for (let c of commandsToInsert) {
          insert(c)
        }
      }

      // prevent loop comprehension
      return null
    },

    onBeforeAppWindowLoad (contentWindow) {
      // we set window / document props before the window load event
      // so that we properly handle events coming from the application
      // from the time that happens BEFORE the load event occurs
      setWindowDocumentProps(contentWindow, state)

      urlNavigationEvent('before:load')

      contentWindowListeners(contentWindow)

      overrides.wrapNativeMethods(contentWindow)

      snapshots.onBeforeWindowLoad()
    },

    onUncaughtException ({ handlerType, frameType, err, promise }) {
      err = $errUtils.createUncaughtException({
        handlerType,
        frameType,
        state,
        err,
      })

      const runnable = state('runnable')

      // don't do anything if we don't have a current runnable
      if (!runnable) return

      // uncaught exceptions should be only be catchable in the AUT (app)
      // or if in component testing mode, since then the spec frame and
      // AUT frame are the same
      if (frameType === 'app' || config('componentTesting')) {
        try {
          const results = Cypress.action('app:uncaught:exception', err, runnable, promise)

          // dont do anything if any of our uncaught:exception
          // listeners returned false
          if (_.some(results, returnedFalse)) {
            // return true to signal that the user handled this error
            return true
          }
        } catch (uncaughtExceptionErr) {
          err = $errUtils.createUncaughtException({
            err: uncaughtExceptionErr,
            handlerType: 'error',
            frameType: 'spec',
            state,
          })
        }
      }

      try {
        fail(err)
      } catch (failErr) {
        const r = state('reject')

        if (r) {
          r(err)
        }
      }
    },

    detachDom (...args) {
      return snapshots.detachDom(...args)
    },

    getStyles (...args) {
      return snapshots.getStyles(...args)
    },

    setRunnable (runnable, hookId) {
      // when we're setting a new runnable
      // prepare to run again!
      queue.reset()

      // reset the promise again
      state('promise', undefined)

      state('hookId', hookId)

      state('runnable', runnable)

      state('test', $utils.getTestFromRunnable(runnable))

      state('ctx', runnable.ctx)

      const { fn } = runnable

      const restore = () => {
        return runnable.fn = fn
      }

      runnable.fn = function () {
        restore()

        const timeout = config('defaultCommandTimeout')

        // control timeouts on runnables ourselves
        if (_.isFinite(timeout)) {
          timeouts.timeout(timeout)
        }

        // store the current length of our queue
        // before we invoke the runnable.fn
        const currentLength = queue.length

        try {
          // if we have a fn.length that means we
          // are accepting a done callback and need
          // to change the semantics around how we
          // attach the run queue
          let done

          if (fn.length) {
            const originalDone = arguments[0]

            arguments[0] = (done = function (err) {
              // TODO: handle no longer error
              // when ended early
              doneEarly()

              originalDone(err)

              // return null else we there are situations
              // where returning a regular bluebird promise
              // results in a warning about promise being created
              // in a handler but not returned
              return null
            })

            // store this done property
            // for async tests
            state('done', done)
          }

          let ret = __stackReplacementMarker(fn, this, arguments)

          // if we returned a value from fn
          // and enqueued some new commands
          // and the value isnt currently cy
          // or a promise
          if (ret &&
            (queue.length > currentLength) &&
              (!isCy(ret)) &&
                (!$utils.isPromiseLike(ret))) {
            // TODO: clean this up in the utility function
            // to conditionally stringify functions
            ret = _.isFunction(ret) ?
              ret.toString()
              :
              $utils.stringify(ret)

            $errUtils.throwErrByPath('miscellaneous.returned_value_and_commands', {
              args: { returned: ret },
            })
          }

          // if we attached a done callback
          // and returned a promise then we
          // need to automatically bind to
          // .catch() and return done(err)
          // TODO: this has gone away in mocha 3.x.x
          // due to overspecifying a resolution.
          // in those cases we need to remove
          // returning a promise
          if (fn.length && ret && ret.catch) {
            ret = ret.catch(done)
          }

          // if we returned a promise like object
          if ((!isCy(ret)) && $utils.isPromiseLike(ret)) {
            // indicate we've returned a custom promise
            state('returnedCustomPromise', true)

            // this means we instantiated a promise
            // and we've already invoked multiple
            // commands and should warn
            if (queue.length > currentLength) {
              warnMixingPromisesAndCommands()
            }

            return ret
          }

          // if we're cy or we've enqueued commands
          if (isCy(ret) || (queue.length > currentLength)) {
            if (fn.length) {
              // if user has passed done callback don't return anything
              // so we don't get an 'overspecified' error from mocha
              return
            }

            // otherwise, return the 'queue promise', so mocha awaits it
            return state('promise')
          }

          // else just return ret
          return ret
        } catch (err) {
          // if runnable.fn threw synchronously, then it didnt fail from
          // a cypress command, but we should still teardown and handle
          // the error
          return fail(err)
        }
      }
    },
  })

  setTopOnError(Cypress, cy)

  // make cy global in the specWindow
  specWindow.cy = cy

  $Events.extend(cy)

  return cy
}

module.exports = {
  create,
}<|MERGE_RESOLUTION|>--- conflicted
+++ resolved
@@ -31,18 +31,6 @@
 const $VideoRecorder = require('../cy/video-recorder')
 const $TestConfigOverrides = require('../cy/testConfigOverrides')
 
-<<<<<<< HEAD
-const noArgsAreAFunction = (args) => {
-  return !_.some(args, _.isFunction)
-}
-
-const isPromiseLike = (ret) => {
-  return ret && _.isFunction(ret.then)
-}
-=======
-const { registerFetch } = require('unfetch')
->>>>>>> ae0ea878
-
 const returnedFalse = (result) => {
   return result === false
 }
@@ -152,18 +140,6 @@
       args: { title },
     })
   }
-
-<<<<<<< HEAD
-  const queue = $CommandQueue.create()
-=======
-  const $$ = function (selector, context) {
-    if (context == null) {
-      context = state('document')
-    }
-
-    return $dom.query(selector, context)
-  }
->>>>>>> ae0ea878
 
   $VideoRecorder.create(Cypress)
   const timeouts = $Timeouts.create(state)
