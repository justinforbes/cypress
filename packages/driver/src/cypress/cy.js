--- conflicted
+++ resolved
@@ -121,15 +121,8 @@
   let cy = new $Cy()
   const commandFns = {}
 
-<<<<<<< HEAD
-=======
   state('specWindow', specWindow)
 
-  const isStopped = () => {
-    return stopped
-  }
-
->>>>>>> 697ab540
   const onFinishAssertions = function () {
     return assertions.finishAssertions.apply(window, arguments)
   }
@@ -357,301 +350,6 @@
     return getCommandsUntilFirstParentOrValidSubject(command.get('prev'), memo)
   }
 
-<<<<<<< HEAD
-=======
-  const runCommand = function (command) {
-    // bail here prior to creating a new promise
-    // because we could have stopped / canceled
-    // prior to ever making it through our first
-    // command
-    if (stopped) {
-      return
-    }
-
-    state('current', command)
-    state('chainerId', command.get('chainerId'))
-
-    return stability.whenStable(() => {
-      // TODO: handle this event
-      // @trigger "invoke:start", command
-
-      state('nestedIndex', state('index'))
-
-      return command.get('args')
-    })
-
-    .then((args) => {
-      // store this if we enqueue new commands
-      // to check for promise violations
-      let ret
-      let enqueuedCmd = null
-
-      const commandEnqueued = (obj) => {
-        return enqueuedCmd = obj
-      }
-
-      // only check for command enqueing when none
-      // of our args are functions else commands
-      // like cy.then or cy.each would always fail
-      // since they return promises and queue more
-      // new commands
-      if (noArgsAreAFunction(args)) {
-        Cypress.once('command:enqueued', commandEnqueued)
-      }
-
-      // run the command's fn with runnable's context
-      try {
-        ret = __stackReplacementMarker(command.get('fn'), state('ctx'), args)
-      } catch (err) {
-        throw err
-      } finally {
-        // always remove this listener
-        Cypress.removeListener('command:enqueued', commandEnqueued)
-      }
-
-      state('commandIntermediateValue', ret)
-
-      // we cannot pass our cypress instance or our chainer
-      // back into bluebird else it will create a thenable
-      // which is never resolved
-      if (isCy(ret)) {
-        return null
-      }
-
-      if (!(!enqueuedCmd || !isPromiseLike(ret))) {
-        return $errUtils.throwErrByPath(
-          'miscellaneous.command_returned_promise_and_commands', {
-            args: {
-              current: command.get('name'),
-              called: enqueuedCmd.name,
-            },
-          },
-        )
-      }
-
-      if (!(!enqueuedCmd || !!_.isUndefined(ret))) {
-        // TODO: clean this up in the utility function
-        // to conditionally stringify functions
-        ret = _.isFunction(ret) ?
-          ret.toString()
-          :
-          $utils.stringify(ret)
-
-        // if we got a return value and we enqueued
-        // a new command and we didn't return cy
-        // or an undefined value then throw
-        return $errUtils.throwErrByPath(
-          'miscellaneous.returned_value_and_commands_from_custom_command', {
-            args: {
-              current: command.get('name'),
-              returned: ret,
-            },
-          },
-        )
-      }
-
-      return ret
-    }).then((subject) => {
-      state('commandIntermediateValue', undefined)
-
-      // we may be given a regular array here so
-      // we need to re-wrap the array in jquery
-      // if that's the case if the first item
-      // in this subject is a jquery element.
-      // we want to do this because in 3.1.2 there
-      // was a regression when wrapping an array of elements
-      const firstSubject = $utils.unwrapFirst(subject)
-
-      // if ret is a DOM element and its not an instance of our own jQuery
-      if (subject && $dom.isElement(firstSubject) && !$utils.isInstanceOf(subject, $)) {
-        // set it back to our own jquery object
-        // to prevent it from being passed downstream
-        // TODO: enable turning this off
-        // wrapSubjectsInJquery: false
-        // which will just pass subjects downstream
-        // without modifying them
-        subject = $dom.wrap(subject)
-      }
-
-      command.set({ subject })
-
-      // end / snapshot our logs
-      // if they need it
-      command.finishLogs()
-
-      // reset the nestedIndex back to null
-      state('nestedIndex', null)
-
-      // also reset recentlyReady back to null
-      state('recentlyReady', null)
-
-      // we're finished with the current command
-      // so set it back to null
-      state('current', null)
-
-      state('subject', subject)
-
-      return subject
-    })
-  }
-
-  const run = function () {
-    const next = function () {
-      // bail if we've been told to abort in case
-      // an old command continues to run after
-      if (stopped) {
-        return
-      }
-
-      // start at 0 index if we dont have one
-      let index = state('index') || state('index', 0)
-
-      const command = queue.at(index)
-
-      // if the command should be skipped
-      // just bail and increment index
-      // and set the subject
-      // TODO DRY THIS LOGIC UP
-      if (command && command.get('skip')) {
-        // must set prev + next since other
-        // operations depend on this state being correct
-        command.set({ prev: queue.at(index - 1), next: queue.at(index + 1) })
-        state('index', index + 1)
-        state('subject', command.get('subject'))
-
-        return next()
-      }
-
-      // if we're at the very end
-      if (!command) {
-        // trigger queue is almost finished
-        Cypress.action('cy:command:queue:before:end')
-
-        // we need to wait after all commands have
-        // finished running if the application under
-        // test is no longer stable because we cannot
-        // move onto the next test until its finished
-        return stability.whenStable(() => {
-          Cypress.action('cy:command:queue:end')
-
-          return null
-        })
-      }
-
-      // store the previous timeout
-      const prevTimeout = timeouts.timeout()
-
-      // store the current runnable
-      const runnable = state('runnable')
-
-      Cypress.action('cy:command:start', command)
-
-      return runCommand(command)
-      .then(() => {
-        // each successful command invocation should
-        // always reset the timeout for the current runnable
-        // unless it already has a state.  if it has a state
-        // and we reset the timeout again, it will always
-        // cause a timeout later no matter what.  by this time
-        // mocha expects the test to be done
-        let fn
-
-        if (!runnable.state) {
-          timeouts.timeout(prevTimeout)
-        }
-
-        // mutate index by incrementing it
-        // this allows us to keep the proper index
-        // in between different hooks like before + beforeEach
-        // else run will be called again and index would start
-        // over at 0
-        state('index', (index += 1))
-
-        Cypress.action('cy:command:end', command)
-
-        fn = state('onPaused')
-
-        if (fn) {
-          return new Promise((resolve) => {
-            return fn(resolve)
-          }).then(next)
-        }
-
-        return next()
-      })
-    }
-
-    let inner = null
-
-    // this ends up being the parent promise wrapper
-    const promise = new Promise((resolve, reject) => {
-      // bubble out the inner promise
-      // we must use a resolve(null) here
-      // so the outer promise is first defined
-      // else this will kick off the 'next' call
-      // too soon and end up running commands prior
-      // to promise being defined
-      inner = Promise
-      .resolve(null)
-      .then(next)
-      .then(resolve)
-      .catch(reject)
-
-      // can't use onCancel argument here because
-      // its called asynchronously
-
-      // when we manually reject our outer promise we
-      // have to immediately cancel the inner one else
-      // it won't be notified and its callbacks will
-      // continue to be invoked
-      // normally we don't have to do this because rejections
-      // come from the inner promise and bubble out to our outer
-      //
-      // but when we manually reject the outer promise we
-      // have to go in the opposite direction from outer -> inner
-      const rejectOuterAndCancelInner = function (err) {
-        inner.cancel()
-
-        return reject(err)
-      }
-
-      state('resolve', resolve)
-      state('reject', rejectOuterAndCancelInner)
-    })
-    .catch((err) => {
-      if (state('onCommandFailed')) {
-        return state('onCommandFailed')(err, queue, next)
-      }
-
-      debugErrors('caught error in promise chain: %o', err)
-
-      // since this failed this means that a
-      // specific command failed and we should
-      // highlight it in red or insert a new command
-      err.name = err.name || 'CypressError'
-      commandRunningFailed(Cypress, state, err)
-
-      return fail(err)
-    })
-    .finally(cleanup)
-
-    // cancel both promises
-    const cancel = function () {
-      promise.cancel()
-      inner.cancel()
-
-      // notify the world
-      return Cypress.action('cy:canceled')
-    }
-
-    state('cancel', cancel)
-    state('promise', promise)
-
-    // return this outer bluebird promise
-    return promise
-  }
-
->>>>>>> 697ab540
   const removeSubject = () => {
     return state('subject', undefined)
   }
