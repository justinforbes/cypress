--- conflicted
+++ resolved
@@ -58,13 +58,7 @@
             onMouseOver={this._setHighlight(true)}
           >
             {this._methodSelector()}
-<<<<<<< HEAD
-            <span>
-(
-            </span>
-=======
             <span>(</span>
->>>>>>> ea1c8178
             <span>
               {'\''}
             </span>
@@ -80,24 +74,14 @@
             <span>
               {'\''}
             </span>
-<<<<<<< HEAD
-            <span>
-)
-            </span>
-=======
             <span>)</span>
->>>>>>> ea1c8178
             {/* eslint-disable-next-line react/no-string-refs */}
             <input ref='copyText' className='copy-backer' value={selectorText} readOnly={true} />
             <Tooltip title={model.infoHelp || ''} className='cy-tooltip'>
               <span className='info num-elements'>
                 {model.isValid ?
                   model.numElements :
-<<<<<<< HEAD
-                  <i className='fas fa-exclamation-triangle'></i>}
-=======
                   <i className='fas fa-exclamation-triangle' />}
->>>>>>> ea1c8178
               </span>
             </Tooltip>
           </div>
@@ -126,12 +110,7 @@
         </div>
         <a className='selector-info' href='https://on.cypress.io/selector-playground' target="_blank" rel="noreferrer">
           <i className='fas fa-question-circle'></i>
-<<<<<<< HEAD
-          {' '}
-          Learn more
-=======
           {' Learn more'}
->>>>>>> ea1c8178
         </a>
         <button className='close' onClick={this._togglePlaygroundOpen}>
 x
@@ -176,23 +155,12 @@
       >
         <button onClick={this._toggleMethodPicker}>
           <i className='fas fa-caret-down'></i>
-<<<<<<< HEAD
-          {' '}
-          cy.
-          {model.method}
-=======
           {` cy. ${model.method}`}
->>>>>>> ea1c8178
         </button>
         <div className='method-picker'>
           {_.map(methods, (method) => (
             <div key={method} onClick={() => this._setMethod(method)}>
-<<<<<<< HEAD
-              cy.
-              {method}
-=======
               {`cy.${method}`}
->>>>>>> ea1c8178
             </div>
           ))}
         </div>
