import { CloudRunStatus, DebugPageHeaderFragmentDoc } from '../generated/graphql-test'
import DebugPageHeader from './DebugPageHeader.vue'
import { defaultMessages } from '@cy/i18n'

const defaults = [
  { attr: 'debug-header-branch', text: 'Branch Name: feature/DESIGN-183' },
  { attr: 'debug-header-commitHash', text: 'Commit Hash: b5e6fde' },
  { attr: 'debug-header-author', text: 'Commit Author: cypressDTest' },
  { attr: 'debug-header-createdAt', text: 'Run Total Duration: 01m 00s (an hour ago) ' },
]

describe('<DebugPageHeader />', {
  viewportWidth: 1032,
},
() => {
  it('renders with passed in gql props', () => {
    cy.mountFragment(DebugPageHeaderFragmentDoc, {
      onResult (result) {
        if (result) {
          result.status = 'FAILED'
          if (result.commitInfo) {
            result.commitInfo.summary = 'Adding a hover state to the button component'
            result.commitInfo.branch = 'feature/DESIGN-183'
            result.commitInfo.authorName = 'cypressDTest'
            result.commitInfo.authorEmail = 'adams@cypress.io'
            result.commitInfo.sha = 'b5e6fde'
          }
        }
      },
      render: (gqlVal) => {
        return (
          <DebugPageHeader gql={gqlVal} commitsAhead={2}/>
        )
      },
    })

    cy.findByTestId('debug-header').children().should('have.length', 2)
    cy.findByTestId('debug-test-summary').should('have.text', 'Adding a hover state to the button component')

    cy.findByTestId('debug-commitsAhead').should('have.text', 'You are 2 commits ahead')

    cy.findByTestId('debug-results').should('be.visible')

    cy.findByTestId('debug-runNumber-FAILED')
    .should('have.text', '#432')
    .children().should('have.length', 2)

    cy.findByTestId('debug-flaky-badge')
    .should('not.exist')

    defaults.forEach((obj) => {
      cy.findByTestId(obj.attr)
      .should('have.text', obj.text)
      .children().should('have.length', 2)
    })
  })

  it('displays a flaky badge', () => {
    const flakyCount = 4

    cy.mountFragment(DebugPageHeaderFragmentDoc, {
      onResult: (result) => {
        if (result) {
          result.totalFlakyTests = flakyCount
        }
      },
      render: (gqlVal) => {
        return (
          <DebugPageHeader gql={gqlVal} commitsAhead={0}/>
        )
      },
    })

    cy.findByTestId('debug-flaky-badge')
    .contains(defaultMessages.specPage.flaky.badgeLabel)

    cy.findByTestId('total-flaky-tests')
    .contains(flakyCount)
  })

  it('displays each run status', () => {
    const statuses: CloudRunStatus[] = ['PASSED', 'FAILED', 'CANCELLED', 'RUNNING', 'ERRORED']

    statuses.forEach((status) => {
      cy.mountFragment(DebugPageHeaderFragmentDoc, {
        onResult: (result) => {
          if (result) {
            result.status = status
          }
        },
        render: (gqlVal) => {
          return (
            <DebugPageHeader gql={gqlVal} commitsAhead={0}/>
          )
        },
      })

      cy.findByTestId(`debug-runNumber-${status}`).should('be.visible')
      cy.percySnapshot()
    })
  })

  it('renders singular commit message', () => {
    cy.mountFragment(DebugPageHeaderFragmentDoc, {
      render: (gqlVal) => {
        return (
          <DebugPageHeader gql={gqlVal} commitsAhead={1}/>
        )
      },
    })

    cy.findByTestId('debug-commitsAhead')
    .should('have.text', 'You are 1 commit ahead')
  })

  it('renders long commit message', () => {
    const longText = 'This commit contains many changes which are described at great length in this commit summary, arguably the length is long enough to be considered unwieldy, but nevertheless we should render the text nicely'

    cy.mountFragment(DebugPageHeaderFragmentDoc, {
      render: (gqlVal) => {
        if (!gqlVal.commitInfo?.summary) {
          throw new Error('Missing commit info for test')
        }

        gqlVal.commitInfo.summary = longText

        return (
          <DebugPageHeader gql={gqlVal} commitsAhead={1} class="overflow-auto resize"/>
        )
      },
    })

    cy.contains(longText).should('be.visible')
    cy.percySnapshot()
  })

  it('renders no commit message', () => {
    cy.mountFragment(DebugPageHeaderFragmentDoc, {
      render: (gqlVal) => {
        return (
          <DebugPageHeader gql={gqlVal} commitsAhead={0}/>
        )
      },
    })

    cy.findByTestId('debug-commitsAhead').should('not.exist')
  })

  it('renders duration over 1 hour', () => {
    cy.mountFragment(DebugPageHeaderFragmentDoc, {
      onResult (result) {
        if (result) {
          result.totalDuration = 3602000000
        }
      },
      render: (gqlVal) => {
        return (
          <DebugPageHeader gql={gqlVal} commitsAhead={0}/>
        )
      },
    })

    cy.findByTestId('debug-header-createdAt')
    .should('have.text', 'Run Total Duration: 16h 33m 20s (an hour ago) ')
  })
<<<<<<< HEAD
=======

  it('renders count up duration for running', () => {
    cy.clock()

    cy.mountFragment(DebugPageHeaderFragmentDoc, {
      onResult (result) {
        if (result) {
          result.totalDuration = null
          result.status = 'RUNNING'
          result.createdAt = (new Date()).toISOString()
        }
      },
      render: (gqlVal) => {
        return (
          <DebugPageHeader gql={gqlVal} commitsAhead={0}/>
        )
      },
    })

    cy.findByTestId('debug-header-createdAt')
    .should('have.text', 'Run Total Duration: 00m 00s (a few seconds ago) ')

    cy.tick(5 * 1000) // tick 5s

    cy.findByTestId('debug-header-createdAt')
    .should('have.text', 'Run Total Duration: 00m 05s (a few seconds ago) ')

    cy.tick(60000 + 25 * 1000) // tick 1m 25s

    cy.findByTestId('debug-header-createdAt')
    .should('have.text', 'Run Total Duration: 01m 30s (2 minutes ago) ')

    cy.tick(60000 + 40 * 1000) // tick 1m 40s

    cy.findByTestId('debug-header-createdAt')
    .should('have.text', 'Run Total Duration: 03m 10s (3 minutes ago) ')

    cy.tick(60000 * 60 + 40 * 1000) // tick 1h 40s

    cy.findByTestId('debug-header-createdAt')
    .should('have.text', 'Run Total Duration: 01h 03m 50s (an hour ago) ')
  })
>>>>>>> 3f8769e8
})<|MERGE_RESOLUTION|>--- conflicted
+++ resolved
@@ -163,8 +163,6 @@
     cy.findByTestId('debug-header-createdAt')
     .should('have.text', 'Run Total Duration: 16h 33m 20s (an hour ago) ')
   })
-<<<<<<< HEAD
-=======
 
   it('renders count up duration for running', () => {
     cy.clock()
@@ -207,5 +205,4 @@
     cy.findByTestId('debug-header-createdAt')
     .should('have.text', 'Run Total Duration: 01h 03m 50s (an hour ago) ')
   })
->>>>>>> 3f8769e8
 })