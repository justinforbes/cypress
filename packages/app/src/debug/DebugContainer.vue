<template>
  <div class="h-full">
    <TransitionQuickFade mode="out-in">
      <NoInternetConnection v-if="!online">
        {{ t('launchpadErrors.noInternet.connectProject') }}
      </NoInternetConnection>
      <DebugLoading v-else-if="!loginConnectStore.hasInitiallyLoaded || loginConnectStore.project.isProjectConnected && isLoading" />
      <DebugError
        v-else-if="showError"
      />
      <DebugNotLoggedIn
        v-else-if="!loginConnectStore.user.isLoggedIn"
        data-cy="debug-empty"
      />
      <DebugNoProject
        v-else-if="!loginConnectStore.project.isProjectConnected"
        data-cy="debug-empty"
      />
      <DebugNoRuns
        v-else-if="!run"
        data-cy="debug-empty"
      />
      <div
        v-else-if="run?.status"
        class="flex flex-col p-1.5rem gap-24px"
        :class="{'h-full': shouldBeFullHeight}"
      >
        <DebugRunNavigation
          v-if="allRuns && run.runNumber"
          class="flex-shrink-0"
          :runs="allRuns"
          :current-run-number="run.runNumber"
          :current-commit-info="currentCommitInfo"
        />

        <DebugPageHeader
          :gql="run"
          :commits-ahead="props.commitsAhead"
        />
<<<<<<< HEAD
=======
        <TransitionQuickFade>
          <DebugTestingProgress
            v-if="isRunning && run.id"
            :run-id="run.id"
            class="flex-shrink-0"
          />
        </TransitionQuickFade>

>>>>>>> 3f8769e8
        <DebugPendingRunSplash
          v-if="shouldShowPendingRunSplash"
          class="flex-grow"
          :is-completion-scheduled="isScheduledToComplete"
        />
<<<<<<< HEAD
        <DebugNewRelevantRunBar
          v-else-if="newerRelevantRun"
          :gql="newerRelevantRun"
        />
=======
>>>>>>> 3f8769e8

        <template v-else>
          <DebugPageDetails
            v-if="shouldDisplayDetails(run.status, run.isHidden)"
            :status="run.status"
            :specs="run.specs"
            :cancellation="{ cancelledAt: run.cancelledAt, cancelledBy: run.cancelledBy }"
            :is-hidden="run.isHidden"
            :reasons-run-is-hidden="reasonsRunIsHidden"
            :over-limit-action-type="run.overLimitActionType"
            :over-limit-action-url="run.overLimitActionUrl"
            :ci="run.ci"
            :errors="run.errors"
            :run-age-days="runAgeDays"
          />
          <DebugSpecList
            v-if="run.totalFailed && shouldDisplaySpecsList(run.status)"
            :specs="debugSpecsArray"
          />
          <DebugSpecLimitBanner
            v-if="run.totalFailed && run.totalFailed > 100"
            :failed-test-count="run.totalFailed"
            :cloud-run-url="run.url"
          />
        </template>
      </div>
    </TransitionQuickFade>
  </div>
</template>

<script setup lang="ts">
import { gql } from '@urql/vue'
import { computed } from 'vue'
import type { CloudRunStatus, DebugSpecsFragment, TestingTypeEnum } from '../generated/graphql'
import { useLoginConnectStore } from '@packages/frontend-shared/src/store/login-connect-store'
import NoInternetConnection from '@packages/frontend-shared/src/components/NoInternetConnection.vue'
import DebugLoading from '../debug/empty/DebugLoading.vue'
import DebugPageHeader from './DebugPageHeader.vue'
import DebugPendingRunSplash from './DebugPendingRunSplash.vue'
import DebugTestingProgress from './DebugTestingProgress.vue'
import DebugSpecList from './DebugSpecList.vue'
import DebugPageDetails from './DebugPageDetails.vue'
import DebugNotLoggedIn from './empty/DebugNotLoggedIn.vue'
import DebugNoProject from './empty/DebugNoProject.vue'
import DebugNoRuns from './empty/DebugNoRuns.vue'
import DebugError from './empty/DebugError.vue'
import DebugSpecLimitBanner from './DebugSpecLimitBanner.vue'
import DebugRunNavigation from './DebugRunNavigation.vue'
import { specsList } from './utils/DebugMapping'
import type { CloudRunHidingReason } from './DebugOverLimit.vue'
import TransitionQuickFade from '@cy/components/transitions/TransitionQuickFade.vue'

import dayjs from 'dayjs'
import { useI18n } from '@cy/i18n'

const { t } = useI18n()

gql`
fragment DebugLocalSpecs on Spec {
  id
  absolute
  relative
}
`

gql`
fragment RunDetail on CloudRun {
  ...DebugPageHeader
  cancelledBy {
    id
    fullName
    email
  }
  cancelledAt
  scheduledToCompleteAt
  id
  runNumber
  errors
  status
  overLimitActionType
  overLimitActionUrl
  isHidden
  reasonsRunIsHidden {
    __typename
    ... on DataRetentionLimitExceeded {
      dataRetentionDays
    }
    ... on UsageLimitExceeded {
      monthlyTests
    }
  }
  totalTests
  ci {
    id
    ...DebugPageDetails_cloudCiBuildInfo
  }
  testsForReview(limit: 100) {
    id
    ...DebugSpecListTests
  }
  specs {
    id
    ...DebugSpecListSpec
  }
  groups {
    id,
    ...DebugSpecListGroups
  }
  createdAt
}
`

gql`
fragment DebugSpecs on Query {
  currentProject {
    id
    cloudProject {
      __typename
      ... on CloudProject {
        id
        runByNumber(runNumber: $runNumber) {
          id
          ...RunDetail
        } 
        ...DebugRunNavigation
      }
    }
    specs {
      id
      ...DebugLocalSpecs
    }
    currentTestingType
  }
  ..._DebugEmptyView
}
`

const props = withDefaults(defineProps<{
  gql?: DebugSpecsFragment
  // This prop is just to stub the error state for now
  showError?: boolean
  isLoading?: boolean
  commitsAhead?: number
  online?: boolean
  currentCommitInfo?: InstanceType<typeof DebugRunNavigation>['$props']['currentCommitInfo'] | null
}>(),
{
  gql: undefined,
  isLoading: false,
  commitsAhead: 0,
  online: true,
  currentCommitInfo: undefined,
})

const loginConnectStore = useLoginConnectStore()

const cloudProject = computed(() => {
  return props.gql?.currentProject?.cloudProject?.__typename === 'CloudProject'
    ? props.gql.currentProject.cloudProject
    : null
})

const allRuns = computed(() => {
  return cloudProject.value?.allRuns
})

const run = computed(() => {
  return cloudProject.value?.runByNumber
})

function shouldDisplayDetails (status: CloudRunStatus, isHidden: boolean) {
  return !['RUNNING', 'FAILED'].includes(status) || isHidden
}

function shouldDisplaySpecsList (status: CloudRunStatus) {
  return ['ERRORED', 'CANCELLED', 'TIMEDOUT', 'FAILED', 'RUNNING'].includes(status)
}

const shouldShowPendingRunSplash = computed(() => {
  return isRunning.value && !run.value?.totalFailed
})

const shouldBeFullHeight = computed(() => {
  const willShowCenteredContentInRun = !!run.value && !!run.value.status && (['PASSED', 'OVERLIMIT'].includes(run.value.status) || run.value.isHidden)

  return shouldShowPendingRunSplash.value || willShowCenteredContentInRun
})

const debugSpecsArray = computed(() => {
  if (run.value && props.gql?.currentProject) {
    const specs = run.value.specs || []
    const tests = run.value.testsForReview || []
    const groups = run.value.groups || []
    // Will be defined so ignore the possibility of null for testingType
    const currentTestingType = props.gql.currentProject.currentTestingType as TestingTypeEnum
    const localSpecs = props.gql.currentProject.specs

    return specsList({
      specs,
      tests,
      groups,
      localSpecs,
      currentTestingType,
    })
  }

  return []
})

const isRunning = computed(() => !!run.value && run.value.status === 'RUNNING')

const isScheduledToComplete = computed(() => !!run.value?.scheduledToCompleteAt)

const reasonsRunIsHidden = computed(() => (run.value?.reasonsRunIsHidden || []) as CloudRunHidingReason[])

const runAgeDays = computed(() => run.value?.createdAt && dayjs().diff(dayjs(run.value.createdAt), 'day') || 0)
</script><|MERGE_RESOLUTION|>--- conflicted
+++ resolved
@@ -37,8 +37,6 @@
           :gql="run"
           :commits-ahead="props.commitsAhead"
         />
-<<<<<<< HEAD
-=======
         <TransitionQuickFade>
           <DebugTestingProgress
             v-if="isRunning && run.id"
@@ -47,19 +45,11 @@
           />
         </TransitionQuickFade>
 
->>>>>>> 3f8769e8
         <DebugPendingRunSplash
           v-if="shouldShowPendingRunSplash"
           class="flex-grow"
           :is-completion-scheduled="isScheduledToComplete"
         />
-<<<<<<< HEAD
-        <DebugNewRelevantRunBar
-          v-else-if="newerRelevantRun"
-          :gql="newerRelevantRun"
-        />
-=======
->>>>>>> 3f8769e8
 
         <template v-else>
           <DebugPageDetails
