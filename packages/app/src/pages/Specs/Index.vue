--- conflicted
+++ resolved
@@ -59,7 +59,6 @@
     t('createSpec.page.customPatternNoSpecs.title')
 })
 
-<<<<<<< HEAD
 const modalIsShown = ref(false)
 
 const generator = ref()
@@ -75,12 +74,9 @@
 }
 
 </script>
-=======
-</script>
 
 <route>
 {
   name: "Specs"
 }
-</route>
->>>>>>> f750aea0
+</route>