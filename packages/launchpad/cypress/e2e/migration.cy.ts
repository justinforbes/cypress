--- conflicted
+++ resolved
@@ -59,8 +59,6 @@
     })
   })
 
-<<<<<<< HEAD
-=======
   it('renames support file', () => {
     cy.visitLaunchpad()
     cy.findByText(defaultMessages.migration.wizard.step1.button).click()
@@ -74,7 +72,6 @@
     })
   })
 
->>>>>>> a507bd3a
   describe('Full flow', () => {
     it('goes to each step', () => {
       cy.visitLaunchpad()
