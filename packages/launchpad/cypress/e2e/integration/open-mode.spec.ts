import defaultMessages from '@packages/frontend-shared/src/locales/en-US.json'

describe('Launchpad: Open Mode', () => {
<<<<<<< HEAD
  beforeEach(() => {
    cy.openE2E()
    cy.visitLaunchpad()
    // Forcing reload, need to sync with @brian-mann to debug behavior here
    cy.reload({ log: false })
  })

  it('shows Add Project when no projects have been added', () => {
    cy.get('h1').should('contain', defaultMessages.globalPage.empty.title)
  })
=======
  describe('global mode', () => {
    beforeEach(() => {
      cy.setupE2E()
      cy.visitLaunchpad()
    })
>>>>>>> d65a6df9

    it('shows Add Project when no projects have been added', () => {
      cy.get('h1').should('contain', defaultMessages.globalPage.empty.title)
    })

<<<<<<< HEAD
  it('shows the projects page when a project is not specified', () => {
    cy.addProject('todos')
    cy.visitLaunchpad()
    cy.contains(defaultMessages.globalPage.recentProjectsHeader)
  })

  it('goes directly to e2e tests when launched with --e2e', () => {
    cy.openE2E('todos')
=======
    it('shows projects when projects have been added', () => {
      cy.get('h1').should('contain', defaultMessages.globalPage.empty.title)
    })

    it('shows the projects page when a project is not specified', () => {
      cy.task('scaffoldProject', 'todos').then((projectPath) => {
        cy.withCtx(async (ctx, o) => {
          ctx.actions.project.addProject({ path: o.projectPath as string, open: false })
        }, { projectPath })
      })

      cy.visitLaunchpad()

      cy.contains(defaultMessages.globalPage.recentProjectsHeader)
    })
  })

  it('goes directly to e2e tests when launched with --e2e', () => {
    cy.setupE2E('todos')
    cy.visitLaunchpad()
>>>>>>> d65a6df9

    cy.withCtx(async (ctx) => {
      // Though the data context is previously initialized,
      // we re-initialize it here so that it reflects the new launchArg
      ctx.launchArgs.testingType = 'e2e'
      await ctx.initializeData()
    })

    cy.withCtx(async (ctx, o) => {
      ctx.emitter.toLaunchpad()
    })

    // e2e testing is configured for the todo project, so we don't expect an error.
    cy.get('h1').should('contain', 'Configuration Files')
  })

  it('goes directly to component tests when launched with --component', () => {
<<<<<<< HEAD
    cy.openE2E('todos')
=======
    cy.setupE2E('launchpad')
    cy.visitLaunchpad()
>>>>>>> d65a6df9

    cy.withCtx(async (ctx) => {
      // Though the data context is previously initialized,
      // we re-initialize it here so that it reflects the new launchArg
      ctx.launchArgs.testingType = 'component'
      await ctx.initializeData()
    })

    cy.withCtx(async (ctx, o) => {
      ctx.emitter.toLaunchpad()
    })

    // Component testing is not configured for the todo project
    cy.get('h1').should('contain', 'Project Setup')
  })

  it('auto-selects the browser when launched with --browser', () => {
<<<<<<< HEAD
    cy.openE2E('launchpad')
=======
    cy.setupE2E('launchpad')
    cy.visitLaunchpad()
>>>>>>> d65a6df9

    cy.withCtx(async (ctx) => {
      ctx.launchArgs.testingType = 'e2e'
      ctx.launchArgs.browser = 'firefox'

      await ctx.initializeData()
    })

    // Need to visit after args have been configured, todo: fix in #18776
    cy.visitLaunchpad()

    cy.contains('Continue').click()
    cy.contains('Next Step').click()
    cy.get('h1').should('contain', 'Choose a Browser')
    cy.contains('Firefox').parent().should('have.class', 'border-jade-300')
    cy.get('button[data-testid=launch-button]').invoke('text').should('include', 'Launch Firefox')
  })

  describe('when there is a list of projects', () => {
    it('goes to an active project if one is added', () => {
<<<<<<< HEAD
      cy.openE2E('todos')
=======
      cy.setupE2E('todos')
      cy.visitLaunchpad()
>>>>>>> d65a6df9

      cy.withCtx(async (ctx, o) => {
        ctx.emitter.toLaunchpad()
      })

      cy.get('h1').should('contain', 'Welcome to Cypress!')
    })
  })

  describe('when a user interacts with the header', () => {
    it('the Docs menu opens when clicked', () => {
      cy.setupE2E('todos')
      cy.visitLaunchpad()

      cy.contains('Projects').should('be.visible')
      cy.contains('button', 'Docs').click()
      cy.contains(defaultMessages.topNav.docsMenu.gettingStartedTitle).should('be.visible')
    })
  })
})<|MERGE_RESOLUTION|>--- conflicted
+++ resolved
@@ -1,7 +1,6 @@
 import defaultMessages from '@packages/frontend-shared/src/locales/en-US.json'
 
 describe('Launchpad: Open Mode', () => {
-<<<<<<< HEAD
   beforeEach(() => {
     cy.openE2E()
     cy.visitLaunchpad()
@@ -12,19 +11,11 @@
   it('shows Add Project when no projects have been added', () => {
     cy.get('h1').should('contain', defaultMessages.globalPage.empty.title)
   })
-=======
-  describe('global mode', () => {
-    beforeEach(() => {
-      cy.setupE2E()
-      cy.visitLaunchpad()
-    })
->>>>>>> d65a6df9
 
-    it('shows Add Project when no projects have been added', () => {
-      cy.get('h1').should('contain', defaultMessages.globalPage.empty.title)
-    })
+  it('shows Add Project when no projects have been added', () => {
+    cy.get('h1').should('contain', defaultMessages.globalPage.empty.title)
+  })
 
-<<<<<<< HEAD
   it('shows the projects page when a project is not specified', () => {
     cy.addProject('todos')
     cy.visitLaunchpad()
@@ -33,28 +24,6 @@
 
   it('goes directly to e2e tests when launched with --e2e', () => {
     cy.openE2E('todos')
-=======
-    it('shows projects when projects have been added', () => {
-      cy.get('h1').should('contain', defaultMessages.globalPage.empty.title)
-    })
-
-    it('shows the projects page when a project is not specified', () => {
-      cy.task('scaffoldProject', 'todos').then((projectPath) => {
-        cy.withCtx(async (ctx, o) => {
-          ctx.actions.project.addProject({ path: o.projectPath as string, open: false })
-        }, { projectPath })
-      })
-
-      cy.visitLaunchpad()
-
-      cy.contains(defaultMessages.globalPage.recentProjectsHeader)
-    })
-  })
-
-  it('goes directly to e2e tests when launched with --e2e', () => {
-    cy.setupE2E('todos')
-    cy.visitLaunchpad()
->>>>>>> d65a6df9
 
     cy.withCtx(async (ctx) => {
       // Though the data context is previously initialized,
@@ -72,12 +41,7 @@
   })
 
   it('goes directly to component tests when launched with --component', () => {
-<<<<<<< HEAD
     cy.openE2E('todos')
-=======
-    cy.setupE2E('launchpad')
-    cy.visitLaunchpad()
->>>>>>> d65a6df9
 
     cy.withCtx(async (ctx) => {
       // Though the data context is previously initialized,
@@ -95,12 +59,7 @@
   })
 
   it('auto-selects the browser when launched with --browser', () => {
-<<<<<<< HEAD
     cy.openE2E('launchpad')
-=======
-    cy.setupE2E('launchpad')
-    cy.visitLaunchpad()
->>>>>>> d65a6df9
 
     cy.withCtx(async (ctx) => {
       ctx.launchArgs.testingType = 'e2e'
@@ -121,12 +80,7 @@
 
   describe('when there is a list of projects', () => {
     it('goes to an active project if one is added', () => {
-<<<<<<< HEAD
       cy.openE2E('todos')
-=======
-      cy.setupE2E('todos')
-      cy.visitLaunchpad()
->>>>>>> d65a6df9
 
       cy.withCtx(async (ctx, o) => {
         ctx.emitter.toLaunchpad()
@@ -138,7 +92,7 @@
 
   describe('when a user interacts with the header', () => {
     it('the Docs menu opens when clicked', () => {
-      cy.setupE2E('todos')
+      cy.openE2E('todos')
       cy.visitLaunchpad()
 
       cy.contains('Projects').should('be.visible')
