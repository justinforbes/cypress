--- conflicted
+++ resolved
@@ -1,19 +1,10 @@
 describe('Config files error handling', () => {
-<<<<<<< HEAD
-  beforeEach(() => {
+  it('it handles multiples config files', () => {
     cy.openE2E('pristine-with-config-file')
-=======
-  it('it handles multiples config files', () => {
-    cy.setupE2E('pristine-with-config-file')
->>>>>>> d8309ea1
     cy.visitLaunchpad()
 
-<<<<<<< HEAD
-  it('it handles multiple config files', () => {
-=======
     cy.get('[data-cy-testingType=e2e]').click()
 
->>>>>>> d8309ea1
     cy.withCtx(async (ctx) => {
       await ctx.actions.file.writeFileInProject('cypress.config.ts', 'export default {}')
     })
@@ -35,7 +26,7 @@
   })
 
   it('it handles legacy config file', () => {
-    cy.setupE2E('pristine-with-config-file')
+    cy.openE2E('pristine-with-config-file')
     cy.visitLaunchpad()
 
     cy.get('[data-cy-testingType=e2e]').click()
@@ -72,7 +63,7 @@
   })
 
   it('it handles config files with legacy config file in same project', () => {
-    cy.setupE2E('pristine-with-config-file')
+    cy.openE2E('pristine-with-config-file')
     cy.visitLaunchpad()
 
     cy.get('[data-cy-testingType=e2e]').click()
@@ -99,7 +90,7 @@
   })
 
   it('creates config file if it do not exist', () => {
-    cy.setupE2E('pristine')
+    cy.openE2E('pristine')
     cy.visitLaunchpad()
 
     cy.get('[data-cy-testingType=e2e]').click()
