<template>
  <template v-if="query.data.value">
    <HeaderBar />
    <div class="p-24px">
      <BaseError
        v-if="query.data.value.baseError"
        :gql="query.data.value.baseError"
      />
      <GlobalPage
        v-else-if="query.data.value.isInGlobalMode || !query.data.value?.currentProject"
        :gql="query.data.value"
      />
      <MigrationWizard
        v-else-if="currentProject?.needsLegacyConfigMigration && query.data.value.migration"
        :gql="query.data.value.migration"
      />
      <template v-else>
        <ScaffoldedFiles
          v-if="query.data.value.scaffoldedFiles"
          :gql="query.data.value"
        />
        <BaseError
          v-else-if="currentProject?.errorLoadingConfigFile"
          :gql="currentProject.errorLoadingConfigFile"
        />
        <BaseError
          v-else-if="currentProject?.errorLoadingNodeEvents"
          :gql="currentProject.errorLoadingNodeEvents"
        />
        <Spinner v-else-if="currentProject?.isLoadingConfigFile" />
        <template v-else-if="currentProject?.isLoadingNodeEvents">
          <LaunchpadHeader
            title="Initializing Config..."
            description="Please wait while we load your project and find browsers installed on your system"
          />
          <Spinner />
        </template>
        <template v-else-if="!currentProject?.currentTestingType">
          <LaunchpadHeader
            title="Welcome to Cypress!"
            description=""
          />
          <StandardModal
            v-model="isTestingTypeModalOpen"
            class="h-full w-full sm:h-auto sm:mx-[5%] sm:w-auto"
          >
            <template #title>
              Key Differences
            </template>
            <CompareTestingTypes />
          </StandardModal>
          <button
            class="mx-auto mt-12px text-indigo-500 text-18px block hocus-link-default group"
            @click="isTestingTypeModalOpen = true"
          >
            {{ t('welcomePage.review') }}<i-cy-arrow-right_x16
              class="ml-4px transform transition-transform ease-in -translate-y-1px duration-200 inline-block icon-dark-current group-hocus:translate-x-2px"
            />
          </button>
          <TestingTypeCards
            :gql="query.data.value"
          />
        </template>
        <Wizard
          v-else-if="currentProject.currentTestingType === 'component' && !currentProject.isCTConfigured"
          :gql="query.data.value"
        />
        <OpenBrowser v-else />
      </template>
    </div>
  </template>
  <div data-e2e />
</template>

<script lang="ts" setup>
import { gql, useQuery, useSubscription } from '@urql/vue'
import { MainLaunchpadQueryDocument, MainProjectUpdateSubscriptionDocument, Main_GlobalStateUpdateDocument } from './generated/graphql'
import TestingTypeCards from './setup/TestingTypeCards.vue'
import Wizard from './setup/Wizard.vue'
import GlobalPage from './global/GlobalPage.vue'
import BaseError from './error/BaseError.vue'
import StandardModal from '@cy/components/StandardModal.vue'
import HeaderBar from '@cy/gql-components/HeaderBar.vue'
import Spinner from '@cy/components/Spinner.vue'
import CompareTestingTypes from './setup/CompareTestingTypes.vue'
import MigrationWizard from './migration/MigrationWizard.vue'
import ScaffoldedFiles from './setup/ScaffoldedFiles.vue'

import { useI18n } from '@cy/i18n'
import { computed, ref } from 'vue'
import LaunchpadHeader from './setup/LaunchpadHeader.vue'
import OpenBrowser from './setup/OpenBrowser.vue'

const { t } = useI18n()
const isTestingTypeModalOpen = ref(false)

gql`
<<<<<<< HEAD
fragment Main_CommonProjectInfo on CurrentProject {
  id
  isCTConfigured
  isE2EConfigured
  currentTestingType
  isLoadingConfigFile
  isLoadingNodeEvents
  needsLegacyConfigMigration
  errorLoadingConfigFile {
    ...BaseError_Data
  }
  errorLoadingNodeEvents {
    ...BaseError_Data
  }
}
`

gql`
subscription Main_GlobalStateUpdate {
  globalUpdate {
    baseError {
      ...BaseError_Data
    }
    currentProject {
      id
      ...Main_CommonProjectInfo
    }
    ...GlobalPage
  }
}
`

gql`
subscription MainProjectUpdateSubscription {
  projectUpdate {
    id
    ...Main_CommonProjectInfo
  }
}
`

useSubscription({
  query: Main_GlobalStateUpdateDocument,
})

useSubscription({
  query: MainProjectUpdateSubscriptionDocument,
})

gql`
query MainLaunchpadQuery {
=======
fragment MainLaunchpadQueryData on Query {
>>>>>>> 792980ac
  ...TestingTypeCards
  ...Wizard
  baseError {
    ...BaseError_Data
  }
  currentProject {
    id
    ...Main_CommonProjectInfo
  }
  isInGlobalMode
  ...GlobalPage
  ...ScaffoldedFiles
  migration {
    ...MigrationWizard
  }
}
`

gql`
query MainLaunchpadQuery {
  ...MainLaunchpadQueryData
}
`

const query = useQuery({ query: MainLaunchpadQueryDocument })
const currentProject = computed(() => query.data.value?.currentProject)
</script><|MERGE_RESOLUTION|>--- conflicted
+++ resolved
@@ -95,7 +95,6 @@
 const isTestingTypeModalOpen = ref(false)
 
 gql`
-<<<<<<< HEAD
 fragment Main_CommonProjectInfo on CurrentProject {
   id
   isCTConfigured
@@ -146,10 +145,7 @@
 })
 
 gql`
-query MainLaunchpadQuery {
-=======
 fragment MainLaunchpadQueryData on Query {
->>>>>>> 792980ac
   ...TestingTypeCards
   ...Wizard
   baseError {
