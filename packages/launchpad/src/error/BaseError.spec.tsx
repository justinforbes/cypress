import { defaultMessages } from '@cy/i18n'
import BaseError from './BaseError.vue'
import Button from '@cy/components/Button.vue'
import { BaseErrorFragmentDoc } from '../generated/graphql-test'

// Selectors
const headerSelector = '[data-testid=error-header]'
const messageSelector = '[data-testid=error-message]'
const retryButtonSelector = '[data-testid=error-retry-button]'
const docsButtonSelector = '[data-testid=error-read-the-docs-button]'
const customFooterSelector = '[data-testid=custom-error-footer]'
const openConfigFileSelector = '[data-testid=open-config-file]'

// Constants
const messages = defaultMessages.launchpadErrors.generic
const customHeaderMessage = 'Well, this was unexpected!'
const customMessage = `Don't worry, just click the "It's fixed now" button to try again.`
const customFooterText = `Yikes, try again!`
const customStack = `some err message
    at fn (foo.js:1:1)
    at Context.<anonymous> (BaseError.spec.tsx:57)
    at Context.runnable.fn (cypress:///../driver/src/cypress/cy.ts:1064)
    at callFn (cypress:///../driver/node_modules/mocha/lib/runnable.js:395)
    at Test.Runnable.run (cypress:///../driver/node_modules/mocha/lib/runnable.js:382)
    at eval (cypress:///../driver/src/cypress/runner.ts:1463)
    at PassThroughHandlerContext.finallyHandler (cypress:////Users/bart/Documents/github/cypress/node_modules/bluebird/js/release/finally.js:56)
    at PassThroughHandlerContext.tryCatcher (cypress:////Users/bart/Documents/github/cypress/node_modules/bluebird/js/release/util.js:16)
    at Promise._settlePromiseFromHandler (cypress:////Users/bart/Documents/github/cypress/node_modules/bluebird/js/release/promise.js:512)
    at Promise._settlePromise (cypress:////Users/bart/Documents/github/cypress/node_modules/bluebird/js/release/promise.js:569)
`

describe('<BaseError />', () => {
  beforeEach(() => {
    cy.window().then((win) => {
      win.localStorage.setItem('latestGQLOperation', '{}')
    })
  })

  afterEach(() => {
    cy.percySnapshot()
  })

  it('renders the default error the correct messages', () => {
    cy.mountFragment(BaseErrorFragmentDoc, {
      onResult: (result) => {
        if (result.baseError) {
          result.baseError.title = messages.header
        }

        if (result.currentProject) {
          result.currentProject.configFilePath = 'cypress.config.ts'
        }
      },
      render: (gqlVal) => <BaseError gql={gqlVal} />,
    })
    .get(headerSelector)
    .should('contain.text', messages.header)
    .get(messageSelector)
<<<<<<< HEAD
    .should('contain.text', messages.message.replace('{0}', ' cypress.config.js '))
=======
    .should('contain.text', messages.message.replace('{0}', 'cypress.config.ts'))
>>>>>>> b302739d
    .get(retryButtonSelector)
    .should('contain.text', messages.retryButton)
    .get(docsButtonSelector)
    .should('contain.text', messages.readTheDocsButton)
    .get(openConfigFileSelector)
    .click()

    cy.get('#headlessui-dialog-title-3').contains('Select Preferred Editor')
  })

<<<<<<< HEAD
=======
  // NOTE: Figure out how to stub the graphql mutation call
  it.skip('emits the retry event by default', () => {
    cy.mountFragment(BaseErrorFragmentDoc, {
      onResult: (result) => {
        if (result.baseError) {
          result.baseError.title = messages.header
          result.baseError.message = null
        }
      },
      render: (gqlVal) => <BaseError gql={gqlVal} />,
    })
    .get(retryButtonSelector)
    .click()
    .click()
    .get('@retry')
    .should('have.been.calledTwice')
  })

>>>>>>> b302739d
  it('renders custom error messages and headers with props', () => {
    cy.mountFragment(BaseErrorFragmentDoc, {
      onResult: (result) => {
        if (result.baseError) {
          result.baseError.title = customHeaderMessage
          result.baseError.message = customMessage
          result.baseError.stack = customStack
        }
      },
      render: (gqlVal) => <BaseError gql={gqlVal} />,
    })
    .get('body')
    .should('contain.text', customHeaderMessage)
    .and('contain.text', customMessage)

    cy.contains('button', 'Stack Trace').click()
    cy.contains(customStack.trim()).should('be.visible')
  })

  it('renders the header, message, and footer slots', () => {
    cy.mountFragment(BaseErrorFragmentDoc, {
      onResult: (result) => {
        if (result.baseError) {
          result.baseError.title = messages.header
          result.baseError.message = messages.message
        }
      },
      render: (gqlVal) => (
        <BaseError
          gql={gqlVal}
          v-slots={{
            footer: () => <Button size="lg" data-testid="custom-error-footer">{ customFooterText }</Button>,
            header: customHeaderMessage,
            message: customMessage,
          }}
        />),
    })
    .get('body')
    .should('contain.text', customHeaderMessage)
    .and('contain.text', customMessage)
    .get(customFooterSelector)
    .should('contain.text', customFooterText)
  })
})<|MERGE_RESOLUTION|>--- conflicted
+++ resolved
@@ -56,11 +56,7 @@
     .get(headerSelector)
     .should('contain.text', messages.header)
     .get(messageSelector)
-<<<<<<< HEAD
-    .should('contain.text', messages.message.replace('{0}', ' cypress.config.js '))
-=======
     .should('contain.text', messages.message.replace('{0}', 'cypress.config.ts'))
->>>>>>> b302739d
     .get(retryButtonSelector)
     .should('contain.text', messages.retryButton)
     .get(docsButtonSelector)
@@ -71,27 +67,6 @@
     cy.get('#headlessui-dialog-title-3').contains('Select Preferred Editor')
   })
 
-<<<<<<< HEAD
-=======
-  // NOTE: Figure out how to stub the graphql mutation call
-  it.skip('emits the retry event by default', () => {
-    cy.mountFragment(BaseErrorFragmentDoc, {
-      onResult: (result) => {
-        if (result.baseError) {
-          result.baseError.title = messages.header
-          result.baseError.message = null
-        }
-      },
-      render: (gqlVal) => <BaseError gql={gqlVal} />,
-    })
-    .get(retryButtonSelector)
-    .click()
-    .click()
-    .get('@retry')
-    .should('have.been.calledTwice')
-  })
-
->>>>>>> b302739d
   it('renders custom error messages and headers with props', () => {
     cy.mountFragment(BaseErrorFragmentDoc, {
       onResult: (result) => {
