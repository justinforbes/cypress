--- conflicted
+++ resolved
@@ -4,20 +4,6 @@
   </Layout>
 </template>
 
-<<<<<<< HEAD
-<script lang="ts">
-import { defineComponent } from "vue";
-import Layout from "./components/Layout.vue";
-import Wizard from "./components/Wizard.vue";
-
-export default defineComponent({
-  name: "App",
-  components: {
-    Layout,
-    Wizard,
-  },
-});
-=======
 <script lang="ts" setup>
 import { provideClient } from '@urql/vue'
 import { makeUrqlClient } from './graphql/urqlClient'
@@ -25,5 +11,4 @@
 import Wizard from "./components/Wizard.vue"
 
 provideClient(makeUrqlClient())
->>>>>>> dcfcb2e4
 </script>