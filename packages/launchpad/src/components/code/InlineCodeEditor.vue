--- conflicted
+++ resolved
@@ -48,13 +48,11 @@
 import 'prismjs'
 import '@packages/reporter/src/errors/prism.scss'
 import CodeEditor from './CodeEditor.vue'
-<<<<<<< HEAD
 import Icon from '@cy/components/Icon.vue'
 import type { FunctionalComponent, SVGAttributes } from 'vue'
+
+// eslint-disable-next-line no-duplicate-imports
 import { computed, useSlots } from 'vue'
-=======
-import { FunctionalComponent, SVGAttributes, computed, useSlots } from 'vue'
->>>>>>> 377ef0aa
 import { useModelWrapper } from '../../composables'
 
 const slots = useSlots()
