<!--
Styling syntax highlighting is a bit messy.

### There are three main presentational styles:
1. Inline
2. Multi-line with line numbers
3. Multi-line without line numbers

The rules for what conditional classes are applied are inside of the
shikiWrapperClasses computed property.

### The styles are spread across the template and the style block
1. Utility classes that affect all modes and don't need to target a specific
   Shiki-only global style are placed on the top-most div.
2. Styling the line numbers themselves must be done inside of a <style>
   block because the selectors are too complex.
3. When using style blocks without WindiCSS classes, you must use !important.
-->

<template>
  <div class="cursor-text text-left relative">
    <div
      v-if="highlighterInitialized"
      ref="codeEl"
      :class="[
        'shiki-wrapper',

        // All styles contain these utility classes
        'overflow-scroll hover:border-indigo-200 relative text-14px leading-24px font-light',

        /**
         * 1. Single line is forced onto one line without any borders. It loses
         *    any additional padding.
         *
         * 2. Multi-line without line-numbers adds padding to compensate for the
         *    lack of margin-right that the line-numbers usually add. It has a
         *    border.
         *
         * 3. Multi-line with line-numbers doesn't have the padding, because the
         *    line numbers have margin-right.
         *
         * 4. Any of these can be wrapped with whitespace: pre-wrap. When using
         *    with line-numbers, the breaks will create a new line.
         */
        {
          'inline': props.inline,
          'wrap': props.wrap,
          'line-numbers': props.lineNumbers,
          'p-8px': !props.lineNumbers && !props.inline,
        },

        props.class,
      ]"
      @click="copyOnClick && isSupported ? () => copyCode() : () => {}"
      v-html="highlightedCode"
    />
    <pre
      v-else
      class="border rounded font-light border-gray-100 py-8px text-14px leading-24px overflow-scroll"
      :class="[props.class, lineNumbers ? 'pl-56px' : 'pl-8px' ]"
    >{{ trimmedCode }}</pre>
    <CopyButton
      v-if="copyButton"
      variant="outline"
      tabindex="-1"
<<<<<<< HEAD
      class="absolute"
      :class="numberOfLines === 1 ? 'bottom-5px right-5px' : 'bottom-8px right-8px'"
=======
      class="right-8px bottom-8px absolute"
>>>>>>> 85417f3b
      :text="code"
      no-icon
    />
  </div>
</template>

<script lang="ts">
import { Highlighter, getHighlighter, setOnigasmWASM, setCDN } from 'shiki'
import onigasm from 'onigasm/lib/onigasm.wasm?url'

setOnigasmWASM(onigasm)
setCDN(`${import.meta.env.BASE_URL}shiki/`)

let highlighter: Highlighter

export const langsSupported = ['typescript', 'javascript', 'ts', 'js', 'css', 'jsx', 'tsx', 'json', 'yaml', 'html'] as const

let langs = langsSupported.concat([])

export type CyLangType = typeof langsSupported[number] | 'plaintext' | 'txt'| 'text'

export async function initHighlighter () {
  if (highlighter) {
    return
  }

  highlighter = await getHighlighter({
    themes: ['cypress.theme'],
    langs,
  })
}

const inheritAttrs = false

export { highlighter, inheritAttrs }
</script>

<script lang="ts" setup>
import { computed, onBeforeMount, Ref, ref } from 'vue'
import { useClipboard } from '@vueuse/core'
import CopyButton from './CopyButton.vue'

const highlighterInitialized = ref(false)

onBeforeMount(async () => {
  await initHighlighter()
  highlighterInitialized.value = true
})

const props = withDefaults(defineProps<{
  code: string;
  lang: CyLangType | undefined;
  lineNumbers?: boolean,
  inline?: boolean,
  wrap?: boolean,
  copyOnClick?: boolean,
  copyButton?: boolean,
  skipTrim?: boolean,
  class?: string | string[] | Record<string, any>
}>(), {
  lineNumbers: false,
  inline: false,
  wrap: false,
  copyOnClick: false,
  copyButton: false,
  skipTrim: false,
  class: undefined,
})

const resolvedLang = computed(() => {
  if (props.lang === 'javascript' || props.lang === 'js' || props.lang === 'jsx') return 'jsx'

  if (props.lang === 'typescript' || props.lang === 'ts' || props.lang === 'tsx') return 'tsx'

  // if the language is not recognized use plaintext
  return props.lang && (langsSupported as readonly string[]).includes(props.lang) ? props.lang : 'plaintext'
})

const trimmedCode = computed(() => props.skipTrim ? props.code : props.code.trim())

const highlightedCode = computed(() => {
  return highlighter?.codeToHtml(trimmedCode.value, resolvedLang.value)
})

const codeEl: Ref<HTMLElement | null> = ref(null)

<<<<<<< HEAD
const { copy } = useClipboard()
=======
const { copy, isSupported } = useClipboard()
>>>>>>> 85417f3b

const copyCode = () => {
  if (codeEl.value) {
    const text = codeEl.value.innerText

    copy(text)
  }
}

const numberOfLines = computed(() => props.code.trim().split('\n').length)

</script>

<!-- This is a scoped style, but we're able to style *outside* of the
ShikiHighligh component. The reason this is possible is because we're using
the special "deep" selector exposed by Vue.

We want to do this because we want to retain the scoped style block to
avoid colliding with styles elsewhere in the document.
-->

<style lang="scss" scoped>

$offset: 1.1em;

.inline:deep(.shiki) {
  @apply bg-gray-50 py-1 px-2 text-gray-500 inline-block;
}

.shiki-wrapper {
  &:deep(.shiki) {
    @apply border-r-transparent min-w-max border-r-10px;
  }

  &.wrap:deep(.line) {
    white-space: pre-wrap;
  }

  &.line-numbers:deep(.shiki) {
    @apply py-8px;
    code {
      counter-reset: step;
      counter-increment: step 0;

      // Keep bg-gray-50 synced with the box-shadows.
      .line::before, .line:first-child::before {
        @apply bg-gray-50 text-right mr-16px min-w-40px px-8px text-gray-500 inline-block sticky;
        left: 0px !important;
        content: counter(step);
        counter-increment: step;
      }

      // Adding padding to the top and bottom of these children adds unwanted
      // line-height to the line. This doesn't look good when you select the text.
      // To avoid this, we use box-shadows and offset the parent container.
      :not(.line:only-child) {
        &:first-child:before {
          box-shadow: 0 (-1 * $offset) theme('colors.gray.50') !important;
        }

        &:last-child::before {
          box-shadow: 0 $offset theme('colors.gray.50') !important;
        }
      }

      // If this rule was used for all of them, the gray would overlap between rows.
      .line:only-child::before {
        box-shadow: (-1 * $offset) 0 0 $offset theme('colors.gray.50') !important;
      }
    }
  }
}
</style><|MERGE_RESOLUTION|>--- conflicted
+++ resolved
@@ -60,15 +60,11 @@
       :class="[props.class, lineNumbers ? 'pl-56px' : 'pl-8px' ]"
     >{{ trimmedCode }}</pre>
     <CopyButton
-      v-if="copyButton"
+      v-if="copyButton && isSupported"
       variant="outline"
       tabindex="-1"
-<<<<<<< HEAD
       class="absolute"
       :class="numberOfLines === 1 ? 'bottom-5px right-5px' : 'bottom-8px right-8px'"
-=======
-      class="right-8px bottom-8px absolute"
->>>>>>> 85417f3b
       :text="code"
       no-icon
     />
@@ -155,11 +151,7 @@
 
 const codeEl: Ref<HTMLElement | null> = ref(null)
 
-<<<<<<< HEAD
-const { copy } = useClipboard()
-=======
 const { copy, isSupported } = useClipboard()
->>>>>>> 85417f3b
 
 const copyCode = () => {
   if (codeEl.value) {
