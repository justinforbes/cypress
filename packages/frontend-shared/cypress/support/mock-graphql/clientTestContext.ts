--- conflicted
+++ resolved
@@ -1,14 +1,9 @@
 import type { CloudUser } from '../generated/test-cloud-graphql-types.gen'
-<<<<<<< HEAD
-import type { NavItem, CurrentProject, Browser, WizardBundler, WizardFrontendFramework, GlobalProject } from '../generated/test-graphql-types.gen'
-=======
-import type { WizardStep, CurrentProject, Browser, WizardBundler, WizardFrontendFramework, TestingTypeEnum, GlobalProject } from '../generated/test-graphql-types.gen'
->>>>>>> 8bdbd1a2
+import type { CurrentProject, Browser, GlobalProject } from '../generated/test-graphql-types.gen'
 import { resetTestNodeIdx } from './clientTestUtils'
 import { stubBrowsers } from './stubgql-Browser'
 import * as cloudTypes from './stubgql-CloudTypes'
 import { createTestCurrentProject, createTestGlobalProject, stubGlobalProject } from './stubgql-Project'
-import { allBundlers } from './stubgql-Wizard'
 
 export interface ClientTestContext {
   currentProject: CurrentProject | null
@@ -19,10 +14,7 @@
   }
   isAuthBrowserOpened: boolean
   wizard: {
-    chosenBundler: WizardBundler | null
-    chosenFramework: WizardFrontendFramework | null
     chosenManualInstall: boolean
-    allBundlers: WizardBundler[]
     chosenBrowser: null
   }
   user: Partial<CloudUser> | null
@@ -48,10 +40,7 @@
     },
     isAuthBrowserOpened: false,
     wizard: {
-      chosenBundler: null,
-      chosenFramework: null,
       chosenManualInstall: false,
-      allBundlers,
       chosenBrowser: null,
     },
     user: null,
