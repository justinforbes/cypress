--- conflicted
+++ resolved
@@ -17,12 +17,7 @@
     'configFile': '../../mocha-reporter-config.json',
   },
   'component': {
-<<<<<<< HEAD
-    devServer (cypressConfig) {
-=======
-    'specPattern': 'src/**/*.spec.{js,ts,tsx,jsx}',
     devServer (cypressConfig, devServerConfig) {
->>>>>>> 792980ac
       const { startDevServer } = require('@cypress/vite-dev-server')
 
       return startDevServer({
