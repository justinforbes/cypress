{
  "baseUrl": "http://localhost:5005",
  "projectId": "ypt4pf",
  "viewportWidth": 800,
  "viewportHeight": 850,
<<<<<<< HEAD
  "pluginsFile": "../../node_modules/cypress-react-unit-test/plugins/load-webpack",
  "env": {
    "webpackFilename": "webpack.config.ts",
    "coverage": false
  },
  "nodeVersion": "system",
  "testFiles": "**/*_spec.{js,jsx}",
  "experimentalComponentTesting": true,
  "componentFolder": "src"
=======
  "reporter": "../../node_modules/cypress-multi-reporters/index.js",
  "reporterOptions": {
    "configFile": "../../mocha-reporter-config.json"
  }
>>>>>>> c80e4820
}<|MERGE_RESOLUTION|>--- conflicted
+++ resolved
@@ -3,7 +3,6 @@
   "projectId": "ypt4pf",
   "viewportWidth": 800,
   "viewportHeight": 850,
-<<<<<<< HEAD
   "pluginsFile": "../../node_modules/cypress-react-unit-test/plugins/load-webpack",
   "env": {
     "webpackFilename": "webpack.config.ts",
@@ -12,11 +11,9 @@
   "nodeVersion": "system",
   "testFiles": "**/*_spec.{js,jsx}",
   "experimentalComponentTesting": true,
-  "componentFolder": "src"
-=======
+  "componentFolder": "src",
   "reporter": "../../node_modules/cypress-multi-reporters/index.js",
   "reporterOptions": {
     "configFile": "../../mocha-reporter-config.json"
   }
->>>>>>> c80e4820
 }