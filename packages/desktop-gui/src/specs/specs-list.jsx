--- conflicted
+++ resolved
@@ -74,19 +74,13 @@
 
   _clearFilter = () => {
     const { id, path } = this.props.project
-<<<<<<< HEAD
-=======
 
->>>>>>> 6bb82505
     specsStore.clearFilter({ id, path })
   }
 
   _updateFilter = (e) => {
     const { id, path } = this.props.project
-<<<<<<< HEAD
-=======
 
->>>>>>> 6bb82505
     specsStore.setFilter({ id, path }, e.target.value)
   }
 
