import _ from 'lodash'
import Promise from 'bluebird'

import ipc from '../lib/ipc'
import localData from '../lib/local-data'
import viewStore from '../lib/view-store'
import projectsStore from '../projects/projects-store'
import specsStore from '../specs/specs-store'

import { getSpecs } from '../specs/specs-api'

const saveToLocalStorage = () => {
  localData.set('projects', projectsStore.serializeProjects())
}

const loadProjects = (shouldLoad = true) => {
  if (!projectsStore.projects.length && shouldLoad) {
    projectsStore.setLoading(true)
  }

  return ipc.getProjects()
  .then((ipcProjects) => {
    // extend the projects with data cached in local storage
    const cacheIndex = _.keyBy(localData.get('projects'), 'path')
    const projects = _.map(ipcProjects, (ipcProject) => {
      return _.extend(ipcProject, cacheIndex[ipcProject.path])
    })

    projectsStore.setProjects(projects)
    projectsStore.setLoading(false)
    saveToLocalStorage()

    return ipc.getProjectStatuses(projects)
  })
  .then((projectsWithStatuses) => {
    projectsStore.updateProjectsWithStatuses(projectsWithStatuses)
    saveToLocalStorage()

    return null
  })
  .catch(ipc.isUnauthed, ipc.handleUnauthed)
  .catch({ isApiError: true }, () => {}) // ignore api errors
  .catch((err) => {
    projectsStore.setError(err)
  })
}

const addProject = (path) => {
  const project = projectsStore.addProject(path)

  project.setLoading(true)

  return ipc.addProject(path)
  .then((details) => {
    project.setLoading(false)
    project.update(details)
    saveToLocalStorage()
  })
  .catch(ipc.isUnauthed, ipc.handleUnauthed)
  .catch((err) => {
    project.setError(err)
  })
  .return(project)
}

// TODO: refactor to take options object
const runSpec = (project, spec, browser, specFilter) => {
  specsStore.setChosenSpec(spec)
  project.setChosenBrowser(browser)

  const launchBrowser = () => {
    project.browserOpening()

    const launchOptions = {
      browser,
      spec: spec.file,
      specType: spec.specType,
      relative: spec.relative,
      specFilter,
    }

    ipc.launchBrowser(launchOptions, (err, data = {}) => {
      if (err) {
        return project.setError(err)
      }

      if (data.browserOpened) {
        project.browserOpened()
      }

      if (data.browserClosed) {
        project.browserClosed()

        specsStore.setChosenSpec(null)

        ipc.offLaunchBrowser()
      }
    })
  }

  return closeBrowser(null, spec)
  .then(launchBrowser)
}

const onBrowserClose = (project, spec) => {
  if (!spec) {
    specsStore.setChosenSpec(null)
  }

  if (project) {
    project.browserClosed()
  }

  ipc.offLaunchBrowser()
}

const closeBrowser = (project, spec) => {
  onBrowserClose(project, spec)

  return ipc.closeBrowser()
}

let projectPollingId

const closeProject = (project) => {
  clearInterval(projectPollingId)
  ipc.offOpenProject()
  ipc.offGetSpecs()
  ipc.offOnFocusTests()
  ipc.offOnSpecChanged()
  ipc.offOnProjectWarning()
  ipc.offOnConfigChanged()

  return Promise.all([
    onBrowserClose(project),
    ipc.closeProject(),
  ])
}

const updateProjectStatus = (project) => {
  return ipc.getProjectStatus(project.clientDetails())
  .then((projectDetails) => {
    project.update(projectDetails)
  })
  .catch(ipc.isUnauthed, ipc.handleUnauthed)
  .catch((err) => {
    project.setApiError(err)
  })
}

const openProject = (project) => {
  specsStore.loading(true)

  const setProjectError = (err) => {
    project.setLoading(false)
    project.setError(err)
  }

<<<<<<< HEAD
  const updateProjectStatus = () => {
    return ipc.getProjectStatus(project.clientDetails())
    .then((projectDetails) => {
      project.update(projectDetails)
    })
    .catch(ipc.isUnauthed, ipc.handleUnauthed)
    .catch((err) => {
      project.setApiError(err)
    })
  }

  const updateConfig = (config, hasE2Eproperty) => {
=======
  const updateConfig = (config) => {
>>>>>>> 880e1740
    project.update({
      id: config.projectId,
      name: config.projectName,
      configFile: config.configFile,
      ..._.pick(config, ['resolvedNodeVersion', 'resolvedNodePath']),
    })

    project.setOnBoardingConfig(config)
    project.setBrowsers(config.browsers)
    project.setResolvedConfig(config.resolved)
    project.setE2EFunction(hasE2Eproperty)
    project.prompts.setPromptStates(config)
  }

  ipc.onFocusTests(() => {
    viewStore.showProjectSpecs(project)
  })

  ipc.onSpecChanged((__, relativeSpecPath) => {
    specsStore.setChosenSpecByRelativePath(relativeSpecPath)
  })

  ipc.onConfigChanged(() => {
    reopenProject(project)
  })

  ipc.onProjectError((__, error) => {
    project.setError(error)
  })

  ipc.onProjectWarning((__, warning) => {
    project.addWarning(warning)
  })

  return ipc.openProject(project.path)
  .then((config = {}) => {
    // In this context we know we are in e2e.
    // The configuration in e2e has already been merged with the main.
    // It is not useful to display component/e2e fields explicitely.
    //
    // NOTE: Even if we wanted to, we cannot display them accurately.
    // These two parameter could be functions and we
    // cannot send/receive functions using ipc.

    config.resolved = _.omit(config.resolved, 'e2e', 'component')

    config = _.omit(config, 'e2e', 'component')

    updateConfig(config, !!config.e2e)
    const projectIdAndPath = { id: config.projectId, path: project.path }

    specsStore.setFilter(projectIdAndPath, localData.get(specsStore.getSpecsFilterId(projectIdAndPath)))
    project.setLoading(false)
    getSpecs(setProjectError)

    projectPollingId = setInterval(() => updateProjectStatus(project), 10000)

    return updateProjectStatus(project)
  })
  .catch(setProjectError)
}

const reopenProject = (project) => {
  project.clearError()
  project.dismissWarning()

  return closeProject(project)
  .then(() => {
    return openProject(project)
  })
}

const pingBaseUrl = (url) => {
  return ipc.pingBaseUrl(url)
}

const removeProject = (project) => {
  ipc.removeProject(project.path)
  projectsStore.removeProject(project)
  saveToLocalStorage()
}

const updateProject = (project, projectDetails) => {
  project.update(projectDetails)
  saveToLocalStorage()
}

const getRecordKeys = () => {
  return ipc.getRecordKeys()
  .catch(ipc.isUnauthed, ipc.handleUnauthed)
  // ignore error, settle for no keys
  .catch(() => {
    return []
  })
}

export default {
  loadProjects,
  updateProjectStatus,
  openProject,
  reopenProject,
  closeProject,
  addProject,
  removeProject,
  updateProject,
  runSpec,
  closeBrowser,
  getRecordKeys,
  pingBaseUrl,
}<|MERGE_RESOLUTION|>--- conflicted
+++ resolved
@@ -156,7 +156,6 @@
     project.setError(err)
   }
 
-<<<<<<< HEAD
   const updateProjectStatus = () => {
     return ipc.getProjectStatus(project.clientDetails())
     .then((projectDetails) => {
@@ -169,9 +168,6 @@
   }
 
   const updateConfig = (config, hasE2Eproperty) => {
-=======
-  const updateConfig = (config) => {
->>>>>>> 880e1740
     project.update({
       id: config.projectId,
       name: config.projectName,
