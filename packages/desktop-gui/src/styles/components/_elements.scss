html {
  position: relative;
  height: 100%;
}

body {
  // Margin bottom by footer height
  padding-bottom: 18px;
  // Margin bottom by nav heights
}

html, body {
  background-color: transparent;
  margin: 0 auto;
  overflow: hidden;
  height: 100%;
}

a {
<<<<<<< HEAD
  color: $blue-primary;
  cursor: pointer;

  &:hover {
    cursor: pointer;
  }
=======
  color: $brand-primary;
  cursor: pointer;
>>>>>>> 5530eea0
}

a, button {
  &:focus {
    outline: 0;
  }
}

footer {
  position: absolute;
  bottom: 0;
  width: 100%;
  // Set the fixed height of the footer here
  height: 60px;
  background-color: #f5f5f5;
}

form {
  overflow: auto;
}

h3, h4 {
  font-family: $font-title;
}

h5 {
  font-size: 15px;
}

h4 {
  font-size: 20px;
  margin-bottom: 15px;
}


legend {
  font-size: $font-size;
  margin-bottom: 10px;
  border-bottom-color: #eee;
  color: #444;

  a {
    font-size: 13px;
  }
}

code {
  background-color: #f5f5f5;
  color: #555;
  font-family: $font-mono;
  border: 1px solid #ddd;
}

pre code {
  border: 0;
}<|MERGE_RESOLUTION|>--- conflicted
+++ resolved
@@ -17,17 +17,12 @@
 }
 
 a {
-<<<<<<< HEAD
   color: $blue-primary;
   cursor: pointer;
 
   &:hover {
     cursor: pointer;
   }
-=======
-  color: $brand-primary;
-  cursor: pointer;
->>>>>>> 5530eea0
 }
 
 a, button {
