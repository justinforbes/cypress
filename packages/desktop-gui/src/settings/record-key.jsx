--- conflicted
+++ resolved
@@ -74,12 +74,7 @@
     return (
       <div>
         <a href='#' className='learn-more' onClick={openRecordKeyGuide}>
-<<<<<<< HEAD
-          <i className='fa fa-info-circle'></i> Learn more
-=======
-          <i className='fas fa-info-circle'></i>{' '}
-          Learn More
->>>>>>> da040117
+          <i className='fas fa-info-circle'></i> Learn more
         </a>
         <p className='text-muted'>
           A Record Key sends your failing tests, screenshots, and videos to your{' '}
