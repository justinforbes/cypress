--- conflicted
+++ resolved
@@ -272,16 +272,12 @@
       margin-left: auto;
     }
   }
-<<<<<<< HEAD
-
-
-=======
+  
   .experiment-header {
     display: flex;
     align-items: center;
   }
   
->>>>>>> cb6f0fd9
   .experiment-status-sign {
     margin-left: auto;
     color: #9d9ea9;
