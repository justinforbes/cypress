.settings {
  .settings-project-id,
  .settings-record-key {
    display: none;
  }

  &.show-project-id .settings-project-id,
  &.show-record-key .settings-record-key {
    display: block;
  }

  .node-version {
    .well {
      margin-top: 20px;
      border-radius: 5px;
    }

    ul {
      margin-top: 10px;
    }

    a>code {
      color: #1079c3;

      &:hover {
        color: #0c65a5;
        background-color: #e5ecf6;
        border-bottom: 0;
      }
    }
  }

  .learn-more {
    position: absolute;
    top: 15px;
    right: 15px;
    font-size: 13px;
  }

  h5 {
    margin-top: 20px;
    overflow: hidden;
    line-height: 19px;

    a {
      font-weight: normal;
      font-size: 12px;
      position: relative;
      top: 2px;
    }
  }

  .envBracket {
    padding-left: 30px;
  }

  .config-keys {
    margin-bottom: 0;
    line-height: 16px;

    &>td {
      padding: 2px 8px;
      font-size: 13px;
    }
  }

  .config-vars {
    font-size: 13px;
    border: 1px solid #ddd;
    border-radius: 3px;
    background: #fff;
    color: #eee;
    margin: 0;
    padding: 8px 12px;
    font-family: $font-mono;
    > span {
      color: #000;
    }

    ol[role="tree"] {
        > li > div{
        display: none;
      }
    }

    .key-value-pair-value {
      margin-left: 2px;
      display: inline-block;
      line-height: 1;
      padding: 2px;
      border-bottom: 1px solid transparent
    }

    .key-value-pair-value:hover {
      border-bottom: 1px dotted #777;
    }

    p {
      margin-bottom: 0;
    }
  }

  .envFile, .env, .config, .cli, .plugin, .default {
    font-family: $font-mono;
    padding: 2px;
  }

  .envFile {
    background-color: #fdf3e3;
    color: #7B4804;
  }

  .env {
    background-color: #dafff4;
    color: #045431;
  }

  .config {
    background-color: #cdedff;
    color: #0C5263;
  }

  .cli {
    background-color: #fce7e9;
    color: #A21313;
  }

  .plugin {
    background-color: #f0e7fc;
    color: #134aa2;
  }

}

.settings-wrapper {
  padding: 20px;

  pre {
    border-radius: 3px;
    background-color: #252831;
    color: #eee;
    padding: 10px;
    font-family: $font-mono;
    border: 0;
  }

  table tr:first-child td {
    border-top: 0;
  }

  .rc-collapse-item {
    margin-bottom: 0;
    position: relative;
    border-top: none;

    &:first-child {
      border-top: 1px solid #eee;
    }
  }

  .rc-collapse-header {
    cursor: pointer;
    font-size: 1em;
    position: relative;
    left: -15px;
    max-width: calc(100% - 85px);

    .arrow {
      @extend .#{$fa-css-prefix};
      @extend .#{$fa-css-prefix}-caret-right;
      @extend .#{$fa-css-prefix}-fw;
      color: #777;
      margin-right: 5px;
    }
  }

  .rc-collapse-item-active .rc-collapse-header .arrow {
    @extend .#{$fa-css-prefix}-caret-down;
  }

  .rc-collapse-content {
    margin: 15px 8px 0;
    overflow: hidden;
  }

  .rc-collapse-content-inactive {
    display: none;
  }

  .rc-collapse-anim-active {
    transition: height 0.2s ease-out;
  }
}

.config-table {
  margin: 10px 0;
  border-top: 1px solid #ddd;
  border-bottom: 1px solid #ddd;
}

.settings-record-key {
  margin-bottom: 2em;

  p.text-muted.manage-btn {
    text-align: center;
    margin-bottom: 0;
    margin-top: 10px;
  }

  p.text-muted {
    margin-bottom: 5px;
  }

  .empty-well {
    margin: 10px 0;

    button {
      margin-top: 10px;
    }
  }
}

.loading-record-key {
  color: #999;
  margin: 1em;
}

.node-version-text {
  margin-top: 15px;
}

.proxy-table, .node-table {
  width: 100%;

  th:first-child {
    width: 150px;
  }

  .no-bypass {
    opacity: .8;
  }

  td, th {
    padding: 3px;
  }
}

.editor-picker {
  margin: 0;
  padding: 0;

  li {
    list-style: none;
  }

  label {
    margin: 0;
    font-weight: normal;
  }
}

.experiment-intro {
  padding-bottom: 15px;
  margin-bottom: 0px;
  border-bottom: 1px solid #ddd;
}

.experiments-list {
  padding-left: 0;

  .experiment {
    list-style: none;
    margin-bottom: 15px;
  }

  .experiment-desc {
    display: flex;
    align-items: center;

    p {
      width: 80%;
      margin-bottom: 0;
    }

    .experiment-status {
      margin-left: auto;
    }
  }
<<<<<<< HEAD

=======
  .experiment-header {
    display: flex;
    align-items: center;
  }
  
>>>>>>> 71e1f169
  .experiment-status-sign {
    margin-left: auto;
    color: #9d9ea9;
    line-height: 28px;
    font-weight: bold;
    text-transform: uppercase;

    &.enabled {
      color: #1aae73;
    }
  }
}<|MERGE_RESOLUTION|>--- conflicted
+++ resolved
@@ -286,15 +286,11 @@
       margin-left: auto;
     }
   }
-<<<<<<< HEAD
-
-=======
   .experiment-header {
     display: flex;
     align-items: center;
   }
   
->>>>>>> 71e1f169
   .experiment-status-sign {
     margin-left: auto;
     color: #9d9ea9;
