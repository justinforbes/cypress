<<<<<<< HEAD
exports['config/lib/index .getBreakingKeys returns list of breaking config keys 1'] = [
=======
exports['src/index .getBreakingKeys returns list of breaking config keys 1'] = [
  "blacklistHosts",
>>>>>>> d2e337f7
  "componentFolder",
  "experimentalComponentTesting",
  "experimentalGetCookiesSameSite",
  "experimentalNetworkStubbing",
  "experimentalRunEvents",
  "experimentalShadowDomSupport",
  "experimentalStudio",
  "firefoxGcInterval",
  "ignoreTestFiles",
  "integrationFolder",
  "nodeVersion",
  "nodeVersion",
  "pluginsFile",
  "testFiles"
]

exports['config/lib/index .getDefaultValues returns list of public config keys 1'] = {
  "animationDistanceThreshold": 5,
  "baseUrl": null,
  "blockHosts": null,
  "chromeWebSecurity": true,
  "clientCertificates": [],
  "component": {
    "specPattern": "**/*.cy.{js,jsx,ts,tsx}",
    "indexHtmlFile": "cypress/support/component-index.html"
  },
  "defaultCommandTimeout": 4000,
  "downloadsFolder": "cypress/downloads",
  "e2e": {
    "specPattern": "cypress/e2e/**/*.cy.{js,jsx,ts,tsx}"
  },
  "env": {},
  "execTimeout": 60000,
  "experimentalFetchPolyfill": false,
  "experimentalInteractiveRunEvents": false,
  "experimentalSessionSupport": false,
  "experimentalSourceRewriting": false,
  "fileServerFolder": "",
  "fixturesFolder": "cypress/fixtures",
  "excludeSpecPattern": "*.hot-update.js",
  "includeShadowDom": false,
  "keystrokeDelay": 0,
  "modifyObstructiveCode": true,
  "numTestsKeptInMemory": 50,
  "pageLoadTimeout": 60000,
  "port": null,
  "projectId": null,
  "redirectionLimit": 20,
  "reporter": "spec",
  "reporterOptions": null,
  "requestTimeout": 5000,
  "resolvedNodePath": null,
  "resolvedNodeVersion": null,
  "responseTimeout": 30000,
  "retries": {
    "runMode": 0,
    "openMode": 0
  },
  "screenshotOnRunFailure": true,
  "screenshotsFolder": "cypress/screenshots",
  "slowTestThreshold": 10000,
  "scrollBehavior": "top",
  "supportFile": "cypress/support/e2e.{js,jsx,ts,tsx}",
  "supportFolder": false,
  "taskTimeout": 60000,
  "trashAssetsBeforeRuns": true,
  "userAgent": null,
  "video": true,
  "videoCompression": 32,
  "videosFolder": "cypress/videos",
  "videoUploadOnPasses": true,
  "viewportHeight": 660,
  "viewportWidth": 1000,
  "waitForAnimations": true,
  "watchForFileChanges": true,
  "autoOpen": false,
  "browsers": [],
  "clientRoute": "/__/",
  "configFile": "cypress.config.js",
  "cypressBinaryRoot": "/Users/bill/Repositories/cypress",
  "devServerPublicPathRoute": "/__cypress/src",
  "hosts": null,
  "isInteractive": true,
  "isTextTerminal": false,
  "morgan": true,
  "namespace": "__cypress",
  "reporterRoute": "/__cypress/reporter",
  "socketId": null,
  "socketIoCookie": "__socket",
  "socketIoRoute": "/__socket",
  "xhrRoute": "/xhrs/"
}

exports['config/lib/index .getDefaultValues returns list of public config keys for selected testing type 1'] = {
  "animationDistanceThreshold": 5,
  "baseUrl": null,
  "blockHosts": null,
  "chromeWebSecurity": true,
  "clientCertificates": [],
  "component": {
    "specPattern": "**/*.cy.{js,jsx,ts,tsx}",
    "indexHtmlFile": "cypress/support/component-index.html"
  },
  "defaultCommandTimeout": 4000,
  "downloadsFolder": "cypress/downloads",
  "e2e": {
    "specPattern": "cypress/e2e/**/*.cy.{js,jsx,ts,tsx}"
  },
  "env": {},
  "execTimeout": 60000,
  "experimentalFetchPolyfill": false,
  "experimentalInteractiveRunEvents": false,
  "experimentalSessionSupport": false,
  "experimentalSourceRewriting": false,
  "fileServerFolder": "",
  "fixturesFolder": "cypress/fixtures",
  "excludeSpecPattern": "*.hot-update.js",
  "includeShadowDom": false,
  "keystrokeDelay": 0,
  "modifyObstructiveCode": true,
  "numTestsKeptInMemory": 50,
  "pageLoadTimeout": 60000,
  "port": null,
  "projectId": null,
  "redirectionLimit": 20,
  "reporter": "spec",
  "reporterOptions": null,
  "requestTimeout": 5000,
  "resolvedNodePath": null,
  "resolvedNodeVersion": null,
  "responseTimeout": 30000,
  "retries": {
    "runMode": 0,
    "openMode": 0
  },
  "screenshotOnRunFailure": true,
  "screenshotsFolder": "cypress/screenshots",
  "slowTestThreshold": 10000,
  "scrollBehavior": "top",
  "supportFile": "cypress/support/e2e.{js,jsx,ts,tsx}",
  "supportFolder": false,
  "taskTimeout": 60000,
  "trashAssetsBeforeRuns": true,
  "userAgent": null,
  "video": true,
  "videoCompression": 32,
  "videosFolder": "cypress/videos",
  "videoUploadOnPasses": true,
  "viewportHeight": 660,
  "viewportWidth": 1000,
  "waitForAnimations": true,
  "watchForFileChanges": true,
  "autoOpen": false,
  "browsers": [],
  "clientRoute": "/__/",
  "configFile": "cypress.config.js",
  "cypressBinaryRoot": "/Users/bill/Repositories/cypress",
  "devServerPublicPathRoute": "/__cypress/src",
  "hosts": null,
  "isInteractive": true,
  "isTextTerminal": false,
  "morgan": true,
  "namespace": "__cypress",
  "reporterRoute": "/__cypress/reporter",
  "socketId": null,
  "socketIoCookie": "__socket",
  "socketIoRoute": "/__socket",
  "xhrRoute": "/xhrs/",
  "specPattern": "cypress/e2e/**/*.cy.{js,jsx,ts,tsx}"
}

exports['config/lib/index .getPublicConfigKeys returns list of public config keys 1'] = [
  "animationDistanceThreshold",
  "arch",
  "baseUrl",
  "blockHosts",
  "chromeWebSecurity",
  "clientCertificates",
  "component",
  "defaultCommandTimeout",
  "downloadsFolder",
  "e2e",
  "env",
  "execTimeout",
  "experimentalFetchPolyfill",
  "experimentalInteractiveRunEvents",
  "experimentalSessionSupport",
  "experimentalSourceRewriting",
  "fileServerFolder",
  "fixturesFolder",
  "excludeSpecPattern",
  "includeShadowDom",
  "keystrokeDelay",
  "modifyObstructiveCode",
  "nodeVersion",
  "numTestsKeptInMemory",
  "platform",
  "pageLoadTimeout",
  "port",
  "projectId",
  "redirectionLimit",
  "reporter",
  "reporterOptions",
  "requestTimeout",
  "resolvedNodePath",
  "resolvedNodeVersion",
  "responseTimeout",
  "retries",
  "screenshotOnRunFailure",
  "screenshotsFolder",
  "slowTestThreshold",
  "scrollBehavior",
  "supportFile",
  "supportFolder",
  "taskTimeout",
  "trashAssetsBeforeRuns",
  "userAgent",
  "video",
  "videoCompression",
  "videosFolder",
  "videoUploadOnPasses",
  "viewportHeight",
  "viewportWidth",
  "waitForAnimations",
  "watchForFileChanges",
  "browsers",
  "hosts",
  "isInteractive",
  "modifyObstructiveCode",
  "specPattern"
]<|MERGE_RESOLUTION|>--- conflicted
+++ resolved
@@ -1,9 +1,5 @@
-<<<<<<< HEAD
 exports['config/lib/index .getBreakingKeys returns list of breaking config keys 1'] = [
-=======
-exports['src/index .getBreakingKeys returns list of breaking config keys 1'] = [
   "blacklistHosts",
->>>>>>> d2e337f7
   "componentFolder",
   "experimentalComponentTesting",
   "experimentalGetCookiesSameSite",
