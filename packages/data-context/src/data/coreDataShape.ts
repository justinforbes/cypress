--- conflicted
+++ resolved
@@ -53,15 +53,14 @@
   chosenBrowser: FoundBrowser | null
 }
 
-<<<<<<< HEAD
 export interface ElectronShape {
   browserWindow: BrowserWindow | null
-=======
+}
+
 export interface BaseErrorDataShape {
   title?: string
   message: string
   stack?: string
->>>>>>> 395504c7
 }
 
 export interface CoreDataShape {
