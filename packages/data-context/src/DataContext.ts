--- conflicted
+++ resolved
@@ -2,11 +2,7 @@
 import fsExtra from 'fs-extra'
 import path from 'path'
 
-<<<<<<< HEAD
-import { AppApiShape, ApplicationDataApiShape, DataEmitterActions, ProjectApiShape } from './actions'
-=======
-import { AppApiShape, DataEmitterActions, LocalSettingsApiShape, ProjectApiShape } from './actions'
->>>>>>> d8309ea1
+import { AppApiShape, ApplicationDataApiShape, DataEmitterActions, LocalSettingsApiShape, ProjectApiShape } from './actions'
 import type { NexusGenAbstractTypeMembers } from '@packages/graphql/src/gen/nxs.gen'
 import type { AuthApiShape } from './actions/AuthActions'
 import type { ElectronApiShape } from './actions/ElectronActions'
@@ -55,11 +51,8 @@
    * Injected from the server
    */
   appApi: AppApiShape
-<<<<<<< HEAD
   appDataApi: ApplicationDataApiShape
-=======
   localSettingsApi: LocalSettingsApiShape
->>>>>>> d8309ea1
   authApi: AuthApiShape
   projectApi: ProjectApiShape
   electronApi: ElectronApiShape
