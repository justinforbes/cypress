--- conflicted
+++ resolved
@@ -1,10 +1,6 @@
-import type { TestingType, MIGRATION_STEPS } from '@packages/types'
+import { TestingType, MIGRATION_STEPS } from '@packages/types'
 import Debug from 'debug'
 import path from 'path'
-<<<<<<< HEAD
-import { MIGRATION_STEPS } from '@packages/types'
-=======
->>>>>>> 29b79936
 import type { DataContext } from '..'
 import {
   createConfigString,
@@ -44,7 +40,6 @@
   public hasComponentTesting: boolean = true
   constructor (private ctx: DataContext) { }
 
-<<<<<<< HEAD
   async initialize () {
     this._config = null
     await this.initializeFlags()
@@ -52,7 +47,8 @@
     if (this.filteredSteps[0]) {
       this.setStep(this.filteredSteps[0])
     }
-=======
+  }
+
   async getSpecsRelativeToFolder () {
     if (!this.ctx.currentProject) {
       throw Error('cannot get specs without a project path')
@@ -117,7 +113,6 @@
     }
 
     return result
->>>>>>> 29b79936
   }
 
   async getConfig () {
