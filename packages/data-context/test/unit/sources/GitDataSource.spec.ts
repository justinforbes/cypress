--- conflicted
+++ resolved
@@ -46,16 +46,7 @@
     sinon.restore()
   })
 
-<<<<<<< HEAD
-  // TODO: Very flaky on CI, even with a bunch of retries it still fails more often than nought
-  // see: https://github.com/cypress-io/cypress/issues/25824
-  it.skip(`gets correct status for files on ${os.platform()}`, async function () {
-    // TODO: fix flaky test https://github.com/cypress-io/cypress/issues/23317
-    this.retries(15)
-
-=======
   it(`gets correct status for files on ${os.platform()}`, async function () {
->>>>>>> 3f8769e8
     const onBranchChange = sinon.stub()
     const dfd = pDefer()
 
