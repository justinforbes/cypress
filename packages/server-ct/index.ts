--- conflicted
+++ resolved
@@ -1,11 +1,7 @@
 /* eslint-disable no-console */
 import browsers from '@packages/server/lib/browsers'
-<<<<<<< HEAD
-import openProject from '@packages/server/lib/open_project'
 import * as random from '@packages/server/lib/util/random'
-=======
 import { LaunchArgs, openProject } from '@packages/server/lib/open_project'
->>>>>>> 790e7b2b
 import chalk from 'chalk'
 import human from 'human-interval'
 import _ from 'lodash'
