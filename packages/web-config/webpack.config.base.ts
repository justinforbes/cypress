import execa from 'execa'
import webpack from 'webpack'
import CleanWebpackPlugin from 'clean-webpack-plugin'
// @ts-ignore
import sassGlobImporter = require('node-sass-globbing')
// @ts-ignore
import LiveReloadPlugin from 'webpack-livereload-plugin'
import HtmlWebpackPlugin = require('html-webpack-plugin')
import MiniCSSExtractWebpackPlugin = require('mini-css-extract-plugin')
import path from 'path'
import chalk from 'chalk'

// Ensures node-sass/vendor has built node-sass binary.
execa.sync('rebuild-node-sass', { cwd: path.join(__dirname, './node_modules/.bin'), stdio: 'inherit' })

const env = process.env.NODE_ENV === 'production' ? 'production' : 'development'
const args = process.argv.slice(2)
const liveReloadEnabled = !args.includes('--no-livereload')
const watchModeEnabled = args.includes('--watch') || args.includes('-w')

// opt out of livereload with arg --no-livereload
// eslint-disable-next-line no-console
if (liveReloadEnabled && watchModeEnabled) console.log(chalk.gray(`\nLive Reloading is enabled. use ${chalk.bold('--no-livereload')} to disable`))

process.env.NODE_ENV = env

const getCommonConfig = () => {
  return {
    mode: 'none',
    node: {
      fs: 'empty',
      child_process: 'empty',
      net: 'empty',
      tls: 'empty',
      module: 'empty',
    },
    resolve: {
      extensions: ['.ts', '.js', '.jsx', '.tsx', '.coffee', '.scss', '.json'],
    },

    stats: {
      errors: true,
      warningsFilter: /node_modules\/mocha\/lib\/mocha.js/,
      warnings: true,
      all: false,
      builtAt: true,
      colors: true,
      modules: true,
      maxModules: 20,
      excludeModules: /main.scss/,
      timings: true,
    },

    module: {
      rules: [
        {
          test: /\.coffee/,
          exclude: /node_modules/,
          use: {
            loader: require.resolve('coffee-loader'),
          },
        },
        {
          test: /\.(ts|js|jsx|tsx)$/,
          exclude: /node_modules/,
          use: {
            loader: require.resolve('babel-loader'),
            options: {
              plugins: [
                // "istanbul",
                [require.resolve('@babel/plugin-proposal-decorators'), { legacy: true }],
                [require.resolve('@babel/plugin-proposal-class-properties'), { loose: true }],
              ],
              presets: [
                require.resolve('@babel/preset-env'),
                require.resolve('@babel/preset-react'),
                require.resolve('@babel/preset-typescript'),
              ],
              babelrc: false,
            },
          },
<<<<<<< HEAD
        },
        {
          test: /\.s?css$/,
          exclude: /node_modules/,
          use: [
            { loader: MiniCSSExtractWebpackPlugin.loader },
          ],
        },
        {
          test: /\.s?css$/,
          exclude: /node_modules/,
          enforce: 'pre',
          use: [
            {
              loader: require.resolve('css-loader'),
              options: {
                // sourceMap: true,
                modules: false,
              },
            }, // translates CSS into CommonJS
            {
              loader: require.resolve('postcss-loader'),
              options: {
                plugins: [
                  require('autoprefixer')({ overrideBrowserslist: ['last 2 versions'], cascade: false }),
                ],
=======
          {
            loader: require.resolve('resolve-url-loader'),
          },
          {
            loader: require.resolve('sass-loader'),
            options: {
              sourceMap: true,
              importer (...args: any[]) {
                args[0] = args[0].replace(/\\/g, '/')
                args[1] = args[1].replace(/\\/g, '/')

                return sassGlobImporter.apply(this, args)
>>>>>>> 029ed017
              },
            },
            {
              loader: require.resolve('resolve-url-loader'),
            },
            {
              loader: require.resolve('sass-loader'),
              options: {
                sourceMap: true,
                importer (...args) {
                  args[0] = args[0].replace(/\\/g, '/')
                  args[1] = args[1].replace(/\\/g, '/')

                  return sassGlobImporter.apply(this, args)
                },
              },
            }, // compiles Sass to CSS, using Node Sass by default
          ],
        },
        {
          test: /\.(eot|svg|ttf|woff|woff2)$/,
          use: [
            {
              loader: require.resolve('file-loader'),
              options: {
                name: './fonts/[name].[ext]',
              },
            },
          ],
        },
        {
          test: /\.(png)$/,
          use: [
            {
              loader: require.resolve('file-loader'),
              options: {
                name: './img/[name].[ext]',
              },
            },
          ],
        },
      ],
    },

    optimization: {
      usedExports: true,
      providedExports: true,
      sideEffects: true,
      namedChunks: true,
      namedModules: true,
      removeAvailableModules: true,
      mergeDuplicateChunks: true,
      flagIncludedChunks: true,
      removeEmptyChunks: true,
    },

    plugins: [
      new CleanWebpackPlugin({ cleanStaleWebpackAssets: false }),
      new MiniCSSExtractWebpackPlugin(),

      // Enable source maps / eval maps
      // 'EvalDevtoolModulePlugin' is used in development
      //    because it is fast and maps to filenames while showing compiled source
      // 'SourceMapDevToolPlugin' is used in production for the same reasons as 'eval', but it
      //    shows full source and does not cause crossorigin errors like 'eval' (in Chromium < 63)
      // files will be mapped like: `cypress://../driver/cy/commands/click.coffee`

      // other sourcemap options:
      // [new webpack.SourceMapDevToolPlugin({
      //   moduleFilenameTemplate: 'cypress://[namespace]/[resource-path]',
      //   fallbackModuleFilenameTemplate: 'cypress://[namespace]/[resourcePath]?[hash]'
      // })] :

      ...(env === 'production' ?
        [
          new webpack.DefinePlugin({ 'process.env.NODE_ENV': JSON.stringify('production') }),
        ] :
        [
          // @ts-ignore
          new webpack.EvalDevToolModulePlugin({
            moduleFilenameTemplate: 'cypress://[namespace]/[resource-path]',
            fallbackModuleFilenameTemplate: 'cypress://[namespace]/[resourcePath]?[hash]',
          }),
        ]
      ),
      ...(liveReloadEnabled ? [new LiveReloadPlugin({ appendScriptTag: 'true', port: 0, hostname: 'localhost', protocol: 'http' })] : []),
    ],

    cache: true,
  }
}

export default getCommonConfig

export { HtmlWebpackPlugin }<|MERGE_RESOLUTION|>--- conflicted
+++ resolved
@@ -25,7 +25,7 @@
 process.env.NODE_ENV = env
 
 const getCommonConfig = () => {
-  return {
+  const commonConfig: webpack.Configuration = {
     mode: 'none',
     node: {
       fs: 'empty',
@@ -79,7 +79,6 @@
               babelrc: false,
             },
           },
-<<<<<<< HEAD
         },
         {
           test: /\.s?css$/,
@@ -106,20 +105,6 @@
                 plugins: [
                   require('autoprefixer')({ overrideBrowserslist: ['last 2 versions'], cascade: false }),
                 ],
-=======
-          {
-            loader: require.resolve('resolve-url-loader'),
-          },
-          {
-            loader: require.resolve('sass-loader'),
-            options: {
-              sourceMap: true,
-              importer (...args: any[]) {
-                args[0] = args[0].replace(/\\/g, '/')
-                args[1] = args[1].replace(/\\/g, '/')
-
-                return sassGlobImporter.apply(this, args)
->>>>>>> 029ed017
               },
             },
             {
@@ -129,7 +114,7 @@
               loader: require.resolve('sass-loader'),
               options: {
                 sourceMap: true,
-                importer (...args) {
+                importer (...args: any[]) {
                   args[0] = args[0].replace(/\\/g, '/')
                   args[1] = args[1].replace(/\\/g, '/')
 
@@ -210,6 +195,8 @@
 
     cache: true,
   }
+
+  return commonConfig
 }
 
 export default getCommonConfig
