--- conflicted
+++ resolved
@@ -27,14 +27,9 @@
     "@packages/network": "*",
     "@packages/ts": "*",
     "chai": "3.5.0",
-<<<<<<< HEAD
-    "cross-env": "5.2.1",
+    "cross-env": "6.0.3",
     "mocha": "3.5.3",
-    "request": "cypress-io/request#47cdc67085c9fddc8d39d3172538f3f86c96bb8b",
-=======
-    "cross-env": "6.0.3",
     "request": "2.88.0",
->>>>>>> f5ac7b66
     "request-promise": "4.2.4",
     "sinon": "1.17.7",
     "sinon-as-promised": "4.0.3",
