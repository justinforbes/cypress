--- conflicted
+++ resolved
@@ -2,17 +2,12 @@
 import type { FoundBrowser, FullConfig, LaunchArgs, OpenProjectLaunchOptions } from '@packages/types'
 import { BaseActions, BaseContext, DashboardProject, LocalProject, Viewer, Wizard } from '../../src'
 import { startGraphQLServer, closeGraphQLServer, setServerContext } from '../../src/server'
-import type { LaunchArgs } from '@packages/server/lib/open_project'
-import type { Cfg, OpenProjectLaunchOptions } from '@packages/server/lib/project-base'
 
 interface TestContextInjectionOptions {
   wizard?: Wizard
   launchArgs?: LaunchArgs
   launchOptions?: OpenProjectLaunchOptions
-<<<<<<< HEAD
   Actions?: typeof TestActions
-=======
->>>>>>> 49cc92a7
 }
 
 export class TestActions extends BaseActions {
@@ -26,9 +21,8 @@
   installDependencies () {}
   createConfigFile () {}
 
-  async initializeOpenProject (args: LaunchArgs, options: OpenProjectLaunchOptions) {}
   async launchOpenProject () {}
-  resolveOpenProjectConfig (): Cfg {
+  resolveOpenProjectConfig (): FullConfig {
     return {
       projectRoot: '/root/path',
       resolved: {},
@@ -61,13 +55,7 @@
     return []
   }
 
-  async launchOpenProject () {}
   async initializeOpenProject () {}
-  resolveOpenProjectConfig (): FullConfig {
-    return {
-      resolved: {},
-    }
-  }
 
   async getBrowsers () {
     const browser: FoundBrowser = {
@@ -92,11 +80,7 @@
   readonly actions: BaseActions
   viewer = null
 
-<<<<<<< HEAD
   constructor ({ wizard, launchArgs, launchOptions, Actions }: TestContextInjectionOptions = {}) {
-=======
-  constructor ({ wizard, launchArgs, launchOptions }: TestContextInjectionOptions = {}) {
->>>>>>> 49cc92a7
     super(launchArgs || {
       config: {},
       cwd: '/current/working/dir',
@@ -109,11 +93,7 @@
       os: 'linux',
     }, launchOptions || {})
 
-<<<<<<< HEAD
     this.actions = Actions ? new Actions(this) : new TestActions(this)
-=======
-    this.actions = new TestActions(this)
->>>>>>> 49cc92a7
     if (wizard) {
       this.wizard = wizard
     }
