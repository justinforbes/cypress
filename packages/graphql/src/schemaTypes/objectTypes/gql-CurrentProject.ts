import { PACKAGE_MANAGERS } from '@packages/types'
import { enumType, nonNull, objectType, stringArg } from 'nexus'
import path from 'path'
<<<<<<< HEAD
import { ErrorWrapper } from '.'
=======
import { BaseError } from '.'
import { BrowserStatusEnum } from '..'
>>>>>>> 5d52758d
import { cloudProjectBySlug } from '../../stitching/remoteGraphQLCalls'
import { TestingTypeEnum } from '../enumTypes/gql-WizardEnums'
import { Browser } from './gql-Browser'
import { CodeGenGlobs } from './gql-CodeGenGlobs'
import { FileParts } from './gql-FileParts'
import { ProjectPreferences } from './gql-ProjectPreferences'
import { Spec } from './gql-Spec'
import { Storybook } from './gql-Storybook'

export const PackageManagerEnum = enumType({
  name: 'PackageManagerEnum',
  members: PACKAGE_MANAGERS,
})

export const CurrentProject = objectType({
  name: 'CurrentProject',
  description: 'The currently opened Cypress project, represented by a cypress.config.{ts|js} file',
  node: 'projectRoot',
  definition (t) {
    t.implements('ProjectLike')

    t.nonNull.field('packageManager', {
      type: PackageManagerEnum,
      resolve: (source, args, ctx) => ctx.coreData.packageManager,
    })

    t.field('errorLoadingConfigFile', {
      type: ErrorWrapper,
      description: 'If there is an error loading the config file, it is represented here',
    })

    t.field('errorLoadingNodeEvents', {
      type: ErrorWrapper,
      description: 'If there is an error related to the node events, it is represented here',
    })

    t.boolean('isLoadingConfigFile', {
      description: 'Whether we are currently loading the configFile',
    })

    t.boolean('isLoadingNodeEvents', {
      description: 'Whether we are currently loading the setupNodeEvents',
    })

    t.field('currentTestingType', {
      description: 'The mode the interactive runner was launched in',
      type: TestingTypeEnum,
      resolve: (_, args, ctx) => ctx.coreData.currentTestingType,
    })

    t.field('currentBrowser', {
      type: Browser,
      description: 'The currently selected browser for the application',
      resolve: (source, args, ctx) => {
        return ctx.coreData.chosenBrowser
      },
    })

    t.list.nonNull.field('browsers', {
      type: Browser,
      description: 'Browsers found that are compatible with Cypress',
    })

    t.field('cloudProject', {
      type: 'CloudProjectResult',
      description: 'The remote associated project from Cypress Cloud',
      resolve: async (source, args, ctx, info) => {
        const projectId = await ctx.project.projectId()

        if (!projectId) {
          return null
        }

        return cloudProjectBySlug(projectId, ctx, info)
      },
    })

    t.string('projectId', {
      description: 'Used to associate project with Cypress cloud',
      resolve: (source, args, ctx) => ctx.project.projectId(),
    })

    t.boolean('isCTConfigured', {
      description: 'Whether the user configured this project to use Component Testing',
      resolve: (source, args, ctx) => {
        return ctx.lifecycleManager.isTestingTypeConfigured('component')
      },
    })

    t.boolean('isE2EConfigured', {
      description: 'Whether the user configured this project to use e2e Testing',
      resolve: (source, args, ctx) => {
        return ctx.lifecycleManager.isTestingTypeConfigured('e2e')
      },
    })

    t.boolean('needsLegacyConfigMigration', {
      description: 'Whether the project needs to be migrated before proceeding',
      resolve (source, args, ctx) {
        return ctx.lifecycleManager.metaState.needsCypressJsonMigration
      },
    })

    t.boolean('hasValidConfigFile', {
      description: 'Whether the project has a valid config file',
      resolve (source, args, ctx) {
        return ctx.lifecycleManager.metaState.hasValidConfigFile
      },
    })

    t.boolean('hasTypescript', {
      description: 'Whether the project has Typescript',
      resolve (source, args, ctx) {
        return ctx.lifecycleManager.metaState.hasTypescript
      },
    })

    t.nonNull.list.nonNull.field('specs', {
      description: 'A list of specs for the currently open testing type of a project',
      type: Spec,
      resolve: (source, args, ctx) => {
        return ctx.project.specs
      },
    })

    t.nonNull.json('config', {
      description: 'Project configuration',
      resolve: (source, args, ctx) => {
        return ctx.project.getResolvedConfigFields()
      },
    })

    t.json('savedState', {
      description: 'Project saved state',
      resolve: (source, args, ctx) => {
        return ctx.project.getCurrentProjectSavedState()
      },
    })

    t.string('configFile', {
      description: 'Config File, specified by the CLI or ',
      resolve: (source, args, ctx) => {
        return ctx.lifecycleManager.configFile.toString()
      },
    })

    t.string('configFileAbsolutePath', {
      description: 'Config File Absolute Path',
      resolve: async (source, args, ctx) => {
        return ctx.lifecycleManager.configFilePath
      },
    })

    t.field('preferences', {
      type: ProjectPreferences,
      description: 'Cached preferences for this project',
      resolve: (source, args, ctx) => {
        return ctx.project.getProjectPreferences(path.basename(source.projectRoot))
      },
    })

    t.field('storybook', {
      type: Storybook,
      resolve: (source, args, ctx) => ctx.storybook.loadStorybookInfo(),
    })

    t.nonNull.field('codeGenGlobs', {
      type: CodeGenGlobs,
      resolve: (src, args, ctx) => ctx.project.getCodeGenGlobs(),
    })

    t.list.field('codeGenCandidates', {
      type: FileParts,
      description: 'List of all code generation candidates stories',
      args: {
        glob: nonNull(stringArg()),
      },
      resolve: (source, args, ctx) => {
        return ctx.project.getCodeGenCandidates(args.glob)
      },
    })

    t.string('branch', {
      description: 'The current branch of the project',
      resolve: async (source, args, ctx) => {
        const branchName = await ctx.git.getBranch(source.projectRoot)

        return branchName
      },
    })

    t.nonNull.boolean('isDefaultSpecPattern', {
      description: 'True if the project is using the default spec pattern',
      resolve: async (source, args, ctx) => ctx.project.getIsDefaultSpecPattern(),
    })

    t.nonNull.field('browserStatus', {
      type: BrowserStatusEnum,
      description: 'If the browser is open or not',
      resolve: (source, args, ctx) => ctx.coreData.app.browserStatus,
    })
  },
  sourceType: {
    module: '@packages/data-context/src/data/ProjectLifecycleManager',
    export: 'ProjectLifecycleManager',
  },
})<|MERGE_RESOLUTION|>--- conflicted
+++ resolved
@@ -1,12 +1,8 @@
 import { PACKAGE_MANAGERS } from '@packages/types'
 import { enumType, nonNull, objectType, stringArg } from 'nexus'
 import path from 'path'
-<<<<<<< HEAD
 import { ErrorWrapper } from '.'
-=======
-import { BaseError } from '.'
 import { BrowserStatusEnum } from '..'
->>>>>>> 5d52758d
 import { cloudProjectBySlug } from '../../stitching/remoteGraphQLCalls'
 import { TestingTypeEnum } from '../enumTypes/gql-WizardEnums'
 import { Browser } from './gql-Browser'
