import type { ReporterRunState, StudioRecorderState } from './reporter'

interface MochaRunnerState {
  startTime?: number
  currentId?: number | null
  emissions?: Emissions
  tests?: Record<string, Cypress.ObjectLike>
  passed?: number
  failed?: number
  pending?: number
  numLogs?: number
}

export type RunState = MochaRunnerState & ReporterRunState & {
  studio?: StudioRecorderState
}

export interface Emissions {
  started: Record<string, boolean>
  ended: Record<string, boolean>
}

<<<<<<< HEAD
interface HtmlWebStorage {
  origin: string
  value: Record<string, any>
}

export interface ServerSessionData {
  id: string
  cacheAcrossSpecs: boolean
  cookies: Cypress.Cookie[] | null
  localStorage: Array<HtmlWebStorage> | null
  sessionStorage: Array<HtmlWebStorage> | null
  setup: string
}

export type StoredSessions = Record<string, ServerSessionData>

export interface CachedTestState {
  activeSessions: StoredSessions
}
=======
export type Instrument = 'agent' | 'command' | 'route'

export type TestState = 'active' | 'failed' | 'pending' | 'passed' | 'processing'
>>>>>>> fada0be1
<|MERGE_RESOLUTION|>--- conflicted
+++ resolved
@@ -13,6 +13,7 @@
 
 export type RunState = MochaRunnerState & ReporterRunState & {
   studio?: StudioRecorderState
+  isSpecsListOpen?: boolean
 }
 
 export interface Emissions {
@@ -20,7 +21,6 @@
   ended: Record<string, boolean>
 }
 
-<<<<<<< HEAD
 interface HtmlWebStorage {
   origin: string
   value: Record<string, any>
@@ -40,8 +40,7 @@
 export interface CachedTestState {
   activeSessions: StoredSessions
 }
-=======
+
 export type Instrument = 'agent' | 'command' | 'route'
 
-export type TestState = 'active' | 'failed' | 'pending' | 'passed' | 'processing'
->>>>>>> fada0be1
+export type TestState = 'active' | 'failed' | 'pending' | 'passed' | 'processing'