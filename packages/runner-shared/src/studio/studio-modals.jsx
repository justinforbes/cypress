import { observer } from 'mobx-react'
import React, { Component } from 'react'
import { Dialog } from '@reach/dialog'
import VisuallyHidden from '@reach/visually-hidden'
import { eventManager } from '../event-manager'

import { studioRecorder } from './studio-recorder'

import './studio-modals.scss'

@observer
export class StudioInstructionsModal extends Component {
  render () {
    return (
      <Dialog
        className='studio-modal studio-instructions-modal'
        aria-label='Start Studio'
        isOpen={this.props.open}
        onDismiss={this.props.close}
      >
        <div className='body'>
          <h1 className='title'>
            <i className='fas fa-magic icon' />
            {' '}
            Studio
<<<<<<< HEAD
=======
            {' '}
>>>>>>> 940f7bfc
            <span className='beta'>BETA</span>
          </h1>
          <div className='content center'>
            <div className='text'>
              Generate and save commands directly to your test suite by interacting with your app as an end user would. Studio will track events that generate the following commands:
            </div>
            <div className='text center-box'>
              <ul>
                <li>
                  <pre>.check()</pre>
                </li>
                <li>
                  <pre>.click()</pre>
                </li>
                <li>
                  <pre>.select()</pre>
                </li>
                <li>
                  <pre>.type()</pre>
                </li>
                <li>
                  <pre>.uncheck()</pre>
                </li>
              </ul>
            </div>
            <div className='text'>
              This feature is currently in Beta and we will be adding more commands and abilities in the future. Your
              {' '}
              <a href='https://on.cypress.io/studio-beta' target='_blank' rel="noreferrer">feedback</a>
              {' '}
              will be highly influential to our team.
            </div>
          </div>
          <div className='controls'>
            <button className='cancel' onClick={this.props.close}>Close</button>
          </div>
        </div>
        <button className='close-button' onClick={this.props.close}>
          <VisuallyHidden>Close</VisuallyHidden>
          <span aria-hidden={true}>
            <i className='fas fa-times' />
          </span>
        </button>
      </Dialog>
    )
  }
}

@observer
export class StudioInitModal extends Component {
  render () {
    return (
      <Dialog
        className='studio-modal studio-init-modal'
        aria-label='Start Studio'
        isOpen={studioRecorder.initModalIsOpen}
        onDismiss={this._close}
      >
        <div className='body'>
          <h1 className='title'>
            <i className='fas fa-magic icon' />
            {' '}
            Studio
<<<<<<< HEAD
=======
            {' '}
>>>>>>> 940f7bfc
            <span className='beta'>BETA</span>
          </h1>
          <div className='gif'>
            <img src={require('../static/studio.gif')} alt='Studio' />
          </div>
          <div className='content center'>
            <div className='text'>
              Generate Cypress commands by interacting with your site as an end user would. Then, save these commands directly to your test file.
            </div>
            <button className='btn-main' onClick={this._start}>
              Get Started
            </button>
          </div>
        </div>
        <button className='close-button' onClick={this._close}>
          <VisuallyHidden>Close</VisuallyHidden>
          <span aria-hidden={true}>
            <i className='fas fa-times' />
          </span>
        </button>
      </Dialog>
    )
  }

  _close = () => {
    studioRecorder.closeInitModal()
    studioRecorder.clearRunnableIds()
  }

  _start = () => eventManager.emit('studio:start')
}

@observer
export class StudioSaveModal extends Component {
  state = {
    name: '',
  }

  render () {
    const { name } = this.state

    return (
      <Dialog
        className='studio-modal studio-save-modal'
        aria-label='Save New Test'
        isOpen={studioRecorder.saveModalIsOpen}
        onDismiss={studioRecorder.closeSaveModal}
      >
        <div className='body'>
          <h1 className='title'>
            <i className='fas fa-magic icon' />
            {' '}
            Save New Test
          </h1>
          <div className='content'>
            <form onSubmit={this._save}>
              <div className='text'>
                <label className='text-strong' htmlFor='testName'>Test Name</label>
                <input id='testName' type='text' value={name} required={true} onChange={this._onInputChange} />
              </div>
              <div className='center'>
                <button className='btn-main' type='submit' disabled={!name}>
                  Save Test
                </button>
              </div>
            </form>
          </div>
        </div>
        <button className='close-button' onClick={studioRecorder.closeSaveModal}>
          <VisuallyHidden>Close</VisuallyHidden>
          <span aria-hidden={true}>
            <i className='fas fa-times' />
          </span>
        </button>
      </Dialog>
    )
  }

  _onInputChange = (e) => {
    this.setState({ name: e.target.value })
  }

  _save = (e) => {
    e.preventDefault()

    const { name } = this.state

    if (!name) return

    studioRecorder.save(name)
  }
}

export const StudioModals = () => (
  <>
    <StudioInitModal />
    <StudioSaveModal />
  </>
)<|MERGE_RESOLUTION|>--- conflicted
+++ resolved
@@ -23,10 +23,7 @@
             <i className='fas fa-magic icon' />
             {' '}
             Studio
-<<<<<<< HEAD
-=======
             {' '}
->>>>>>> 940f7bfc
             <span className='beta'>BETA</span>
           </h1>
           <div className='content center'>
@@ -90,10 +87,7 @@
             <i className='fas fa-magic icon' />
             {' '}
             Studio
-<<<<<<< HEAD
-=======
             {' '}
->>>>>>> 940f7bfc
             <span className='beta'>BETA</span>
           </h1>
           <div className='gif'>
