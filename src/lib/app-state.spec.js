--- conflicted
+++ resolved
@@ -65,13 +65,8 @@
 
     it('resets autoScrollingEnabled', () => {
       const instance = new AppState()
-<<<<<<< HEAD
-      instance.setAutoScrolling(false)
+      instance.temporarilySetAutoScrolling(false)
       instance.end()
-=======
-      instance.temporarilySetAutoScrolling(false)
-      instance.stop()
->>>>>>> cde72020
       expect(instance.autoScrollingEnabled).to.be.true
     })
   })
