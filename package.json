--- conflicted
+++ resolved
@@ -40,14 +40,9 @@
     "effective:circle:config": "circleci config process circle.yml | sed /^#/d",
     "ensure-deps": "./scripts/ensure-dependencies.sh",
     "get-next-version": "node scripts/get-next-version.js",
-<<<<<<< HEAD
     "postinstall": "node ./scripts/run-postInstall.js",
     "jscodeshift": "jscodeshift -t ./node_modules/js-codemod/transforms/arrow-function-arguments.js",
     "lint": "eslint --ext .js,.jsx,.ts,.tsx,.json,.vue .",
-=======
-    "postinstall": "patch-package && ./scripts/run-if-not-ci.sh yarn-deduplicate --strategy=highest && ./scripts/run-if-not-ci.sh yarn build",
-    "lint": "eslint --ext .js,.jsx,.ts,.tsx,.json .",
->>>>>>> 2d866f38
     "lint-changed": "lint-changed",
     "prepare-release-artifacts": "node ./scripts/prepare-release-artifacts.js",
     "npm-release": "node scripts/npm-release.js",
@@ -86,7 +81,6 @@
     "@cypress/questions-remain": "1.0.1",
     "@cypress/request": "2.88.10",
     "@cypress/request-promise": "4.2.6",
-<<<<<<< HEAD
     "@fellow/eslint-plugin-coffee": "0.4.13",
     "@graphql-codegen/add": "3.1.0",
     "@graphql-codegen/cli": "2.2.0",
@@ -99,8 +93,6 @@
     "@graphql-tools/delegate": "8.2.1",
     "@graphql-tools/utils": "8.2.3",
     "@graphql-tools/wrap": "8.1.1",
-=======
->>>>>>> 2d866f38
     "@percy/cli": "1.0.0-beta.48",
     "@percy/cypress": "^3.1.0",
     "@semantic-release/changelog": "5.0.1",
@@ -134,7 +126,6 @@
     "@typescript-eslint/parser": "4.18.0",
     "@urql/introspection": "^0.3.0",
     "arg": "4.1.2",
-<<<<<<< HEAD
     "ascii-table": "0.0.9",
     "autobarrel": "^1.1.0",
     "aws-sdk": "2.814.0",
@@ -142,11 +133,6 @@
     "bluebird": "3.5.3",
     "bluebird-retry": "0.11.0",
     "c8": "^7.10.0",
-=======
-    "aws-sdk": "2.814.0",
-    "babel-eslint": "10.1.0",
-    "bluebird": "3.5.3",
->>>>>>> 2d866f38
     "chai": "4.2.0",
     "chai-as-promised": "7.1.1",
     "chalk": "2.4.2",
@@ -194,13 +180,10 @@
     "inquirer": "3.3.0",
     "inquirer-confirm": "2.0.3",
     "jest": "24.9.0",
-<<<<<<< HEAD
     "js-codemod": "cpojer/js-codemod",
     "jscodemods": "https://github.com/cypress-io/jscodemods.git#01b546e",
     "jscodeshift": "0.7.0",
     "konfig": "0.2.1",
-=======
->>>>>>> 2d866f38
     "lazy-ass": "1.6.0",
     "lerna": "3.20.2",
     "lint-staged": "11.1.2",
@@ -231,14 +214,10 @@
     "strip-ansi": "6.0.0",
     "term-to-html": "1.2.0",
     "terminal-banner": "1.1.0",
-<<<<<<< HEAD
     "through": "2.3.8",
     "through2": "^4.0.2",
     "tree-kill": "1.2.2",
     "ts-node": "^10.2.1",
-=======
-    "ts-node": "8.3.0",
->>>>>>> 2d866f38
     "typescript": "^4.4.4",
     "yarn-deduplicate": "3.1.0"
   },
