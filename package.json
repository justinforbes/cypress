--- conflicted
+++ resolved
@@ -1,10 +1,6 @@
 {
   "name": "cypress",
-<<<<<<< HEAD
   "version": "11.0.0",
-=======
-  "version": "11.0.1",
->>>>>>> 741019d9
   "description": "Cypress is a next generation front end testing tool built for the modern web",
   "private": true,
   "scripts": {
