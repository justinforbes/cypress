--- conflicted
+++ resolved
@@ -126,12 +126,8 @@
     "ansi-styles": "3.2.1",
     "arg": "4.1.2",
     "ascii-table": "0.0.9",
-<<<<<<< HEAD
     "autobarrel": "^1.1.0",
-    "aws-sdk": "2.447.0",
-=======
     "aws-sdk": "2.814.0",
->>>>>>> 71d92e0e
     "babel-eslint": "10.1.0",
     "bluebird": "3.5.3",
     "bluebird-retry": "0.11.0",
