exports['cli --version no binary version 1'] = `
Cypress package version: 1.2.3
Cypress binary version: not installed
`

exports['cli -v no binary version 1'] = `
Cypress package version: 1.2.3
Cypress binary version: not installed
`

exports['cli cypress run warns with space-separated --specs 1'] = `
[33m⚠[39m Warning: It looks like you're passing --spec a space-separated list of files:

"a b c d e f g"

This will work, but it's not recommended.

The most common cause of this warning is using an unescaped glob pattern. If you are
trying to pass a glob pattern, escape it using quotes:
  cypress run --spec "**/*.spec.js"

If you are trying to pass multiple spec filenames, separate them by commas instead:
  cypress run --spec spec1,spec2,spec3
`

exports['cli help command shows help 1'] = `

  command: bin/cypress help
  code: 0
  failed: false
  killed: false
  signal: null
  timedOut: false

  stdout:
  -------
  Usage: cypress <command> [options]

  Options:

    -v, --version      prints Cypress version
    -h, --help         output usage information

  Commands:

    help               Shows CLI help and exits
    version            prints Cypress version
    run [options]      Runs Cypress tests from the CLI without the GUI
    open [options]     Opens Cypress in the interactive GUI.
    install [options]  Installs the Cypress executable matching this package's version
    verify [options]   Verifies that Cypress is installed correctly and executable
    cache [options]    Manages the Cypress binary cache
  -------
  stderr:
  -------
  
  -------
  
`

exports['cli help command shows help for --help 1'] = `

  command: bin/cypress --help
  code: 0
  failed: false
  killed: false
  signal: null
  timedOut: false

  stdout:
  -------
  Usage: cypress <command> [options]

  Options:

    -v, --version      prints Cypress version
    -h, --help         output usage information

  Commands:

    help               Shows CLI help and exits
    version            prints Cypress version
    run [options]      Runs Cypress tests from the CLI without the GUI
    open [options]     Opens Cypress in the interactive GUI.
    install [options]  Installs the Cypress executable matching this package's version
    verify [options]   Verifies that Cypress is installed correctly and executable
    cache [options]    Manages the Cypress binary cache
  -------
  stderr:
  -------
  
  -------
  
`

exports['cli help command shows help for -h 1'] = `

  command: bin/cypress -h
  code: 0
  failed: false
  killed: false
  signal: null
  timedOut: false

  stdout:
  -------
  Usage: cypress <command> [options]

  Options:

    -v, --version      prints Cypress version
    -h, --help         output usage information

  Commands:

    help               Shows CLI help and exits
    version            prints Cypress version
    run [options]      Runs Cypress tests from the CLI without the GUI
    open [options]     Opens Cypress in the interactive GUI.
    install [options]  Installs the Cypress executable matching this package's version
    verify [options]   Verifies that Cypress is installed correctly and executable
    cache [options]    Manages the Cypress binary cache
  -------
  stderr:
  -------
  
  -------
  
`

exports['cli unknown command shows usage and exits 1'] = `

  command: bin/cypress foo
  code: 1
  failed: true
  killed: false
  signal: null
  timedOut: false

  stdout:
  -------
  Unknown command "foo"

    Usage: cypress <command> [options]

    Options:

      -v, --version      prints Cypress version
      -h, --help         output usage information

    Commands:

      help               Shows CLI help and exits
      version            prints Cypress version
      run [options]      Runs Cypress tests from the CLI without the GUI
      open [options]     Opens Cypress in the interactive GUI.
      install [options]  Installs the Cypress executable matching this package's version
      verify [options]   Verifies that Cypress is installed correctly and executable
      cache [options]    Manages the Cypress binary cache
  -------
  stderr:
  -------
  
  -------
  
`

exports['cli unknown option shows help for cache command - no sub-command 1'] = `

  command: bin/cypress cache
  code: 1
  failed: true
  killed: false
  signal: null
  timedOut: false

  stdout:
  -------
  Usage: cache [command]

  Manages the Cypress binary cache

  Options:

    list        list cached binary versions
    path        print the path to the binary cache
    clear       delete all cached binaries
    -h, --help  output usage information
  -------
  stderr:
  -------
  
  -------
  
`

exports['cli unknown option shows help for cache command - unknown option --foo 1'] = `

  command: bin/cypress cache --foo
  code: 1
  failed: true
  killed: false
  signal: null
  timedOut: false

  stdout:
  -------
  error: unknown option: --foo


  Usage: cache [command]

  Manages the Cypress binary cache

  Options:

    list        list cached binary versions
    path        print the path to the binary cache
    clear       delete all cached binaries
    -h, --help  output usage information
  -------
  stderr:
  -------
  
  -------
  
`

exports['cli unknown option shows help for cache command - unknown sub-command foo 1'] = `

  command: bin/cypress cache foo
  code: 1
  failed: true
  killed: false
  signal: null
  timedOut: false

  stdout:
  -------
  error: unknown command: cache foo


  Usage: cache [command]

  Manages the Cypress binary cache

  Options:

    list        list cached binary versions
    path        print the path to the binary cache
    clear       delete all cached binaries
    -h, --help  output usage information
  -------
  stderr:
  -------
  
  -------
  
`

exports['cli version and binary version 1'] = `
Cypress package version: 1.2.3
Cypress binary version: X.Y.Z
`

exports['cli version and binary version 2'] = `
Cypress package version: 1.2.3
Cypress binary version: X.Y.Z
`

exports['cli version no binary version 1'] = `
Cypress package version: 1.2.3
Cypress binary version: not installed
`

exports['shows help for open --foo 1'] = `

  command: bin/cypress open --foo
  code: 1
  failed: true
  killed: false
  signal: null
  timedOut: false

  stdout:
  -------
  error: unknown option: --foo


  Usage: open [options]

  Opens Cypress in the interactive GUI.

  Options:

    -p, --port <port>             runs Cypress on a specific port. overrides any value in cypress.json.
    -e, --env <env>               sets environment variables. separate multiple values with a comma. overrides any value in cypress.json or cypress.env.json
    -c, --config <config>         sets configuration values. separate multiple values with a comma. overrides any value in cypress.json.
    -d, --detached [bool]         runs Cypress application in detached mode
    -b, --browser <browser-path>  path to a custom browser to be added to the list of available browsers in Cypress
    -P, --project <project-path>  path to the project
    --global                      force Cypress into global mode as if its globally installed
    --dev                         runs cypress in development and bypasses binary check
    -h, --help                    output usage information
  -------
  stderr:
  -------
  
  -------
  
`

<<<<<<< HEAD
exports['cli -v no binary version 1'] = `
Cypress package version: 1.2.3
Cypress binary version: not installed
`

exports['cli CYPRESS_ENV allows staging environment 1'] = `
  code: 0
  stderr:
  -------
  
  -------

`

exports['cli CYPRESS_ENV catches environment "foo" 1'] = `
  code: 11
  stderr:
  -------
  Environment variable with reserved name "CYPRESS_ENV" was used.

  Remove "CYPRESS_ENV" variable and run Cypress again.
  ----------

  foo
  ----------

  Platform: xxx
  Cypress Version: 1.2.3
  -------

=======
exports['shows help for run --foo 1'] = `

  command: bin/cypress run --foo
  code: 1
  failed: true
  killed: false
  signal: null
  timedOut: false

  stdout:
  -------
  error: unknown option: --foo


  Usage: run [options]

  Runs Cypress tests from the CLI without the GUI

  Options:

    --record [bool]                            records the run. sends test results, screenshots and videos to your Cypress Dashboard.
    --headed                                   displays the Electron browser instead of running headlessly
    -k, --key <record-key>                     your secret Record Key. you can omit this if you set a CYPRESS_RECORD_KEY environment variable.
    -s, --spec <spec>                          runs a specific spec file. defaults to "all"
    -r, --reporter <reporter>                  runs a specific mocha reporter. pass a path to use a custom reporter. defaults to "spec"
    -o, --reporter-options <reporter-options>  options for the mocha reporter. defaults to "null"
    -p, --port <port>                          runs Cypress on a specific port. overrides any value in cypress.json.
    -e, --env <env>                            sets environment variables. separate multiple values with a comma. overrides any value in cypress.json or cypress.env.json
    -c, --config <config>                      sets configuration values. separate multiple values with a comma. overrides any value in cypress.json.
    -b, --browser <browser-name-or-path>       runs Cypress in the browser with the given name. if a filesystem path is supplied, Cypress will attempt to use the browser at that path.
    -P, --project <project-path>               path to the project
    --parallel                                 enables concurrent runs and automatic load balancing of specs across multiple machines or processes
    --group <name>                             a named group for recorded runs in the Cypress dashboard
    --ci-build-id <id>                         the unique identifier for a run on your CI provider. typically a "BUILD_ID" env var. this value is automatically detected for most CI providers
    --no-exit                                  keep the browser open after tests finish
    --dev                                      runs cypress in development and bypasses binary check
    -h, --help                                 output usage information
  -------
  stderr:
  -------
  
  -------
  
>>>>>>> c912e095
`<|MERGE_RESOLUTION|>--- conflicted
+++ resolved
@@ -310,38 +310,6 @@
   
 `
 
-<<<<<<< HEAD
-exports['cli -v no binary version 1'] = `
-Cypress package version: 1.2.3
-Cypress binary version: not installed
-`
-
-exports['cli CYPRESS_ENV allows staging environment 1'] = `
-  code: 0
-  stderr:
-  -------
-  
-  -------
-
-`
-
-exports['cli CYPRESS_ENV catches environment "foo" 1'] = `
-  code: 11
-  stderr:
-  -------
-  Environment variable with reserved name "CYPRESS_ENV" was used.
-
-  Remove "CYPRESS_ENV" variable and run Cypress again.
-  ----------
-
-  foo
-  ----------
-
-  Platform: xxx
-  Cypress Version: 1.2.3
-  -------
-
-=======
 exports['shows help for run --foo 1'] = `
 
   command: bin/cypress run --foo
@@ -385,5 +353,31 @@
   
   -------
   
->>>>>>> c912e095
+`
+
+exports['cli CYPRESS_ENV allows staging environment 1'] = `
+  code: 0
+  stderr:
+  -------
+  
+  -------
+
+`
+
+exports['cli CYPRESS_ENV catches environment "foo" 1'] = `
+  code: 11
+  stderr:
+  -------
+  Environment variable with reserved name "CYPRESS_ENV" was used.
+
+  Remove "CYPRESS_ENV" variable and run Cypress again.
+  ----------
+
+  foo
+  ----------
+
+  Platform: xxx
+  Cypress Version: 1.2.3
+  -------
+
 `