--- conflicted
+++ resolved
@@ -11,7 +11,6 @@
     "lint": "eslint --fix *.js scripts/*.js bin/* lib/*.js lib/**/*.js test/*.js test/**/*.js",
     "prerelease": "yarn build",
     "release": "cd build && releaser --no-node --no-changelog",
-<<<<<<< HEAD
     "size": "t=\"$(yarn pack .)\"; wc -c \"${t}\"; tar tvf \"${t}\"; rm \"${t}\";",
     "test": "yarn test-unit",
     "test-debug": "node --inspect --debug-brk $(yarn bin mocha)",
@@ -19,20 +18,7 @@
     "test-unit": "yarn unit",
     "test-watch": "yarn unit --watch",
     "types": "yarn dtslint",
-    "unit": "BLUEBIRD_DEBUG=1 NODE_ENV=test mocha --reporter mocha-multi-reporters --reporter-options configFile=../mocha-reporter-config.json"
-=======
-    "size": "npm pack --dry",
-    "pretest": "npm run check-deps-pre",
-    "test": "npm run test-unit",
-    "test-debug": "node --inspect --debug-brk $(bin-up _mocha)",
-    "test-dependencies": "npm run check-deps && dependency-check . --no-dev",
-    "pretest-unit": "npm run check-deps-pre",
-    "test-unit": "npm run unit",
-    "pretest-watch": "npm run check-deps-pre",
-    "test-watch": "npm run unit -- --watch",
-    "types": "npm run dtslint",
-    "unit": "cross-env BLUEBIRD_DEBUG=1 NODE_ENV=test ../node_modules/.bin/mocha --reporter mocha-multi-reporters --reporter-options configFile=../mocha-reporter-config.json"
->>>>>>> f5ac7b66
+    "unit": "cross-env BLUEBIRD_DEBUG=1 NODE_ENV=test mocha --reporter mocha-multi-reporters --reporter-options configFile=../mocha-reporter-config.json"
   },
   "dependencies": {
     "@cypress/listr-verbose-renderer": "0.4.1",
