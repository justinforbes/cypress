/// <reference path="./cypress-npm-api.d.ts" />
/// <reference path="./cypress-eventemitter.d.ts" />
/// <reference path="./cypress-type-helpers.d.ts" />

declare namespace Cypress {
  type FileContents = string | any[] | object
  type HistoryDirection = 'back' | 'forward'
  type HttpMethod = string
  type RequestBody = string | object
  type ViewportOrientation = 'portrait' | 'landscape'
  type PrevSubject = keyof PrevSubjectMap
  type TestingType = 'e2e' | 'component'
  type PluginConfig = (on: PluginEvents, config: PluginConfigOptions) => void | ConfigOptions | Promise<ConfigOptions>
  interface JQueryWithSelector<TElement = HTMLElement> extends JQuery<TElement> {
    selector?: string | null
  }

  interface PrevSubjectMap<O = unknown> {
    optional: O
    element: JQueryWithSelector
    document: Document
    window: Window
  }

  interface CommandOptions {
    prevSubject: boolean | PrevSubject | PrevSubject[]
  }
  interface CommandFn<T extends keyof ChainableMethods> {
    (this: Mocha.Context, ...args: Parameters<ChainableMethods[T]>): ReturnType<ChainableMethods[T]> | void
  }
  interface CommandFns {
    [name: string]: (this: Mocha.Context, ...args: any) => any
  }
  interface CommandFnWithSubject<T extends keyof ChainableMethods, S> {
    (this: Mocha.Context, prevSubject: S, ...args: Parameters<ChainableMethods[T]>): ReturnType<ChainableMethods[T]> | void
  }
  interface CommandFnsWithSubject<S> {
    [name: string]: (this: Mocha.Context, prevSubject: S, ...args: any) => any
  }
  interface CommandOriginalFn<T extends keyof ChainableMethods> extends CallableFunction {
    (...args: Parameters<ChainableMethods[T]>): ReturnType<ChainableMethods[T]>
  }
  interface CommandOriginalFnWithSubject<T extends keyof ChainableMethods, S> extends CallableFunction {
    (prevSubject: S, ...args: Parameters<ChainableMethods[T]>): ReturnType<ChainableMethods[T]>
  }
  interface CommandFnWithOriginalFn<T extends keyof Chainable> {
    (this: Mocha.Context, originalFn: CommandOriginalFn<T>, ...args: Parameters<ChainableMethods[T]>): ReturnType<ChainableMethods[T]> | void
  }
  interface CommandFnWithOriginalFnAndSubject<T extends keyof Chainable, S> {
    (this: Mocha.Context, originalFn: CommandOriginalFnWithSubject<T, S>, prevSubject: S, ...args: Parameters<ChainableMethods[T]>): ReturnType<ChainableMethods[T]> | void
  }
  interface ObjectLike {
    [key: string]: any
  }
  interface Auth {
    username: string
    password: string
  }

  interface RemoteState {
    auth?: Auth
    domainName: string
    strategy: 'file' | 'http'
    origin: string
    fileServer: string | null
    props: Record<string, any>
    visiting: string
  }

  interface Backend {
    /**
     * Firefox only: Force Cypress to run garbage collection routines.
     * No-op if not running in Firefox.
     *
     * @see https://on.cypress.io/firefox-gc-issue
     */
    (task: 'firefox:force:gc'): Promise<void>
    (task: 'net', eventName: string, frame: any): Promise<void>
  }

  type BrowserName = 'electron' | 'chrome' | 'chromium' | 'firefox' | 'edge' | string

  type BrowserChannel = 'stable' | 'canary' | 'beta' | 'dev' | 'nightly' | string

  type BrowserFamily = 'chromium' | 'firefox' | 'webkit'

  /**
   * Describes a browser Cypress can control
   */
  interface Browser {
    /**
     * Short browser name.
     */
    name: BrowserName
    /**
     * The underlying engine for this browser.
     */
    family: BrowserFamily
    /**
     * The release channel of the browser.
     */
    channel: BrowserChannel
    /**
     * Human-readable browser name.
     */
    displayName: string
    version: string
    majorVersion: number | string
    path: string
    isHeaded: boolean
    isHeadless: boolean
    /**
     * Informational text to accompany this browser. Shown in desktop-gui.
     */
    info?: string
    /**
     * Warning text to accompany this browser. Shown in desktop-gui.
     */
    warning?: string
    /**
     * The minimum majorVersion of this browser supported by Cypress.
     */
    minSupportedVersion?: number
    /**
     * If `true`, this browser is too old to be supported by Cypress.
     */
    unsupportedVersion?: boolean
  }

  interface LocalStorage {
    /**
     * Called internally to clear `localStorage` in two situations.
     *
     * 1. Before every test, this is called with no argument to clear all keys.
     * 2. On `cy.clearLocalStorage(keys)` this is called with `keys` as an argument.
     *
     * You should not call this method directly to clear `localStorage`; instead, use `cy.clearLocalStorage(key)`.
     *
     * @see https://on.cypress.io/clearlocalstorage
     */
    clear: (keys?: string[]) => void
  }

  type IsBrowserMatcher = BrowserName | Partial<Browser> | Array<BrowserName | Partial<Browser>>

  interface ViewportPosition extends WindowPosition {
    right: number
    bottom: number
  }

  interface WindowPosition {
    top: number
    left: number
    topCenter: number
    leftCenter: number
  }

  interface ElementPositioning {
    scrollTop: number
    scrollLeft: number
    width: number
    height: number
    fromElViewport: ViewportPosition
    fromElWindow: WindowPosition
    fromAutWindow: WindowPosition
  }

  interface ElementCoordinates {
    width: number
    height: number
    fromElViewport: ViewportPosition & { x: number, y: number }
    fromElWindow: WindowPosition & { x: number, y: number }
    fromAutWindow: WindowPosition & { x: number, y: number }
  }

  /**
   * Spec type for the given test. "integration" is the default, but
   * tests run using `open --component` will be "component"
   *
   * @see https://on.cypress.io/experiments
   */
  type CypressSpecType = 'integration' | 'component'

  /**
   * A Cypress spec.
   */
  interface Spec {
    name: string // "config_passing_spec.js"
    relative: string // "cypress/integration/config_passing_spec.js" or "__all" if clicked all specs button
    absolute: string // "/Users/janelane/app/cypress/integration/config_passing_spec.js"
    specFilter?: string // optional spec filter used by the user
    specType?: CypressSpecType
  }

  /**
   * Window type for Application Under Test(AUT)
   */
  type AUTWindow = Window & typeof globalThis & ApplicationWindow

  /**
   * The interface for user-defined properties in Window object under test.
   */
  interface ApplicationWindow { } // tslint:disable-line

  /**
   * The configuration for Cypress.
   */
  type Config = ResolvedConfigOptions & RuntimeConfigOptions & RuntimeServerConfigOptions

  /**
   * Several libraries are bundled with Cypress by default.
   *
   * @see https://on.cypress.io/api
   */
  interface Cypress {
    /**
     * Lodash library
     *
     * @see https://on.cypress.io/_
     * @example
     *    Cypress._.keys(obj)
     */
    _: _.LoDashStatic
    /**
     * jQuery library
     *
     * @see https://on.cypress.io/$
     * @example
     *    Cypress.$('p')
     */
    $: JQueryStatic
    /**
     * Cypress automatically includes a Blob library and exposes it as Cypress.Blob.
     *
     * @see https://on.cypress.io/blob
     * @see https://github.com/nolanlawson/blob-util
     * @example
     *    Cypress.Blob.method()
     */
    Blob: BlobUtil.BlobUtilStatic
    /**
     * Cypress automatically includes a Buffer library and exposes it as Cypress.Buffer.
     *
     * @see https://on.cypress.io/buffer
     * @see https://github.com/feross/buffer
     * @example
     *    Cypress.Buffer.method()
     */
    Buffer: BufferType
    /**
     * Cypress automatically includes minimatch and exposes it as Cypress.minimatch.
     *
     * @see https://on.cypress.io/minimatch
     */
    minimatch: typeof Minimatch.minimatch
    /**
     * Cypress automatically includes Bluebird and exposes it as Cypress.Promise.
     *
     * @see https://on.cypress.io/promise
     * @see https://github.com/petkaantonov/bluebird
     * @example
     *   new Cypress.Promise((resolve, reject) => { ... })
     */
    Promise: Bluebird.BluebirdStatic
    /**
     * Cypress includes Sinon.js library used in `cy.spy` and `cy.stub`.
     *
     * @see https://sinonjs.org/
     * @see https://on.cypress.io/stubs-spies-and-clocks
     * @see https://example.cypress.io/commands/spies-stubs-clocks
     */
    sinon: sinon.SinonStatic

    /**
     * Cypress version string. i.e. "1.1.2"
     * @see https://on.cypress.io/version
     * @example
      ```
      expect(Cypress.version).to.be.a('string')
      if (Cypress.version === '1.2.0') {
        // test something specific
      }
      ```
     */
    version: string

    /**
     * OS platform name, from Node `os.platform()`
     *
     * @see https://nodejs.org/api/os.html#os_os_platform
     * @example
     *    Cypress.platform // "darwin"
     */
    platform: string

    /**
     * CPU architecture, from Node `os.arch()`
     *
     * @see https://nodejs.org/api/os.html#os_os_arch
     * @example
     *    Cypress.arch // "x64"
     */
    arch: string

    /**
     * Currently executing spec file.
     * @example
     * ```
     * Cypress.spec
     * // {
     * //  name: "config_passing_spec.coffee",
     * //  relative: "cypress/integration/config_passing_spec.coffee",
     * //  absolute: "/users/smith/projects/web/cypress/integration/config_passing_spec.coffee"
     * //  specType: "integration"
     * // }
     * ```
     */
    spec: Spec

    /**
     * Currently executing test runnable instance.
     */
    currentTest: {
      title: string
      titlePath: string[]
    }

    /**
     * Information about the browser currently running the tests
     */
    browser: Browser

    /**
     * Internal class for LocalStorage management.
     */
    LocalStorage: LocalStorage

    /**
     * Internal class for session management.
     */
    session: Session

    /**
     * Current testing type, determined by the Test Runner chosen to run.
     */
    testingType: TestingType

    /**
     * Fire automation:request event for internal use.
     */
    automation(eventName: string, ...args: any[]): Bluebird.Promise<any>

    /**
     * Promise wrapper for certain internal tasks.
     */
    backend: Backend

    /**
     * Returns all configuration objects.
     * @see https://on.cypress.io/config
     * @example
    ```
    Cypress.config()
    // {defaultCommandTimeout: 10000, pageLoadTimeout: 30000, ...}
    ```
     */
    config(): Config
    /**
     * Returns one configuration value.
     * @see https://on.cypress.io/config
     * @example
    ```
    Cypress.config('pageLoadTimeout')
    // 60000
    ```
     */
    config<K extends keyof Config>(key: K): Config[K]
    /**
     * Sets one configuration value.
     * @see https://on.cypress.io/config
     * @example
    ```
    Cypress.config('viewportWidth', 800)
    ```
     */
    config<K extends keyof TestConfigOverrides>(key: K, value: TestConfigOverrides[K]): void
    /**
     * Sets multiple configuration values at once.
     * @see https://on.cypress.io/config
     * @example
    ```
    Cypress.config({
      defaultCommandTimeout: 10000,
      viewportHeight: 900
    })
    ```
     */
    config(Object: ConfigOptions): void

    // no real way to type without generics
    /**
     * Returns all environment variables set with CYPRESS_ prefix or in "env" object in "cypress.config.{js,ts,mjs,cjs}"
     *
     * @see https://on.cypress.io/env
     */
    env(): ObjectLike
    /**
     * Returns specific environment variable or undefined
     * @see https://on.cypress.io/env
     * @example
     *    // cypress.config.js
     *    { "env": { "foo": "bar" } }
     *    Cypress.env("foo") // => bar
     */
    env(key: string): any
    /**
     * Set value for a variable.
     * Any value you change will be permanently changed for the remainder of your tests.
     * @see https://on.cypress.io/env
     * @example
     *    Cypress.env("host", "http://server.dev.local")
     */
    env(key: string, value: any): void
    /**
     * Set values for multiple variables at once. Values are merged with existing values.
     * @see https://on.cypress.io/env
     * @example
     *    Cypress.env({ host: "http://server.dev.local", foo: "foo" })
     */
    env(object: ObjectLike): void

    /**
     * @returns the number of test retries currently enabled for the run
     */
    getTestRetries(): number | null

    /**
     * Checks if a variable is a valid instance of `cy` or a `cy` chainable.
     *
     * @see https://on.cypress.io/iscy
     * @example
     *    Cypress.isCy(cy) // => true
     */
    isCy<TSubject = any>(obj: Chainable<TSubject>): obj is Chainable<TSubject>
    isCy(obj: any): obj is Chainable

    /**
     * Returns true if currently running the supplied browser name or matcher object. Also accepts an array of matchers.
     * @example isBrowser('chrome') will be true for the browser 'chrome:canary' and 'chrome:stable'
     * @example isBrowser({ name: 'firefox', channel: 'dev' }) will be true only for the browser 'firefox:dev' (Firefox Developer Edition)
     * @example isBrowser(['firefox', 'edge']) will be true only for the browsers 'firefox' and 'edge'
     * @example isBrowser('!firefox') will be true for every browser other than 'firefox'
     * @example isBrowser({ family: '!chromium'}) will be true for every browser not matching { family: 'chromium' }
     * @param matcher browser name or matcher object to check.
     */
    isBrowser(name: IsBrowserMatcher): boolean

    /**
     * Internal options for "cy.log" used in custom commands.
     *
     * @see https://on.cypress.io/cypress-log
     */
    log(options: Partial<LogConfig>): Log

    /**
     * @see https://on.cypress.io/api/commands
     */
    Commands: {
      add<T extends keyof Chainable>(name: T, fn: CommandFn<T>): void
      add<T extends keyof Chainable>(name: T, options: CommandOptions & {prevSubject: false}, fn: CommandFn<T>): void
      add<T extends keyof Chainable, S = any>(name: T, options: CommandOptions & {prevSubject: true}, fn: CommandFnWithSubject<T, S>): void
      add<T extends keyof Chainable, S extends PrevSubject>(
          name: T, options: CommandOptions & { prevSubject: S | ['optional'] }, fn: CommandFnWithSubject<T, PrevSubjectMap[S]>,
      ): void
      add<T extends keyof Chainable, S extends PrevSubject>(
          name: T, options: CommandOptions & { prevSubject: S[] }, fn: CommandFnWithSubject<T, PrevSubjectMap<void>[S]>,
      ): void
      addAll<T extends keyof Chainable>(fns: CommandFns): void
      addAll<T extends keyof Chainable>(options: CommandOptions & {prevSubject: false}, fns: CommandFns): void
      addAll<T extends keyof Chainable, S = any>(options: CommandOptions & { prevSubject: true }, fns: CommandFnsWithSubject<S>): void
      addAll<T extends keyof Chainable, S extends PrevSubject>(
          options: CommandOptions & { prevSubject: S | ['optional'] }, fns: CommandFnsWithSubject<PrevSubjectMap[S]>,
      ): void
      addAll<T extends keyof Chainable, S extends PrevSubject>(
          options: CommandOptions & { prevSubject: S[] }, fns: CommandFnsWithSubject<PrevSubjectMap<void>[S]>,
      ): void
      overwrite<T extends keyof Chainable>(name: T, fn: CommandFnWithOriginalFn<T>): void
      overwrite<T extends keyof Chainable, S extends PrevSubject>(name: T, fn: CommandFnWithOriginalFnAndSubject<T, PrevSubjectMap[S]>): void
    }

    /**
     * @see https://on.cypress.io/cookies
     */
    Cookies: {
      debug(enabled: boolean, options?: Partial<DebugOptions>): void
    }

    /**
     * @see https://on.cypress.io/dom
     */
    dom: {
      /**
       * Returns a jQuery object obtained by wrapping an object in jQuery.
       */
      wrap(wrappingElement_function: JQuery.Selector | JQuery.htmlString | Element | JQuery | ((index: number) => string | JQuery)): JQuery
      query(selector: JQuery.Selector, context?: Element | JQuery): JQuery
      /**
       * Returns an array of raw elements pulled out from a jQuery object.
       */
      unwrap(obj: any): any
      /**
       * Returns a boolean indicating whether an object is a DOM object.
       */
      isDom(obj: any): boolean
      isType(element: JQuery | HTMLElement, type: string): boolean
      /**
       * Returns a boolean indicating whether an element is visible.
       */
      isVisible(element: JQuery | HTMLElement): boolean
      /**
       * Returns a boolean indicating whether an element is hidden.
       */
      isHidden(element: JQuery | HTMLElement, methodName?: string, options?: object): boolean
      /**
       * Returns a boolean indicating whether an element can receive focus.
       */
      isFocusable(element: JQuery | HTMLElement): boolean
      isTextLike(element: JQuery | HTMLElement): boolean
      /**
       * Returns a boolean indicating whether an element is scrollable.
       */
      isScrollable(element: Window | JQuery | HTMLElement): boolean
      /**
       * Returns a boolean indicating whether an element currently has focus.
       */
      isFocused(element: JQuery | HTMLElement): boolean
      /**
       * Returns a boolean indicating whether an element is detached from the DOM.
       */
      isDetached(element: JQuery | HTMLElement): boolean
      /**
       * Returns a boolean indicating whether an element is attached to the DOM.
       */
      isAttached(element: JQuery | HTMLElement | Window | Document): boolean
      isSelector(element: JQuery | HTMLElement, selector: JQuery.Selector): boolean
      /**
       * Returns a boolean indicating whether an element is a descendent of another element.
       */
      isDescendent(element1: JQuery | HTMLElement, element2: JQuery | HTMLElement): boolean
      /**
       * Returns a boolean indicating whether object is undefined or html, body, or document.
       */
      isUndefinedOrHTMLBodyDoc(obj: any): boolean
      /**
       * Returns a boolean indicating whether an object is a DOM element.
       */
      isElement(obj: any): boolean
      /**
       * Returns a boolean indicating whether a node is of document type.
       */
      isDocument(obj: any): boolean
      /**
       * Returns a boolean indicating whether an object is a window object.
       */
      isWindow(obj: any): obj is Window
      /**
       * Returns a boolean indicating whether an object is a jQuery object.
       */
      isJquery(obj: any): obj is JQuery
      isInputType(element: JQuery | HTMLElement, type: string | string[]): boolean
      stringify(element: JQuery | HTMLElement, form: string): string
      getElements(element: JQuery): JQuery | HTMLElement[]
      getContainsSelector(text: string, filter?: string): JQuery.Selector
      getFirstDeepestElement(elements: HTMLElement[], index?: number): HTMLElement
      getWindowByElement(element: JQuery | HTMLElement): JQuery | HTMLElement
      getReasonIsHidden(element: JQuery | HTMLElement, options?: object): string
      getFirstScrollableParent(element: JQuery | HTMLElement): JQuery | HTMLElement
      getFirstFixedOrStickyPositionParent(element: JQuery | HTMLElement): JQuery | HTMLElement
      getFirstStickyPositionParent(element: JQuery | HTMLElement): JQuery | HTMLElement
      getCoordsByPosition(left: number, top: number, xPosition?: string, yPosition?: string): number
      getElementPositioning(element: JQuery | HTMLElement): ElementPositioning
      getElementAtPointFromViewport(doc: Document, x: number, y: number): Element | null
      getElementCoordinatesByPosition(element: JQuery | HTMLElement, position: string): ElementCoordinates
      getElementCoordinatesByPositionRelativeToXY(element: JQuery | HTMLElement, x: number, y: number): ElementPositioning
    }

    /**
     * @see https://on.cypress.io/keyboard-api
     */
    Keyboard: {
      defaults(options: Partial<KeyboardDefaultsOptions>): void
    }

    /**
     * @see https://on.cypress.io/api/api-server
     */
    Server: {
      defaults(options: Partial<ServerOptions>): void
    }

    /**
     * @see https://on.cypress.io/screenshot-api
     */
    Screenshot: {
      defaults(options: Partial<ScreenshotDefaultsOptions>): void
    }

    /**
     * @see https://on.cypress.io/selector-playground-api
     */
    SelectorPlayground: {
      defaults(options: Partial<SelectorPlaygroundDefaultsOptions>): void
      getSelector($el: JQuery): JQuery.Selector
    }

    /**
     * These events come from Cypress as it issues commands and reacts to their state. These are all useful to listen to for debugging purposes.
     * @see https://on.cypress.io/catalog-of-events#App-Events
     */
    on: Actions

    /**
     * These events come from Cypress as it issues commands and reacts to their state. These are all useful to listen to for debugging purposes.
     * @see https://on.cypress.io/catalog-of-events#App-Events
     */
    once: Actions

    /**
     * These events come from Cypress as it issues commands and reacts to their state. These are all useful to listen to for debugging purposes.
     * @see https://on.cypress.io/catalog-of-events#App-Events
     */
    off: Actions

    /**
     * Trigger action
     * @private
     */
    action: (action: string, ...args: any[]) => any[] | void

    /**
     * Load  files
     * @private
     */
    onSpecWindow: (window: Window, specList: string[] | Array<() => Promise<void>>) => void
  }

  interface SessionOptions {
    /**
     * Whether or not to persist the session across all specs in the run.
     * @default {false}
     */
    cacheAcrossSpecs?: boolean,
    /**
     * Function to run immediately after the session is created and `setup` function runs or
     * after a session is restored and the page is cleared. If this returns `false`, throws an
     * exception, returns a Promise which resolves to `false` or rejects or contains any failing
     * Cypress command, the session is considered invalid.
     *
     * If validation fails immediately after `setup`, the test will fail.
     * If validation fails after restoring a session, `setup` will re-run.
     * @default {false}
     */
    validate?: () => Promise<false | void> | false | void
  }

  type CanReturnChainable = void | Chainable | Promise<unknown>
  type ThenReturn<S, R> =
    R extends void ? Chainable<S> :
    R extends R | undefined ? Chainable<S | Exclude<R, undefined>> :
    Chainable<S>

  /**
   * Chainable interface for non-array Subjects
   */
  interface Chainable<Subject = any> {
    /**
     * Create an assertion. Assertions are automatically retried until they pass or time out.
     *
     * @alias should
     * @see https://on.cypress.io/and
     */
    and: Chainer<Subject>

    /**
     * Assign an alias for later use. Reference the alias later within a
     * [cy.get()](https://on.cypress.io/get) or
     * [cy.wait()](https://on.cypress.io/wait) command with a `@` prefix.
     * You can alias DOM elements, routes, stubs and spies.
     *
     * @see https://on.cypress.io/as
     * @see https://on.cypress.io/variables-and-aliases
     * @see https://on.cypress.io/get
     * @example
    ```
    // Get the aliased 'todos' elements
    cy.get('ul#todos').as('todos')
    //...hack hack hack...
    // later retrieve the todos
    cy.get('@todos')
    ```
     */
    as(alias: string): Chainable<Subject>

    /**
     * Select a file with the given <input> element, or drag and drop a file over any DOM subject.
     *
     * @param {FileReference} files - The file(s) to select or drag onto this element.
     * @see https://on.cypress.io/selectfile
     * @example
     *    cy.get('input[type=file]').selectFile(Cypress.Buffer.from('text'))
     *    cy.get('input[type=file]').selectFile({
     *      fileName: 'users.json',
     *      contents: [{name: 'John Doe'}]
     *    })
     */
    selectFile(files: FileReference | FileReference[], options?: Partial<SelectFileOptions>): Chainable<Subject>

    /**
     * Blur a focused element. This element must currently be in focus.
     * If you want to ensure an element is focused before blurring,
     * try using .focus() before .blur().
     *
     * @see https://on.cypress.io/blur
     */
    blur(options?: Partial<BlurOptions>): Chainable<Subject>

    /**
     * Check checkbox(es) or radio(s). This element must be an `<input>` with type `checkbox` or `radio`.
     *
     * @see https://on.cypress.io/check
     * @example
     *    // Check checkbox element
     *    cy.get('[type="checkbox"]').check()
     *    // Check first radio element
     *    cy.get('[type="radio"]').first().check()
     */
    check(options?: Partial<CheckOptions>): Chainable<Subject>
    /**
     * Check checkbox(es) or radio(s). This element must be an `<input>` with type `checkbox` or `radio`.
     *
     * @see https://on.cypress.io/check
     * @example
     *    // Select the radio with the value of 'US'
     *    cy.get('[type="radio"]').check('US')
     *    // Check the checkboxes with the values 'ga' and 'ca'
     *    cy.get('[type="checkbox"]').check(['ga', 'ca'])
     */
    check(value: string | string[], options?: Partial<CheckOptions>): Chainable<Subject>

    /**
     * Get the children of each DOM element within a set of DOM elements.
     *
     * @see https://on.cypress.io/children
     */
    children<E extends Node = HTMLElement>(options?: Partial<Loggable & Timeoutable>): Chainable<JQuery<E>>
    children<K extends keyof HTMLElementTagNameMap>(selector: K, options?: Partial<Loggable & Timeoutable>): Chainable<JQuery<HTMLElementTagNameMap[K]>>
    children<E extends Node = HTMLElement>(selector: string, options?: Partial<Loggable & Timeoutable>): Chainable<JQuery<E>>

    /**
     * Clear the value of an `input` or `textarea`.
     * An alias for `.type({selectall}{backspace})`
     *
     * @see https://on.cypress.io/clear
     */
    clear(options?: Partial<ClearOptions>): Chainable<Subject>

    /**
     * Clear a specific browser cookie.
     * Cypress automatically clears all cookies before each test to prevent state from being shared across tests. You shouldn't need to use this command unless you're using it to clear a specific cookie inside a single test.
     *
     * @see https://on.cypress.io/clearcookie
     */
    clearCookie(name: string, options?: Partial<Loggable & Timeoutable>): Chainable<null>

    /**
     * Clear all browser cookies.
     * Cypress automatically clears all cookies before each test to prevent state from being shared across tests. You shouldn't need to use this command unless you're using it to clear a specific cookie inside a single test.
     *
     * @see https://on.cypress.io/clearcookies
     */
    clearCookies(options?: Partial<Loggable & Timeoutable>): Chainable<null>

    /**
     * Clear data in local storage.
     * Cypress automatically runs this command before each test to prevent state from being
     * shared across tests. You shouldn't need to use this command unless you're using it
     * to clear localStorage inside a single test. Yields `localStorage` object.
     *
     * @see https://on.cypress.io/clearlocalstorage
     * @param {string} [key] - name of a particular item to remove (optional).
     * @example
      ```
      // Removes all local storage keys
      cy.clearLocalStorage()
        .should(ls => {
          expect(ls.getItem('prop1')).to.be.null
        })
      // Removes item "todos"
      cy.clearLocalStorage("todos")
      ```
     */
    clearLocalStorage(key?: string): Chainable<Storage>
    /**
     * Clear keys in local storage that match given regular expression.
     *
     * @see https://on.cypress.io/clearlocalstorage
     * @param {RegExp} re - regular expression to match.
     * @example
    ```
    // Clears all local storage matching /app-/
    cy.clearLocalStorage(/app-/)
    ```
     */
    clearLocalStorage(re: RegExp): Chainable<Storage>
    /**
      * Clear data in local storage.
      * Cypress automatically runs this command before each test to prevent state from being
      * shared across tests. You shouldn't need to use this command unless you're using it
      * to clear localStorage inside a single test. Yields `localStorage` object.
      *
      * @see https://on.cypress.io/clearlocalstorage
      * @param {options} [object] - options object
      * @example
       ```
       // Removes all local storage items, without logging
       cy.clearLocalStorage({ log: false })
       ```
      */
    clearLocalStorage(options: Partial<Loggable>): Chainable<Storage>
    /**
      * Clear data in local storage.
      * Cypress automatically runs this command before each test to prevent state from being
      * shared across tests. You shouldn't need to use this command unless you're using it
      * to clear localStorage inside a single test. Yields `localStorage` object.
      *
      * @see https://on.cypress.io/clearlocalstorage
      * @param {string} [key] - name of a particular item to remove (optional).
      * @param {options} [object] - options object
      * @example
       ```
       // Removes item "todos" without logging
       cy.clearLocalStorage("todos", { log: false })
       ```
      */
    clearLocalStorage(key: string, options: Partial<Loggable>): Chainable<Storage>

    /**
     * Click a DOM element.
     *
     * @see https://on.cypress.io/click
     * @example
     *    cy.get('button').click()          // Click on button
     *    cy.focused().click()              // Click on el with focus
     *    cy.contains('Welcome').click()    // Click on first el containing 'Welcome'
     */
    click(options?: Partial<ClickOptions>): Chainable<Subject>
    /**
     * Click a DOM element at specific corner / side.
     *
     * @param {PositionType} position - The position where the click should be issued.
     * The `center` position is the default position.
     * @see https://on.cypress.io/click
     * @example
     *    cy.get('button').click('topRight')
     */
    click(position: PositionType, options?: Partial<ClickOptions>): Chainable<Subject>
    /**
     * Click a DOM element at specific coordinates
     *
     * @param {number} x The distance in pixels from the element's left to issue the click.
     * @param {number} y The distance in pixels from the element's top to issue the click.
     * @see https://on.cypress.io/click
     * @example
    ```
    // The click below will be issued inside of the element
    // (15px from the left and 40px from the top).
    cy.get('button').click(15, 40)
    ```
     */
    click(x: number, y: number, options?: Partial<ClickOptions>): Chainable<Subject>

    /**
     * `cy.clock()` overrides native global functions related to time allowing them to be controlled
     * synchronously via [cy.tick()](https://on.cypress.io/tick) or the yielded clock object.
     * This includes controlling:
     * * `setTimeout`
     * * `clearTimeout`
     * * `setInterval`
     * * `clearInterval`
     * * `Date` Objects
     *
     * The clock starts at the unix epoch (timestamp of 0).
     * This means that when you instantiate new Date in your application,
     * it will have a time of January 1st, 1970.
     *
     * To restore the real clock call `.restore()`
     *
     * @example
     *  cy.clock()
     *  ...
     *  // restore the application clock
     *  cy.clock().then(clock => {
     *    clock.restore()
     *  })
     *  // or use this shortcut
     *  cy.clock().invoke('restore')
     *
     * @see https://on.cypress.io/clock
     */
    clock(): Chainable<Clock>
    /**
     * Mocks global clock and sets current timestamp to the given value.
     * Overrides all functions that deal with time.
     *
     * @see https://on.cypress.io/clock
     * @example
     *    // in your app code
     *    $('#date').text(new Date().toJSON())
     *    // in the spec file
     *    // March 14, 2017 timestamp or Date object
     *    const now = new Date(2017, 2, 14).getTime()
     *    cy.clock(now)
     *    cy.visit('/index.html')
     *    cy.get('#date').contains('2017-03-14')
     *    // to restore the real clock
     *    cy.clock().then(clock => {
     *      clock.restore()
     *    })
     *    // or use this shortcut
     *    cy.clock().invoke('restore')
     */
    clock(now: number | Date, options?: Loggable): Chainable<Clock>
    /**
     * Mocks global clock but only overrides specific functions.
     *
     * @see https://on.cypress.io/clock
     * @example
     *    // keep current date but override "setTimeout" and "clearTimeout"
     *    cy.clock(null, ['setTimeout', 'clearTimeout'])
     */
    clock(now: number | Date, functions?: Array<'setTimeout' | 'clearTimeout' | 'setInterval' | 'clearInterval' | 'Date'>, options?: Loggable): Chainable<Clock>
    /**
     * Mocks global clock and all functions.
     *
     * @see https://on.cypress.io/clock
     * @example
     *    // mock clock but do not log this command
     *    cy.clock({ log: false })
     */
    clock(options: Loggable): Chainable<Clock>

    /**
     * Get the first DOM element that matches the selector (whether it be itself or one of its ancestors).
     *
     * @see https://on.cypress.io/closest
     */
    closest<K extends keyof HTMLElementTagNameMap>(selector: K, options?: Partial<Loggable & Timeoutable>): Chainable<JQuery<HTMLElementTagNameMap[K]>>
    closest<E extends Node = HTMLElement>(selector: string, options?: Partial<Loggable & Timeoutable>): Chainable<JQuery<E>>

    /**
     * Get the DOM element containing the text.
     * DOM elements can contain more than the desired text and still match.
     * Additionally, Cypress prefers some DOM elements over the deepest element found.
     *
     * @see https://on.cypress.io/contains
     * @example
     *    // Yield el in .nav containing 'About'
     *    cy.get('.nav').contains('About')
     *    // Yield first el in document containing 'Hello'
     *    cy.contains('Hello')
     *    // you can use regular expression
     *    cy.contains(/^b\w+/)
     *    // yields <ul>...</ul>
     *    cy.contains('ul', 'apples')
     *    // tries to find the given text for up to 1 second
     *    cy.contains('my text to find', {timeout: 1000})
     */
    contains(content: string | number | RegExp, options?: Partial<Loggable & Timeoutable & CaseMatchable & Shadow>): Chainable<Subject>
    /**
     * Get the child DOM element that contains given text.
     *
     * @see https://on.cypress.io/contains
     * @example
     *    // Yield el in .nav containing 'About'
     *    cy.get('.nav').contains('About')
     */
    contains<E extends Node = HTMLElement>(content: string | number | RegExp): Chainable<JQuery<E>>
    /**
     * Get the DOM element with name "selector" containing the text or regular expression.
     *
     * @see https://on.cypress.io/contains
     * @example
     *    // yields <ul>...</ul>
     *    cy.contains('ul', 'apples')
     */
    contains<K extends keyof HTMLElementTagNameMap>(selector: K, text: string | number | RegExp, options?: Partial<Loggable & Timeoutable & CaseMatchable & Shadow>): Chainable<JQuery<HTMLElementTagNameMap[K]>>
    /**
     * Get the DOM element using CSS "selector" containing the text or regular expression.
     *
     * @see https://on.cypress.io/contains
     * @example
     *    // yields <... class="foo">... apples ...</...>
     *    cy.contains('.foo', 'apples')
     */
    contains<E extends Node = HTMLElement>(selector: string, text: string | number | RegExp, options?: Partial<Loggable & Timeoutable & CaseMatchable & Shadow>): Chainable<JQuery<E>>

    /**
     * Double-click a DOM element.
     *
     * @see https://on.cypress.io/dblclick
     */
    dblclick(options?: Partial<ClickOptions>): Chainable<Subject>
    /**
     * Double-click a DOM element at specific corner / side.
     *
     * @param {PositionType} position - The position where the click should be issued.
     * The `center` position is the default position.
     * @see https://on.cypress.io/dblclick
     * @example
     *    cy.get('button').dblclick('topRight')
     */
    dblclick(position: PositionType, options?: Partial<ClickOptions>): Chainable<Subject>
    /**
     * Double-click a DOM element at specific coordinates
     *
     * @param {number} x The distance in pixels from the element's left to issue the click.
     * @param {number} y The distance in pixels from the element's top to issue the click.
     * @see https://on.cypress.io/dblclick
     * @example
    ```
    // The click below will be issued inside of the element
    // (15px from the left and 40px from the top).
    cy.get('button').dblclick(15, 40)
    ```
     */
    dblclick(x: number, y: number, options?: Partial<ClickOptions>): Chainable<Subject>
    /**
     * Right-click a DOM element.
     *
     * @see https://on.cypress.io/rightclick
     */
    rightclick(options?: Partial<ClickOptions>): Chainable<Subject>
    /**
     * Right-click a DOM element at specific corner / side.
     *
     * @param {PositionType} position - The position where the click should be issued.
     * The `center` position is the default position.
     * @see https://on.cypress.io/click
     * @example
     *    cy.get('button').rightclick('topRight')
     */
    rightclick(position: PositionType, options?: Partial<ClickOptions>): Chainable<Subject>
    /**
     * Right-click a DOM element at specific coordinates
     *
     * @param {number} x The distance in pixels from the element's left to issue the click.
     * @param {number} y The distance in pixels from the element's top to issue the click.
     * @see https://on.cypress.io/rightclick
     * @example
    ```
    // The click below will be issued inside of the element
    // (15px from the left and 40px from the top).
    cy.get('button').rightclick(15, 40)
    ```
     */
    rightclick(x: number, y: number, options?: Partial<ClickOptions>): Chainable<Subject>

    /**
     * Set a debugger and log what the previous command yields.
     *
     * @see https://on.cypress.io/debug
     */
    debug(options?: Partial<Loggable>): Chainable<Subject>

    /**
      * Save/Restore browser Cookies, LocalStorage, and SessionStorage data resulting from the supplied `setup` function.
      *
      * @see https://on.cypress.io/session
      */
    session(id: string | object, setup: () => void, options?: SessionOptions): Chainable<null>

    /**
     * Get the window.document of the page that is currently active.
     *
     * @see https://on.cypress.io/document
     * @example
     *    cy.document()
     *      .its('contentType')
     *      .should('eq', 'text/html')
     */
    document(options?: Partial<Loggable & Timeoutable>): Chainable<Document>

    /**
     * Iterate through an array like structure (arrays or objects with a length property).
     *
     * @see https://on.cypress.io/each
     */
    each<E extends Node = HTMLElement>(fn: (element: JQuery<E>, index: number, $list: E[]) => void): Chainable<JQuery<E>> // Can't properly infer type without breaking down Chainable
    each(fn: (item: any, index: number, $list: any[]) => void): Chainable<Subject>

    /**
     * End a chain of commands
     *
     * @see https://on.cypress.io/end
     */
    end(): Chainable<null>

    /**
     * Get A DOM element at a specific index in an array of elements.
     *
     * @see https://on.cypress.io/eq
     * @param {Number} index A number indicating the index to find the element at within an array of elements. A negative number counts index from the end of the list.
     * @example
     *    cy.get('tbody>tr').eq(0)    // Yield first 'tr' in 'tbody'
     *    cy.get('ul>li').eq('4')     // Yield fifth 'li' in 'ul'
     *    cy.get('li').eq(-2) // Yields second from last 'li' element
     */
    eq<E extends Node = HTMLElement>(index: number, options?: Partial<Loggable & Timeoutable>): Chainable<JQuery<E>>

    /**
     * Execute a system command.
     * @see https://on.cypress.io/exec
     */
    exec(command: string, options?: Partial<ExecOptions>): Chainable<Exec>

    /**
     * Get the DOM elements that match a specific selector. Opposite of `.not()`
     *
     * @see https://on.cypress.io/filter
     */
    filter<K extends keyof HTMLElementTagNameMap>(selector: K, options?: Partial<Loggable & Timeoutable>): Chainable<JQuery<HTMLElementTagNameMap[K]>> // automatically returns the correct HTMLElement type
    /**
     * Get the DOM elements that match a specific selector. Opposite of `.not()`
     *
     * @see https://on.cypress.io/filter
     */
    filter<E extends Node = HTMLElement>(selector: string, options?: Partial<Loggable & Timeoutable>): Chainable<JQuery<E>>
    /**
     * Get the DOM elements that match a specific selector. Opposite of `.not()`
     *
     * @see https://on.cypress.io/filter
     */
    filter<E extends Node = HTMLElement>(fn: (index: number, element: E) => boolean, options?: Partial<Loggable & Timeoutable>): Chainable<JQuery<E>>

    /**
     * Get the descendent DOM elements of a specific selector.
     *
     * @see https://on.cypress.io/find
     * @example
     *    cy.get('.article').find('footer') // Yield 'footer' within '.article'
     */
    find<K extends keyof HTMLElementTagNameMap>(selector: K, options?: Partial<Loggable & Timeoutable & Shadow>): Chainable<JQuery<HTMLElementTagNameMap[K]>>
    /**
     * Finds the descendent DOM elements with the given selector.
     *
     * @see https://on.cypress.io/find
     * @example
     *    // Find the li's within the nav
     *    cy.get('.left-nav>.nav').find('>li')
     */
    find<E extends Node = HTMLElement>(selector: string, options?: Partial<Loggable & Timeoutable & Shadow>): Chainable<JQuery<E>>

    /**
     * Get the first DOM element within a set of DOM elements.
     *
     * @see https://on.cypress.io/first
     */
    first(options?: Partial<Loggable & Timeoutable>): Chainable<Subject>

    /**
     * Load a fixed set of data located in a file.
     *
     * @see https://on.cypress.io/fixture
     */
    fixture<Contents = any>(path: string, options?: Partial<Timeoutable>): Chainable<Contents> // no log?
    /**
     * Load a fixed set of data located in a file with given encoding.
     *
     * @see https://on.cypress.io/fixture
     */
    fixture<Contents = any>(path: string, encoding: Encodings, options?: Partial<Timeoutable>): Chainable<Contents> // no log?

    /**
     * Focus on a DOM element.
     *
     * @see https://on.cypress.io/focus
     * @example
     * cy.get('input').first().focus() // Focus on the first input
     */
    focus(options?: Partial<Loggable & Timeoutable>): Chainable<Subject>

    /**
     * Get the DOM element that is currently focused.
     *
     * @see https://on.cypress.io/focused
     * @example
     *    // Get the element that is focused
     *    cy.focused().then(function($el) {
     *       // do something with $el
     *    })
     *    // Blur the element with focus
     *    cy.focused().blur()
     *    // Make an assertion on the focused element
     *    cy.focused().should('have.attr', 'name', 'username')
     */
    focused(options?: Partial<Loggable & Timeoutable>): Chainable<JQuery>

    /**
     * Get one or more DOM elements by node name: input, button, etc.
     * @see https://on.cypress.io/get
     * @example
     *    cy.get('input').should('be.disabled')
     *    cy.get('button').should('be.visible')
     */
    get<K extends keyof HTMLElementTagNameMap>(selector: K, options?: Partial<Loggable & Timeoutable & Withinable & Shadow>): Chainable<JQuery<HTMLElementTagNameMap[K]>>
    /**
     * Get one or more DOM elements by selector.
     * The querying behavior of this command matches exactly how $(…) works in jQuery.
     * @see https://on.cypress.io/get
     * @example
     *    cy.get('.list>li')    // Yield the <li>'s in <.list>
     *    cy.get('ul li:first').should('have.class', 'active')
     *    cy.get('.dropdown-menu').click()
     */
    get<E extends Node = HTMLElement>(selector: string, options?: Partial<Loggable & Timeoutable & Withinable & Shadow>): Chainable<JQuery<E>>
    /**
     * Get one or more DOM elements by alias.
     * @see https://on.cypress.io/get#Alias
     * @example
     *    // Get the aliased 'todos' elements
     *    cy.get('ul#todos').as('todos')
     *    //...hack hack hack...
     *    //later retrieve the todos
     *    cy.get('@todos')
     */
    get<S = any>(alias: string, options?: Partial<Loggable & Timeoutable & Withinable & Shadow>): Chainable<S>

    /**
     * Get a browser cookie by its name.
     *
     * @see https://on.cypress.io/getcookie
     */
    getCookie(name: string, options?: Partial<Loggable & Timeoutable>): Chainable<Cookie | null>

    /**
     * Get all of the browser cookies.
     *
     * @see https://on.cypress.io/getcookies
     */
    getCookies(options?: Partial<Loggable & Timeoutable>): Chainable<Cookie[]>

    /**
     * Navigate back or forward to the previous or next URL in the browser's history.
     *
     * @see https://on.cypress.io/go
     */
    go(direction: HistoryDirection | number, options?: Partial<Loggable & Timeoutable>): Chainable<AUTWindow>

    /**
     * Get the current URL hash of the page that is currently active.
     *
     * @see https://on.cypress.io/hash
     */
    hash(options?: Partial<Loggable & Timeoutable>): Chainable<string>

    /**
     * Invoke a function on the previously yielded subject.
     *
     * @see https://on.cypress.io/invoke
     */
    invoke<K extends keyof Subject, F extends ((...args: any[]) => any) & Subject[K], R = ReturnType<F>>(
      functionName: K,
      ...args: any[]
    ): Chainable<R>
    invoke<K extends keyof Subject, F extends ((...args: any[]) => any) & Subject[K], R = ReturnType<F>>(
      options: Partial<Loggable & Timeoutable>,
      functionName: K,
      ...args: any[]
    ): Chainable<R>

    /**
     * Invoke a function in an array of functions.
     * @see https://on.cypress.io/invoke
     */
    invoke<T extends (...args: any[]) => any, Subject extends T[]>(index: number): Chainable<ReturnType<T>>
    invoke<T extends (...args: any[]) => any, Subject extends T[]>(options: Partial<Loggable & Timeoutable>, index: number): Chainable<ReturnType<T>>

    /**
   * Invoke a function on the previously yielded subject by a property path.
   * Property path invocation cannot be strongly-typed.
   * Invoking by a property path will always result in any.
   *
   * @see https://on.cypress.io/invoke
   */
    invoke(propertyPath: string, ...args: any[]): Chainable

    /**
     * Get a property's value on the previously yielded subject.
     *
     * @see https://on.cypress.io/its
     * @example
     *    // Get the 'width' property
     *    cy.wrap({width: '50'}).its('width')
     *    // Drill into nested properties by using dot notation
     *    cy.wrap({foo: {bar: {baz: 1}}}).its('foo.bar.baz')
     */
    its<K extends keyof Subject>(propertyName: K, options?: Partial<Loggable & Timeoutable>): Chainable<Subject[K]>
    its(propertyPath: string, options?: Partial<Loggable & Timeoutable>): Chainable

    /**
     * Get a value by index from an array yielded from the previous command.
     * @see https://on.cypress.io/its
     * @example
     *    cy.wrap(['a', 'b']).its(1).should('equal', 'b')
     */
    its<T, Subject extends T[]>(index: number, options?: Partial<Loggable & Timeoutable>): Chainable<T>

    /**
     * Get the last DOM element within a set of DOM elements.
     *
     * @see https://on.cypress.io/last
     */
    last<E extends Node = HTMLElement>(options?: Partial<Loggable & Timeoutable>): Chainable<JQuery<E>>

    /**
     * Get the global `window.location` object of the page that is currently active.
     *
     * @see https://on.cypress.io/location
     * @example
     *    cy.location() // Get location object
     */
    location(options?: Partial<Loggable & Timeoutable>): Chainable<Location>
    /**
     * Get a part of the global `window.location` object of the page that is currently active.
     *
     * @see https://on.cypress.io/location
     * @example
     *    cy.location('host') // Get the host of the location object
     *    cy.location('port') // Get the port of the location object
     *    // Assert on the href of the location
     *    cy.location('href').should('contain', '/tag/tutorials')
     */
    location<K extends keyof Location>(key: K, options?: Partial<Loggable & Timeoutable>): Chainable<Location[K]>

    /**
     * Print a message to the Cypress Command Log.
     *
     * @see https://on.cypress.io/log
     */
    log(message: string, ...args: any[]): Chainable<null>

    /**
     * Get the immediately following sibling of each DOM element within a set of DOM elements.
     *
     * @see https://on.cypress.io/next
     */
    next<K extends keyof HTMLElementTagNameMap>(selector: K, options?: Partial<Loggable & Timeoutable>): Chainable<JQuery<HTMLElementTagNameMap[K]>>
    /**
     * Get the immediately following sibling of each DOM element within a set of DOM elements.
     *
     * @see https://on.cypress.io/next
     * @example
     *    cy.get('nav a:first').next()
     */
    next<E extends Node = HTMLElement>(options?: Partial<Loggable & Timeoutable>): Chainable<JQuery<E>>
    /**
     * Get the immediately following sibling of each DOM element within a set of DOM elements that match selector
     *
     * @see https://on.cypress.io/next
     * @example
     *    cy.get('nav a:first').next('.menu-item)
     */
    next<E extends Node = HTMLElement>(selector: string, options?: Partial<Loggable & Timeoutable>): Chainable<JQuery<E>>

    /**
     * Get all following siblings of each DOM element in a set of matched DOM elements.
     *
     * @see https://on.cypress.io/nextall
     */
    nextAll<K extends keyof HTMLElementTagNameMap>(selector: K, options?: Partial<Loggable & Timeoutable>): Chainable<JQuery<HTMLElementTagNameMap[K]>>
    /**
     * Get all following siblings of each DOM element in a set of matched DOM elements.
     *
     * @see https://on.cypress.io/nextall
     */
    nextAll<E extends HTMLElement = HTMLElement>(options?: Partial<Loggable & Timeoutable>): Chainable<JQuery<E>>
    /**
     * Get all following siblings of each DOM element in a set of matched DOM elements.
     *
     * @see https://on.cypress.io/nextall
     */
    nextAll<E extends HTMLElement = HTMLElement>(selector: string, options?: Partial<Loggable & Timeoutable>): Chainable<JQuery<E>>

    /**
     * Get all following siblings of each DOM element in a set of matched DOM elements up to, but not including, the element provided.
     *
     * @see https://on.cypress.io/nextuntil
     */
    nextUntil<K extends keyof HTMLElementTagNameMap>(selector: K, options?: Partial<Loggable & Timeoutable>): Chainable<JQuery<HTMLElementTagNameMap[K]>>
    /**
     * Get all following siblings of each DOM element in a set of matched DOM elements up to, but not including, the element provided.
     *
     * @see https://on.cypress.io/nextuntil
     */
    nextUntil<E extends HTMLElement = HTMLElement>(options?: Partial<Loggable & Timeoutable>): Chainable<JQuery<E>>
    /**
     * Get all following siblings of each DOM element in a set of matched DOM elements up to, but not including, the element provided.
     *
     * @see https://on.cypress.io/nextuntil
     */
    nextUntil<E extends HTMLElement = HTMLElement>(selector: string, options?: Partial<Loggable & Timeoutable>): Chainable<JQuery<E>>

    /**
     * Filter DOM element(s) from a set of DOM elements. Opposite of `.filter()`
     *
     * @see https://on.cypress.io/not
     */
    not(selector: string, options?: Partial<Loggable & Timeoutable>): Chainable<JQuery>

    /**
     * These events come from Cypress as it issues commands and reacts to their state. These are all useful to listen to for debugging purposes.
     * @see https://on.cypress.io/catalog-of-events#App-Events
     */
    on: Actions

    /**
     * These events come from Cypress as it issues commands and reacts to their state. These are all useful to listen to for debugging purposes.
     * @see https://on.cypress.io/catalog-of-events#App-Events
     */
    once: Actions

    /**
     * These events come from Cypress as it issues commands and reacts to their state. These are all useful to listen to for debugging purposes.
     * @see https://on.cypress.io/catalog-of-events#App-Events
     */
    off: Actions

    /**
     * Enables running Cypress commands in a secondary origin.
     * @see https://on.cypress.io/origin
     * @example
     *    cy.origin('example.com', () => {
     *      cy.get('h1').should('equal', 'Example Domain')
     *    })
     */
    origin<T extends any>(urlOrDomain: string, fn: () => void): Chainable<T>

    /**
     * Enables running Cypress commands in a secondary origin.
     * @see https://on.cypress.io/origin
     * @example
     *    cy.origin('example.com', { args: { key: 'value', foo: 'foo' } }, ({ key, foo }) => {
     *      expect(key).to.equal('value')
     *      expect(foo).to.equal('foo')
     *    })
     */
    origin<T, S extends any>(urlOrDomain: string, options: {
      args: T
    }, fn: (args: T) => void): Chainable<S>

    /**
     * Get the parent DOM element of a set of DOM elements.
     *
     * @see https://on.cypress.io/parent
     */
    parent<K extends keyof HTMLElementTagNameMap>(selector: K, options?: Partial<Loggable & Timeoutable>): Chainable<JQuery<HTMLElementTagNameMap[K]>>
    /**
     * Get the parent DOM element of a set of DOM elements.
     *
     * @see https://on.cypress.io/parent
     */
    parent<E extends Node = HTMLElement>(options?: Partial<Loggable & Timeoutable>): Chainable<JQuery<E>>
    /**
     * Get the parent DOM element of a set of DOM elements.
     *
     * @see https://on.cypress.io/parent
     */
    parent<E extends Node = HTMLElement>(selector: string, options?: Partial<Loggable & Timeoutable>): Chainable<JQuery<E>>

    /**
     * Get the parent DOM elements of a set of DOM elements.
     *
     * @see https://on.cypress.io/parents
     */
    parents<K extends keyof HTMLElementTagNameMap>(selector: K, options?: Partial<Loggable & Timeoutable>): Chainable<JQuery<HTMLElementTagNameMap[K]>>
    /**
     * Get the parent DOM elements of a set of DOM elements.
     *
     * @see https://on.cypress.io/parents
     */
    parents<E extends Node = HTMLElement>(options?: Partial<Loggable & Timeoutable>): Chainable<JQuery<E>>
    /**
     * Get the parent DOM elements of a set of DOM elements.
     *
     * @see https://on.cypress.io/parents
     */
    parents<E extends Node = HTMLElement>(selector: string, options?: Partial<Loggable & Timeoutable>): Chainable<JQuery<E>>

    /**
     * Get all ancestors of each DOM element in a set of matched DOM elements up to, but not including, the element provided.
     *
     * @see https://on.cypress.io/parentsuntil
     */
    parentsUntil<K extends keyof HTMLElementTagNameMap>(selector: K, filter?: string, options?: Partial<Loggable & Timeoutable>): Chainable<JQuery<HTMLElementTagNameMap[K]>>
    /**
     * Get all ancestors of each DOM element in a set of matched DOM elements up to, but not including, the element provided.
     *
     * @see https://on.cypress.io/parentsuntil
     */
    parentsUntil<E extends Node = HTMLElement>(selector: string, filter?: string, options?: Partial<Loggable & Timeoutable>): Chainable<JQuery<E>>
    /**
     * Get all ancestors of each DOM element in a set of matched DOM elements up to, but not including, the element provided.
     *
     * @see https://on.cypress.io/parentsuntil
     */
    parentsUntil<E extends Node = HTMLElement>(element: E | JQuery<E>, filter?: string, options?: Partial<Loggable & Timeoutable>): Chainable<JQuery<E>>

    /**
     * Stop cy commands from running and allow interaction with the application under test. You can then "resume" running all commands or choose to step through the "next" commands from the Command Log.
     * This does not set a `debugger` in your code, unlike `.debug()`
     *
     * @see https://on.cypress.io/pause
     */
    pause(options?: Partial<Loggable>): Chainable<Subject>

    /**
     * Get the immediately preceding sibling of each element in a set of the elements.
     *
     * @example
     *    cy.get('nav').prev('a') // Yield previous 'a'
     * @see https://on.cypress.io/prev
     */
    prev<K extends keyof HTMLElementTagNameMap>(selector: K, options?: Partial<Loggable & Timeoutable>): Chainable<JQuery<HTMLElementTagNameMap[K]>>
    /**
     * Get the immediately preceding sibling of each element in a set of the elements.
     *
     * @example
     *    cy.get('li').prev() // Yield previous 'li'
     * @see https://on.cypress.io/prev
     */
    prev<E extends Node = HTMLElement>(options?: Partial<Loggable & Timeoutable>): Chainable<JQuery<E>>
    /**
     * Get the immediately preceding sibling of each element in a set of the elements that match selector.
     *
     * @example
     *    cy.get('nav').prev('.menu-item') // Yield previous '.menu-item'
     * @see https://on.cypress.io/prev
     */
    prev<E extends Node = HTMLElement>(selector: string, options?: Partial<Loggable & Timeoutable>): Chainable<JQuery<E>>

    /**
     * Get all previous siblings of each DOM element in a set of matched DOM elements.
     * > The querying behavior of this command matches exactly how [.prevAll()](http://api.jquery.com/prevAll) works in jQuery.
     *
     * @see https://on.cypress.io/prevall
     */
    prevAll<K extends keyof HTMLElementTagNameMap>(selector: K, options?: Partial<Loggable & Timeoutable>): Chainable<JQuery<HTMLElementTagNameMap[K]>>
    /**
     * Get all previous siblings of each DOM element in a set of matched DOM elements.
     * > The querying behavior of this command matches exactly how [.prevAll()](http://api.jquery.com/prevAll) works in jQuery.
     *
     * @see https://on.cypress.io/prevall
     */
    prevAll<E extends Node = HTMLElement>(options?: Partial<Loggable & Timeoutable>): Chainable<JQuery<E>>
    /**
     * Get all previous siblings of each DOM element in a set of matched DOM elements.
     * > The querying behavior of this command matches exactly how [.prevAll()](http://api.jquery.com/prevAll) works in jQuery.
     *
     * @see https://on.cypress.io/prevall
     */
    prevAll<E extends Node = HTMLElement>(selector: string, options?: Partial<Loggable & Timeoutable>): Chainable<JQuery<E>>

    /**
     * Get all previous siblings of each DOM element in a set of matched DOM elements up to, but not including, the element provided.
     * > The querying behavior of this command matches exactly how [.prevUntil()](http://api.jquery.com/prevUntil) works in jQuery.
     *
     * @see https://on.cypress.io/prevall
     */
    prevUntil<K extends keyof HTMLElementTagNameMap>(selector: K, filter?: string, options?: Partial<Loggable & Timeoutable>): Chainable<JQuery<HTMLElementTagNameMap[K]>>
    /**
     * Get all previous siblings of each DOM element in a set of matched DOM elements up to, but not including, the element provided.
     * > The querying behavior of this command matches exactly how [.prevUntil()](http://api.jquery.com/prevUntil) works in jQuery.
     *
     * @see https://on.cypress.io/prevall
     */
    prevUntil<E extends Node = HTMLElement>(selector: string, filter?: string, options?: Partial<Loggable & Timeoutable>): Chainable<JQuery<E>>
    /**
     * Get all previous siblings of each DOM element in a set of matched DOM elements up to, but not including, the element provided.
     * > The querying behavior of this command matches exactly how [.prevUntil()](http://api.jquery.com/prevUntil) works in jQuery.
     *
     * @see https://on.cypress.io/prevall
     */
    prevUntil<E extends Node = HTMLElement>(element: E | JQuery<E>, filter?: string, options?: Partial<Loggable & Timeoutable>): Chainable<JQuery<E>>

    /**
     * Read a file and yield its contents.
     *
     * @see https://on.cypress.io/readfile
     */
    readFile<Contents = any>(filePath: string, options?: Partial<Loggable & Timeoutable>): Chainable<Contents>
    /**
     * Read a file with given encoding and yield its contents.
     *
     * @see https://on.cypress.io/readfile
     * @example
     *    cy.readFile('foo.json', 'utf8')
     */
    readFile<Contents = any>(filePath: string, encoding: Encodings, options?: Partial<Loggable & Timeoutable>): Chainable<Contents>

    /**
     * Reload the page.
     *
     * @see https://on.cypress.io/reload
     * @example
     *    cy.reload()
     */
    reload(options?: Partial<Loggable & Timeoutable>): Chainable<AUTWindow>
    /**
     * Reload the page without cache
     *
     * @see https://on.cypress.io/reload
     * @param {Boolean} forceReload Whether to reload the current page without using the cache. true forces the reload without cache.
     * @example
     *    // Reload the page without using the cache
     *    cy.visit('http://localhost:3000/admin')
     *    cy.reload(true)
     */
    reload(forceReload: boolean): Chainable<AUTWindow>

    /**
     * Make an HTTP GET request.
     *
     * @see https://on.cypress.io/request
     * @example
     *    cy.request('http://dev.local/seed')
     */
    request<T = any>(url: string, body?: RequestBody): Chainable<Response<T>>
    /**
     * Make an HTTP request with specific method.
     *
     * @see https://on.cypress.io/request
     * @example
     *    cy.request('POST', 'http://localhost:8888/users', {name: 'Jane'})
     */
    request<T = any>(method: HttpMethod, url: string, body?: RequestBody): Chainable<Response<T>>
    /**
     * Make an HTTP request with specific behavior.
     *
     * @see https://on.cypress.io/request
     * @example
     *    cy.request({
     *      url: '/dashboard',
     *      followRedirect: false // turn off following redirects
     *    })
     */
    request<T = any>(options: Partial<RequestOptions>): Chainable<Response<T>>

    /**
     * Get the root DOM element.
     * The root element yielded is `<html>` by default.
     * However, when calling `.root()` from a `.within()` command,
     * the root element will point to the element you are "within".
     *
     * @see https://on.cypress.io/root
     */
    root<E extends Node = HTMLHtmlElement>(options?: Partial<Loggable>): Chainable<JQuery<E>> // can't do better typing unless we ignore the `.within()` case

    /**
     * @deprecated Use `cy.intercept()` instead.
     *
     * Use `cy.route()` to manage the behavior of network requests.
     * @see https://on.cypress.io/route
     * @example
     *    cy.server()
     *    cy.route('https://localhost:7777/users', [{id: 1, name: 'Pat'}])
     */
    route(url: string | RegExp, response?: string | object): Chainable<null>
    /**
     * @deprecated Use `cy.intercept()` instead.
     *
     * Spy or stub request with specific method and url.
     *
     * @see https://on.cypress.io/route
     * @example
     *    cy.server()
     *    // spy on POST /todos requests
     *    cy.route('POST', '/todos').as('add-todo')
     */
    route(method: string, url: string | RegExp, response?: string | object): Chainable<null>
    /**
     * @deprecated Use `cy.intercept()` instead.
     *
     * Set a route by returning an object literal from a callback function.
     * Functions that return a Promise will automatically be awaited.
     *
     * @see https://on.cypress.io/route
     * @example
     *    cy.server()
     *    cy.route(() => {
     *      // your logic here
     *      // return an appropriate routing object here
     *      return {
     *        method: 'POST',
     *        url: '/comments',
     *        response: this.commentsFixture
     *      }
     *    })
     */
    route(fn: () => RouteOptions): Chainable<null>
    /**
     * @deprecated Use `cy.intercept()` instead.
     *
     * Spy or stub a given route.
     *
     * @see https://on.cypress.io/route
     * @example
     *    cy.server()
     *    cy.route({
     *      method: 'DELETE',
     *      url: '/users',
     *      status: 412,
     *      delay: 1000
     *      // and other options, see documentation
     *    })
     */
    route(options: Partial<RouteOptions>): Chainable<null>

    /**
     * Take a screenshot of the application under test and the Cypress Command Log.
     *
     * @see https://on.cypress.io/screenshot
     * @example
     *    cy.screenshot()
     *    cy.get(".post").screenshot()
     */
    screenshot(options?: Partial<Loggable & Timeoutable & ScreenshotOptions>): Chainable<null>
    /**
     * Take a screenshot of the application under test and the Cypress Command Log and save under given filename.
     *
     * @see https://on.cypress.io/screenshot
     * @example
     *    cy.get(".post").screenshot("post-element")
     */
    screenshot(fileName: string, options?: Partial<Loggable & Timeoutable & ScreenshotOptions>): Chainable<null>

    /**
     * Scroll an element into view.
     *
     * @see https://on.cypress.io/scrollintoview
     */
    scrollIntoView(options?: Partial<ScrollIntoViewOptions>): Chainable<Subject>

    /**
     * Scroll to a specific position.
     *
     * @see https://on.cypress.io/scrollto
     */
    scrollTo(position: PositionType, options?: Partial<ScrollToOptions>): Chainable<Subject>
    /**
     * Scroll to a specific X,Y position.
     *
     * @see https://on.cypress.io/scrollto
     */
    scrollTo(x: number | string, y: number | string, options?: Partial<ScrollToOptions>): Chainable<Subject>

    /**
     * Select an `<option>` with specific text, value, or index within a `<select>`.
     *
     * @see https://on.cypress.io/select
     */
    select(valueOrTextOrIndex: string | number | Array<string | number>, options?: Partial<SelectOptions>): Chainable<Subject>

    /**
     * @deprecated Use `cy.intercept()` instead.
     *
     * Start a server to begin routing responses to `cy.route()` and `cy.request()`.
     *
     * @example
     *    // start server
     *    cy.server()
     *    // get default server options
     *    cy.server().should((server) => {
     *      expect(server.delay).to.eq(0)
     *      expect(server.method).to.eq('GET')
     *      expect(server.status).to.eq(200)
     *      // and many others options
     *    })
     *
     * @see https://on.cypress.io/server
     */
    server(options?: Partial<ServerOptions>): Chainable<ServerOptions>

    /**
     * Set a browser cookie.
     *
     * @see https://on.cypress.io/setcookie
     */
    setCookie(name: string, value: string, options?: Partial<SetCookieOptions>): Chainable<Cookie>

    /**
     * Traverse into an element's shadow root.
     *
     * @example
     *    cy.get('my-component')
     *    .shadow()
     *    .find('.my-button')
     *    .click()
     * @see https://on.cypress.io/shadow
     */
    shadow(): Chainable<Subject>

    /**
     * Create an assertion. Assertions are automatically retried until they pass or time out.
     *
     * @see https://on.cypress.io/should
     * @example
     *   // Assert on the href of the location
     *   cy.location('href').should('contain', '/tag/tutorials/')
     */
    should: Chainer<Subject>

    /**
     * Get sibling DOM elements.
     *
     * @see https://on.cypress.io/siblings
     * @example
     *    cy.get('td').siblings('a') // Yield all link siblings of "td"
     */
    siblings<K extends keyof HTMLElementTagNameMap>(selector: K, options?: Partial<Loggable & Timeoutable>): Chainable<JQuery<HTMLElementTagNameMap[K]>>
    /**
     * Get all sibling DOM elements.
     *
     * @see https://on.cypress.io/siblings
     * @example
     *    cy.get('td').siblings() // Yield all siblings of "td"
     */
    siblings<E extends Node = HTMLElement>(options?: Partial<Loggable & Timeoutable>): Chainable<JQuery<E>>
    /**
     * Get all sibling DOM elements that match given selector.
     *
     * @see https://on.cypress.io/siblings
     * @example
     *    // Yield all elements with class "foo" that are siblings of "td"
     *    cy.get('td').siblings('.foo')
     */
    siblings<E extends Node = HTMLElement>(selector: string, options?: Partial<Loggable & Timeoutable>): Chainable<JQuery<E>>

    /**
     * Returns a new spy function.
     * > Note: `.spy()` assumes you are already familiar with our guide: [Stubs, Spies, and Clocks](https://on.cypress.io/stubs-spies-and-clocks)
     *
     * @see https://on.cypress.io/spy
     * @example
     *    const fn = cy.spy() // returns "dumb" spy function
     *    fn(42)
     *    expect(fn).to.have.been.calledOnce
     *    expect(fn).to.have.always.been.calledWithExactly(42)
     */
    spy(): Agent<sinon.SinonSpy>
    /**
     * Wraps existing function and spies on it, while passing arguments and results.
     * @see https://on.cypress.io/spy
     * @example
     *    const add = (a, b) => a + b
     *    const spy = cy.spy(add)
     *    expect(spy(2, 3)).to.equal(5)
     *    expect(spy).to.have.been.calledWithExactly(2, 3)
     */
    spy(func: (...args: any[]) => any): Agent<sinon.SinonSpy>
    /**
     * Spy on a method.
     * @see https://on.cypress.io/spy
     * @example
     *    // assume App.start calls util.addListeners
     *    cy.spy(util, 'addListeners')
     *    App.start()
     *    expect(util.addListeners).to.be.called
     */
    spy<T>(obj: T, method: keyof T): Agent<sinon.SinonSpy>

    /**
     * Replace a function, record its usage and control its behavior.
     * > Note: `.stub()` assumes you are already familiar with our guide:
     * [Stubs, Spies, and Clocks](https://on.cypress.io/stubs-spies-and-clocks)
     *
     * @see https://on.cypress.io/stub
     * @example
     *    const fn = cy.stub() // stub without any arguments acts like a spy
     *    fn(42)
     *    expect(fn).to.have.been.calledOnce
     *    expect(fn).to.have.always.been.calledWithExactly(42)
     */
    stub(): Agent<sinon.SinonStub>
    /**
     * Stubs all the object's methods.
     *
     * @see https://on.cypress.io/stub
     * @example
     * const o = {
     *  toString () {
     *    return 'foo'
     *  }
     * }
     * expect(o.toString()).to.equal('foo')
     * cy.stub(o)
     * // because stub does not call original function
     * expect(o.toString()).to.equal(undefined)
     * expect(o.toString).to.have.been.calledOnce
     */
    stub(obj: any): Agent<sinon.SinonStub>
    /**
     * Stubs single method of an object.
     *
     * @see https://on.cypress.io/stub
     * @example
     *    const o = {}
     *    expect(o.toString()).to.equal('[object Object]')
     *    cy.stub(o, 'toString').callsFake(() => 'foo')
     *    expect(o.toString()).to.equal('foo')
     *    expect(o.toString).to.have.been.calledOnce
     */
    stub<T>(obj: T, method: keyof T): Agent<sinon.SinonStub>
    /**
     * Stubs a method on an object
     *
     * @deprecated Use `cy.stub(object, name).callsFake(fn)` instead
     */
    stub<T>(obj: T, method: keyof T, func: (...args: any[]) => any): Agent<sinon.SinonStub>

    /**
     * Submit a form.
     *
     * @see https://on.cypress.io/submit
     */
    submit(options?: Partial<Loggable & Timeoutable>): Chainable<Subject>

    /**
     * Expand an array into multiple arguments.
     * @see https://on.cypress.io/spread
     * @example
     *    cy.getCookies().spread((cookie1, cookie2, cookie3) => {
     *      // each cookie is now an individual argument
     *    })
     */
    spread<S extends object | any[] | string | number | boolean>(fn: (...args: any[]) => S): Chainable<S>
    /**
     * Expand an array into multiple arguments.
     * @see https://on.cypress.io/spread
     * @example
     *    cy.getCookies().spread((cookie1, cookie2, cookie3) => {
     *      // each cookie is now an individual argument
     *    })
     */
    spread(fn: (...args: any[]) => void): Chainable<Subject>

    /**
     * Run a task in Node via the plugins file.
     *
     * @see https://on.cypress.io/api/task
     */
    task<S = unknown>(event: string, arg?: any, options?: Partial<Loggable & Timeoutable>): Chainable<S>

    /**
     * Enables you to work with the subject yielded from the previous command.
     *
     * @see https://on.cypress.io/then
     */
    then<S>(fn: (this: ObjectLike, currentSubject: Subject) => Chainable<S>): Chainable<S>
    /**
     * Enables you to work with the subject yielded from the previous command.
     *
     * @see https://on.cypress.io/then
     */
    then<S>(options: Partial<Timeoutable>, fn: (this: ObjectLike, currentSubject: Subject) => Chainable<S>): Chainable<S>
    /**
     * Enables you to work with the subject yielded from the previous command / promise.
     *
     * @see https://on.cypress.io/then
     */
    then<S>(fn: (this: ObjectLike, currentSubject: Subject) => PromiseLike<S>): Chainable<S>
    /**
     * Enables you to work with the subject yielded from the previous command / promise.
     *
     * @see https://on.cypress.io/then
     */
    then<S>(options: Partial<Timeoutable>, fn: (this: ObjectLike, currentSubject: Subject) => PromiseLike<S>): Chainable<S>
    /**
     * Enables you to work with the subject yielded from the previous command / promise.
     *
     * @see https://on.cypress.io/then
     */
    then<S extends string | number | boolean>(fn: (this: ObjectLike, currentSubject: Subject) => S): Chainable<S>
    /**
     * Enables you to work with the subject yielded from the previous command / promise.
     *
     * @see https://on.cypress.io/then
     */
    then<S extends HTMLElement>(fn: (this: ObjectLike, currentSubject: Subject) => S): Chainable<JQuery<S>>
    /**
     * Enables you to work with the subject yielded from the previous command / promise.
     *
     * @see https://on.cypress.io/then
     */
    then<S extends ArrayLike<HTMLElement>>(fn: (this: ObjectLike, currentSubject: Subject) => S): Chainable<JQuery<S extends ArrayLike<infer T> ? T : never>>
    /**
     * Enables you to work with the subject yielded from the previous command / promise.
     *
     * @see https://on.cypress.io/then
     */
    then<S extends any[] | object>(fn: (this: ObjectLike, currentSubject: Subject) => S): Chainable<S>
    /**
     * Enables you to work with the subject yielded from the previous command / promise.
     *
     * @see https://on.cypress.io/then
     */
    then<S>(fn: (this: ObjectLike, currentSubject: Subject) => S): ThenReturn<Subject, S>
    /**
     * Enables you to work with the subject yielded from the previous command / promise.
     *
     * @see https://on.cypress.io/then
     */
    then<S extends HTMLElement>(options: Partial<Timeoutable>, fn: (this: ObjectLike, currentSubject: Subject) => S): Chainable<JQuery<S>>
    /**
     * Enables you to work with the subject yielded from the previous command / promise.
     *
     * @see https://on.cypress.io/then
     */
    then<S extends ArrayLike<HTMLElement>>(options: Partial<Timeoutable>, fn: (this: ObjectLike, currentSubject: Subject) => S): Chainable<JQuery<S extends ArrayLike<infer T> ? T : never>>
    /**
     * Enables you to work with the subject yielded from the previous command / promise.
     *
     * @see https://on.cypress.io/then
     */
    then<S extends object | any[] | string | number | boolean>(options: Partial<Timeoutable>, fn: (this: ObjectLike, currentSubject: Subject) => S): Chainable<S>
    /**
     * Enables you to work with the subject yielded from the previous command / promise.
     *
     * @see https://on.cypress.io/then
     */
    then<S>(options: Partial<Timeoutable>, fn: (this: ObjectLike, currentSubject: Subject) => S): ThenReturn<Subject, S>
    /**
     * Enables you to work with the subject yielded from the previous command.
     *
     * @see https://on.cypress.io/then
     * @example
     *    cy.get('.nav').then(($nav) => {})  // Yields .nav as first arg
     *    cy.location().then((loc) => {})   // Yields location object as first arg
     */
    then(fn: (this: ObjectLike, currentSubject: Subject) => void): Chainable<Subject>
    /**
     * Enables you to work with the subject yielded from the previous command.
     *
     * @see https://on.cypress.io/then
     * @example
     *    cy.get('.nav').then(($nav) => {})  // Yields .nav as first arg
     *    cy.location().then((loc) => {})   // Yields location object as first arg
     */
    then(options: Partial<Timeoutable>, fn: (this: ObjectLike, currentSubject: Subject) => void): Chainable<Subject>

    /**
     * Move time after overriding a native time function with [cy.clock()](https://on.cypress.io/clock).
     * `cy.clock()` must be called before `cy.tick()`
     *
     * @see https://on.cypress.io/clock
     * @example
     *  cy.clock()
     *  ...
     *  // advance time by 10 minutes
     *  cy.tick(600*1000)
     *  // you can restore the real clock
     *  cy.tick(1000).then(clock => {
     *    clock.restore()
     *  })
     *  // or use this shortcut
     *  cy.tick(5000).invoke('restore')
     */
    tick(milliseconds: number, options?: Partial<Loggable>): Chainable<Clock>

    /**
     * Get the `document.title` property of the page that is currently active.
     *
     * @see https://on.cypress.io/title
     */
    title(options?: Partial<Loggable & Timeoutable>): Chainable<string>

    /**
     * Trigger an event on a DOM element.
     *
     * @see https://on.cypress.io/trigger
     */
    trigger<K extends keyof DocumentEventMap>(eventName: K, options?: Partial<TriggerOptions & ObjectLike & DocumentEventMap[K]>): Chainable<Subject>
    /**
     * Trigger an event on a DOM element.
     *
     * @see https://on.cypress.io/trigger
     */
    trigger<K extends keyof DocumentEventMap>(eventName: K, position?: PositionType, options?: Partial<TriggerOptions & ObjectLike & DocumentEventMap[K]>): Chainable<Subject>
    /**
     * Trigger an event on a DOM element.
     *
     * @see https://on.cypress.io/trigger
     */
    trigger<K extends keyof DocumentEventMap>(eventName: K, x: number, y: number, options?: Partial<TriggerOptions & ObjectLike & DocumentEventMap[K]>): Chainable<Subject>
    /**
     * Trigger an event on a DOM element.
     * Custom events... If the following were `.triggerCustom`,
     * `.trigger` strongly typed with event data
     *
     * @see https://on.cypress.io/trigger
     * @example
     *    cy.get('a').trigger('mousedown')
     */
    trigger(eventName: string, position?: PositionType, options?: Partial<TriggerOptions & ObjectLike>): Chainable<Subject>
    /**
     * Trigger an event on a DOM element.
     * Custom events... If the following were `.triggerCustom`,
     * `.trigger` strongly typed with event data
     *
     * @see https://on.cypress.io/trigger
     * @example
     *    cy.get('a').trigger('mousedown')
     */
    trigger(eventName: string, options?: Partial<TriggerOptions & ObjectLike>): Chainable<Subject>
    /**
     * Trigger an event on a DOM element.
     * Custom events... If the following were `.triggerCustom`,
     * `.trigger` strongly typed with event data
     *
     * @see https://on.cypress.io/trigger
     * @example
     *    cy.get('a').trigger('mousedown')
     */
    trigger(eventName: string, x: number, y: number, options?: Partial<TriggerOptions & ObjectLike>): Chainable<Subject>

    /**
     * Type into a DOM element.
     *
     * @see https://on.cypress.io/type
     * @example
     *    cy.get('input').type('Hello, World')
     *    // type "hello" + press Enter
     *    cy.get('input').type('hello{enter}')
     */
    type(text: string, options?: Partial<TypeOptions>): Chainable<Subject>

    /**
     * Uncheck checkbox(es).
     *
     * @see https://on.cypress.io/uncheck
     * @example
     *    // Unchecks checkbox element
     *    cy.get('[type="checkbox"]').uncheck()
     *    // Uncheck element with the id 'saveUserName'
     *    cy.get('#saveUserName').uncheck()
     *    // Uncheck all checkboxes
     *    cy.get(':checkbox').uncheck()
     *    // Uncheck the checkbox with the value of 'ga'
     *    cy.get('input[type="checkbox"]').uncheck(['ga'])
     */
    uncheck(options?: Partial<CheckOptions>): Chainable<Subject>
    /**
     * Uncheck specific checkbox.
     *
     * @see https://on.cypress.io/uncheck
     * @example
     *    // Uncheck the checkbox with the value of 'ga'
     *    cy.get('input[type="checkbox"]').uncheck('ga')
     */
    uncheck(value: string, options?: Partial<CheckOptions>): Chainable<Subject>
    /**
     * Uncheck specific checkboxes.
     *
     * @see https://on.cypress.io/uncheck
     * @example
     *    // Uncheck the checkbox with the value of 'ga', 'ma'
     *    cy.get('input[type="checkbox"]').uncheck(['ga', 'ma'])
     */
    uncheck(values: string[], options?: Partial<CheckOptions>): Chainable<Subject>

    /**
     * Get the current URL of the page that is currently active.
     *
     * @alias cy.location('href')
     * @see https://on.cypress.io/url
     */
    url(options?: Partial<UrlOptions>): Chainable<string>

    /**
     * Control the size and orientation of the screen for your application.
     *
     * @see https://on.cypress.io/viewport
     * @example
     *    // Set viewport to 550px x 750px
     *    cy.viewport(550, 750)
     *    // Set viewport to 357px x 667px
     *    cy.viewport('iphone-6')
     */
    viewport(preset: ViewportPreset, orientation?: ViewportOrientation, options?: Partial<Loggable>): Chainable<null>
    /**
     * Set viewport to the given resolution.
     *
     * @see https://on.cypress.io/viewport
     * @example
     *    // Set viewport to 550px x 750px
     *    cy.viewport(550, 750)
     */
    viewport(width: number, height: number, options?: Partial<Loggable>): Chainable<null>

    /**
     * Visit the given url
     *
     * @param {string} url The URL to visit. If relative uses `baseUrl`
     * @param {VisitOptions} [options] Pass in an options object to change the default behavior of `cy.visit()`
     * @see https://on.cypress.io/visit
     * @example
     *    cy.visit('http://localhost:3000')
     *    cy.visit('/somewhere') // opens ${baseUrl}/somewhere
     *    cy.visit({
     *      url: 'http://google.com',
     *      method: 'POST'
     *    })
     *
     */
    visit(url: string, options?: Partial<VisitOptions>): Chainable<AUTWindow>
    visit(options: Partial<VisitOptions> & { url: string }): Chainable<AUTWindow>

    /**
     * Wait for a number of milliseconds.
     * You almost never need to wait for an arbitrary period of time.
     * There are always better ways to express this in Cypress, see the documentation.
     *
     * @see https://on.cypress.io/wait
     * @param {number} ms - Milliseconds to wait.
     * @example
     *    cy.wait(1000) // wait for 1 second
     */
    wait(ms: number, options?: Partial<Loggable & Timeoutable>): Chainable<Subject>

    /**
     * Get the window object of the page that is currently active.
     *
     * @see https://on.cypress.io/window
     * @example
    ```
    cy.visit('http://localhost:8080/app')
    cy.window().then(function(win){
      // win is the remote window
      // of the page at: http://localhost:8080/app
    })
    ```
     */
    window(options?: Partial<Loggable & Timeoutable>): Chainable<AUTWindow>

    /**
     * Scopes all subsequent cy commands to within this element.
     * Useful when working within a particular group of elements such as a `<form>`.
     * @see https://on.cypress.io/within
     * @example
    ```
    cy.get('form').within(($form) => {
      // cy.get() will only search for elements within form,
      // not within the entire document
      cy.get('input[name="username"]').type('john')
      cy.get('input[name="password"]').type('password')
      cy.root().submit()
    })
    ```
     */
    within(fn: (currentSubject: Subject) => void): Chainable<Subject>
    /**
     * Scopes all subsequent cy commands to within this element.
     * Useful when working within a particular group of elements such as a `<form>`.
     * @see https://on.cypress.io/within
     */
    within(options: Partial<Loggable>, fn: (currentSubject: Subject) => void): Chainable<Subject> // inconsistent argument order

    /**
     * Yield the element passed into `.wrap()`.
     *
     * @see https://on.cypress.io/wrap
     * @example
    ```
    // wraps DOM element
    cy.get('form').within(($form) => {
      // more commands
      cy.wrap($form).should('have.class', 'form-container')
    })
    ```
     */
    wrap<E extends Node = HTMLElement>(element: E | JQuery<E>, options?: Partial<Loggable & Timeoutable>): Chainable<JQuery<E>>
    /**
     * Yield the element passed into `.wrap()` to the next command in the Cypress chain.
     *
     * @see https://on.cypress.io/wrap
     * @example
    ```
    cy.wrap(new Promise((resolve, reject) => {
      setTimeout(resolve, 1000);
    }).then(result => {})
    ```
     */
    wrap<F extends Promise<S>, S>(promise: F, options?: Partial<Loggable & Timeoutable>): Chainable<S>
    /**
     * Yields whatever is passed into `.wrap()` to the next command in the Cypress chain.
     *
     * @see https://on.cypress.io/wrap
     * @example
    ```
    // Make assertions about object
    cy.wrap({ amount: 10 })
      .should('have.property', 'amount')
      .and('eq', 10)
    ```
     */
    wrap<S>(object: S, options?: Partial<Loggable & Timeoutable>): Chainable<S>

    /**
     * Write to a file with the specified contents.
     *
     * @see https://on.cypress.io/writefile
    ```
    cy.writeFile('path/to/message.txt', 'Hello World')
    ```
     */
    writeFile(filePath: string, contents: FileContents, encoding: Encodings): Chainable<null>
    /**
     * Write to a file with the specified encoding and contents.
     *
     * @see https://on.cypress.io/writefile
    ```
    cy.writeFile('path/to/ascii.txt', 'Hello World', {
      flag: 'a+',
      encoding: 'ascii'
    })
    ```
     */
    writeFile(filePath: string, contents: FileContents, options?: Partial<WriteFileOptions & Timeoutable>): Chainable<null>
    /**
     * Write to a file with the specified encoding and contents.
     *
     * An `encoding` option in `options` will override the `encoding` argument.
     *
     * @see https://on.cypress.io/writefile
    ```
    cy.writeFile('path/to/ascii.txt', 'Hello World', 'utf8', {
      flag: 'a+',
    })
    ```
     */
    writeFile(filePath: string, contents: FileContents, encoding: Encodings, options?: Partial<WriteFileOptions & Timeoutable>): Chainable<null>

    /**
     * jQuery library bound to the AUT
     *
     * @see https://on.cypress.io/$
     * @example
     *    cy.$$('p')
     */
    $$<TElement extends Element = HTMLElement>(selector: JQuery.Selector, context?: Element | Document | JQuery): JQuery<TElement>
  }

  type ChainableMethods<Subject = any> = {
    [P in keyof Chainable<Subject>]: Chainable<Subject>[P] extends ((...args: any[]) => any)
        ? Chainable<Subject>[P]
        : never
  }

  interface SinonSpyAgent<A extends sinon.SinonSpy> {
    log(shouldOutput?: boolean): Omit<A, 'withArgs'> & Agent<A>

    /**
     * Saves current spy / stub under an alias.
     * @see https://on.cypress.io/stubs-spies-and-clocks
     * @see https://on.cypress.io/as
     * @example
     *    cy.spy(win, 'fetch').as('winFetch') // Alias 'window.fetch' spy as "winFetch"
     */
    as(alias: string): Omit<A, 'withArgs'> & Agent<A>

    /**
     * Creates a spy / stub but only for calls with given arguments.
     * @see https://on.cypress.io/stubs-spies-and-clocks
     * @see https://on.cypress.io/as
     * @example
     *    const s = cy.stub(JSON, 'parse').withArgs('invalid').returns(42)
     *    expect(JSON.parse('invalid')).to.equal(42)
     *    expect(s).to.have.been.calledOnce
     */
    withArgs(...args: any[]): Omit<A, 'withArgs'> & Agent<A>
  }

  type Agent<T extends sinon.SinonSpy> = SinonSpyAgent<T> & T

  interface Failable {
    /**
     * Whether to fail on response codes other than 2xx and 3xx
     *
     * @default {true}
     */
    failOnStatusCode: boolean

    /**
     * Whether Cypress should automatically retry status code errors under the hood
     *
     * @default {false}
     */
    retryOnStatusCodeFailure: boolean

    /**
     * Whether Cypress should automatically retry transient network errors under the hood
     *
     * @default {true}
     */
    retryOnNetworkFailure: boolean
  }

  /**
   * Options that control how a command behaves in the `within` scope.
   * These options will determine how nodes are selected.
   */

  interface Withinable {
    /**
     * Element to search for children in. If null, search begins from root-level DOM element.
     *
     * @default depends on context, null if outside of within wrapper
     */
    withinSubject: JQuery | HTMLElement | null
  }

  /**
   * Element traversal options for dealing with Shadow DOM
   */
  interface Shadow {
    /**
     * Include shadow DOM in search
     *
     * @default: false
     */
    includeShadowDom: boolean
  }

  /**
   * Options that control how a command is logged in the Reporter
   */
  interface Loggable {
    /**
     * Displays the command in the Command Log
     *
     * @default true
     */
    log: boolean
  }

  /**
   * Options that control how long Test Runner is waiting for command to succeed
   */
  interface Timeoutable {
    /**
     * Time to wait (ms)
     *
     * @default defaultCommandTimeout
     * @see https://docs.cypress.io/guides/references/configuration.html#Timeouts
     */
    timeout: number
  }

  /**
   * Options that check case sensitivity
   */
  interface CaseMatchable {
    /**
     * Check case sensitivity
     *
     * @default true
     */
    matchCase: boolean
  }

  /**
   * Options that control how long the Test Runner waits for an XHR request and response to succeed
   */
  interface TimeoutableXHR {
    /**
     * Time to wait for the request (ms)
     *
     * @default {@link Timeoutable#timeout}
     * @see https://docs.cypress.io/guides/references/configuration.html#Timeouts
     */
    requestTimeout: number
    /**
     * Time to wait for the response (ms)
     *
     * @default {@link Timeoutable#timeout}
     * @see https://docs.cypress.io/guides/references/configuration.html#Timeouts
     */
    responseTimeout: number
  }

  /**
   * Options to force an event, skipping Actionability check
   * @see https://docs.cypress.io/guides/core-concepts/interacting-with-elements.html#Actionability
   */
  interface Forceable {
    /**
     * Forces the action, disables waiting for actionability
     *
     * @default false
     */
    force: boolean
  }

  type scrollBehaviorOptions = false | 'center' | 'top' | 'bottom' | 'nearest'

  /**
   * Options to affect Actionability checks
   * @see https://docs.cypress.io/guides/core-concepts/interacting-with-elements.html#Actionability
   */
  interface ActionableOptions extends Forceable {
    /**
     * Whether to wait for elements to finish animating before executing commands
     *
     * @default true
     */
    waitForAnimations: boolean
    /**
     * The distance in pixels an element must exceed over time to be considered animating
     * @default 5
     */
    animationDistanceThreshold: number
    /**
     * Viewport position to which an element should be scrolled prior to action commands. Setting `false` disables scrolling.
     *
     * @default 'top'
     */
    scrollBehavior: scrollBehaviorOptions
  }

  interface SelectFileOptions extends Loggable, Timeoutable, ActionableOptions {
    /**
     * Which user action to perform. `select` matches selecting a file while
     * `drag-drop` matches dragging files from the operating system into the
     * document.
     *
     * @default 'select'
     */
    action: 'select' | 'drag-drop'
  }

  interface BlurOptions extends Loggable, Timeoutable, Forceable { }

  interface CheckOptions extends Loggable, Timeoutable, ActionableOptions {
    interval: number
  }

  interface ClearOptions extends Loggable, Timeoutable, ActionableOptions {
    interval: number
  }

  /**
   * Object to change the default behavior of .click().
   */
  interface ClickOptions extends Loggable, Timeoutable, ActionableOptions {
    /**
     * Serially click multiple elements
     *
     * @default false
     */
    multiple: boolean
    /**
     * Activates the control key during click
     *
     * @default false
     */
    ctrlKey: boolean
    /**
     * Activates the control key during click
     *
     * @default false
     */
    controlKey: boolean
    /**
     * Activates the alt key (option key for Mac) during click
     *
     * @default false
     */
    altKey: boolean
    /**
     * Activates the alt key (option key for Mac) during click
     *
     * @default false
     */
    optionKey: boolean
    /**
     * Activates the shift key during click
     *
     * @default false
     */
    shiftKey: boolean
    /**
     * Activates the meta key (Windows key or command key for Mac) during click
     *
     * @default false
     */
    metaKey: boolean
    /**
     * Activates the meta key (Windows key or command key for Mac) during click
     *
     * @default false
     */
    commandKey: boolean
    /**
     * Activates the meta key (Windows key or command key for Mac) during click
     *
     * @default false
     */
    cmdKey: boolean
  }

  interface PEMCert {
    /**
     * Path to the certificate file, relative to project root.
     */
    cert: string
    /**
     * Path to the private key file, relative to project root.
     */
    key: string
    /**
     * Path to a text file containing the passphrase, relative to project root.
     */
    passphrase?: string
  }

  interface PFXCert {
    /**
     * Path to the certificate container, relative to project root.
     */
    pfx: string
    /**
     * Path to a text file containing the passphrase, relative to project root.
     */
    passphrase?: string
  }

  interface ClientCertificate {
    /**
     * URL to match requests against. Wildcards following [minimatch](https://github.com/isaacs/minimatch) rules are supported.
     */
    url: string
    /**
     * Paths to one or more CA files to validate certs against, relative to project root.
     */
    ca?: string[]
    /**
     * A PEM format certificate/private key pair or PFX certificate container
     */
    certs: PEMCert[] | PFXCert[]
  }

  interface ResolvedConfigOptions<ComponentDevServerOpts = any> {
    /**
     * Url used as prefix for [cy.visit()](https://on.cypress.io/visit) or [cy.request()](https://on.cypress.io/request) command's url
     * @default null
     */
    baseUrl: string | null
    /**
     * Any values to be set as [environment variables](https://docs.cypress.io/guides/guides/environment-variables.html)
     * @default {}
     */
    env: { [key: string]: any }
    /**
     * A String or Array of glob patterns used to ignore test files that would otherwise be shown in your list of tests. Cypress uses minimatch with the options: {dot: true, matchBase: true}. We suggest using http://globtester.com to test what files would match.
     * @default "*.hot-update.js"
     */
    excludeSpecPattern: string | string[]
    /**
     * The number of tests for which snapshots and command data are kept in memory. Reduce this number if you are experiencing high memory consumption in your browser during a test run.
     * @default 50
     */
    numTestsKeptInMemory: number
    /**
     * Port used to host Cypress. Normally this is a randomly generated port
     * @default null
     */
    port: number | null
    /**
     * The [reporter](https://docs.cypress.io/guides/guides/reporters.html) used when running headlessly or in CI
     * @default "spec"
     */
    reporter: string
    /**
     * Some reporters accept [reporterOptions](https://on.cypress.io/reporters) that customize their behavior
     * @default "spec"
     */
    reporterOptions: { [key: string]: any }
    /**
     * Slow test threshold in milliseconds. Only affects the visual output of some reporters. For example, the spec reporter will display the test time in yellow if over the threshold.
     * @default 10000
     */
    slowTestThreshold: number
    /**
     * Whether Cypress will watch and restart tests on test file changes
     * @default true
     */
    watchForFileChanges: boolean
    /**
     * Time, in milliseconds, to wait until most DOM based commands are considered timed out
     * @default 4000
     */
    defaultCommandTimeout: number
    /**
     * Time, in milliseconds, to wait for a system command to finish executing during a [cy.exec()](https://on.cypress.io/exec) command
     * @default 60000
     */
    execTimeout: number
    /**
     * Time, in milliseconds, to wait for page transition events or [cy.visit()](https://on.cypress.io/visit), [cy.go()](https://on.cypress.io/go), [cy.reload()](https://on.cypress.io/reload) commands to fire their page load events
     * @default 60000
     */
    pageLoadTimeout: number
    /**
     * Whether Cypress will search for and replace
     * obstructive JS code in .js or .html files.
     *
     * @see https://on.cypress.io/configuration#modifyObstructiveCode
     */
    modifyObstructiveCode: boolean
    /**
     * Time, in milliseconds, to wait for an XHR request to go out in a [cy.wait()](https://on.cypress.io/wait) command
     * @default 5000
     */
    requestTimeout: number
    /**
     * Time, in milliseconds, to wait until a response in a [cy.request()](https://on.cypress.io/request), [cy.wait()](https://on.cypress.io/wait), [cy.fixture()](https://on.cypress.io/fixture), [cy.getCookie()](https://on.cypress.io/getcookie), [cy.getCookies()](https://on.cypress.io/getcookies), [cy.setCookie()](https://on.cypress.io/setcookie), [cy.clearCookie()](https://on.cypress.io/clearcookie), [cy.clearCookies()](https://on.cypress.io/clearcookies), and [cy.screenshot()](https://on.cypress.io/screenshot) commands
     * @default 30000
     */
    responseTimeout: number
    /**
     * Time, in milliseconds, to wait for a task to finish executing during a cy.task() command
     * @default 60000
     */
    taskTimeout: number
    /**
     * Path to folder where application files will attempt to be served from
     * @default root project folder
     */
    fileServerFolder: string
    /**
     * Path to folder containing fixture files (Pass false to disable)
     * @default "cypress/fixtures"
     */
    fixturesFolder: string | false
    /**
     * Path to folder where files downloaded during a test are saved
     * @default "cypress/downloads"
     */
    downloadsFolder: string
    /**
     * If set to `system`, Cypress will try to find a `node` executable on your path to use when executing your plugins. Otherwise, Cypress will use the Node version bundled with Cypress.
     * @default "bundled"
     */
    nodeVersion: 'system' | 'bundled'
    /**
     * The application under test cannot redirect more than this limit.
     * @default 20
     */
    redirectionLimit: number
    /**
     * If `nodeVersion === 'system'` and a `node` executable is found, this will be the full filesystem path to that executable.
     * @default null
     */
    resolvedNodePath: string
    /**
     * The version of `node` that is being used to execute plugins.
     * @example 1.2.3
     */
    resolvedNodeVersion: string
    /**
     * Whether Cypress will take a screenshot when a test fails during cypress run.
     * @default true
     */
    screenshotOnRunFailure: boolean
    /**
     * Path to folder where screenshots will be saved from [cy.screenshot()](https://on.cypress.io/screenshot) command or after a headless or CI run's test failure
     * @default "cypress/screenshots"
     */
    screenshotsFolder: string | false
    /**
     * Path to file to load before test files load. This file is compiled and bundled. (Pass false to disable)
     * @default "cypress/support/{e2e|component}.js"
     */
    supportFile: string | false
    /**
<<<<<<< HEAD
     * The test isolation level applied to ensure a clean slate between tests.
     *   - legacy - resets/clears aliases, intercepts, clock, viewport, cookies, and local storage before each test.
     *   - strict - applies all resets/clears from legacy, plus clears the page by visiting 'about:blank' to ensure clean app state before each test.
     * @default "strict"
=======
     * The test isolation ensures a clean browser context between tests. This option is only available when
     * `experimentalSessionAndOrigin=true`.
     *
     * Cypress will always reset/clear aliases, intercepts, clock, and viewport before each test
     * to ensure a clean test slate; i.e. this configuration only impacts the browser context.
     *
     * Note: the [`cy.session()`](https://on.cypress.io/session) command will inherent this value to determine whether
     * or not the page is cleared when the command executes. This command is only available in end-to-end testing.
     *
     *  - on - The page is cleared before each test. Cookies, local storage and session storage in all domains are cleared
     *         before each test. The `cy.session()` command will also clear the page and current browser context when creating
     *         or restoring the browser session.
     *  - off - The current browser state will persist between tests. The page does not clear before the test and cookies, local
     *          storage and session storage will be available in the next test. The `cy.session()` command will only clear the
     *          current browser context when creating or restoring the browser session - the current page will not clear.
     *
     * Tradeoffs:
     *      Turning test isolation off may improve performance of end-to-end tests, however, previous tests could impact the
     *      browser state of the next test and cause inconsistency when using .only(). Be mindful to write isolated tests when
     *      test isolation is off. If a test in the suite impacts the state of other tests and it were to fail, you could see
     *      misleading errors in later tests which makes debugging clunky. See the [documentation](https://on.cypress.io/test-isolation)
     *      for more information.
     *
     * @default null, when experimentalSessionAndOrigin=false. The default is 'on' when experimentalSessionAndOrigin=true.
>>>>>>> 355d2101
     */
    testIsolation: null | 'on' | 'off'
    /**
     * Path to folder where videos will be saved after a headless or CI run
     * @default "cypress/videos"
     */
    videosFolder: string
    /**
     * Whether Cypress will trash assets within the screenshotsFolder and videosFolder before headless test runs.
     * @default true
     */
    trashAssetsBeforeRuns: boolean
    /**
     * The quality setting for the video compression, in Constant Rate Factor (CRF). The value can be false to disable compression or a value between 0 and 51, where a lower value results in better quality (at the expense of a higher file size).
     * @default 32
     */
    videoCompression: number | false
    /**
     * Whether Cypress will record a video of the test run when running headlessly.
     * @default true
     */
    video: boolean
    /**
     * Whether Cypress will upload the video to the Dashboard even if all tests are passing. This applies only when recording your runs to the Dashboard. Turn this off if you'd like the video uploaded only when there are failing tests.
     * @default true
     */
    videoUploadOnPasses: boolean
    /**
     * Whether Chrome Web Security for same-origin policy and insecure mixed content is enabled. Read more about this here
     * @default true
     */
    chromeWebSecurity: boolean
    /**
     * Default height in pixels for the application under tests' viewport (Override with [cy.viewport()](https://on.cypress.io/viewport) command)
     * @default 660
     */
    viewportHeight: number
    /**
     * Default width in pixels for the application under tests' viewport. (Override with [cy.viewport()](https://on.cypress.io/viewport) command)
     * @default 1000
     */
    viewportWidth: number
    /**
     * The distance in pixels an element must exceed over time to be considered animating
     * @default 5
     */
    animationDistanceThreshold: number
    /**
     * Whether to wait for elements to finish animating before executing commands
     * @default true
     */
    waitForAnimations: boolean
    /**
     * Viewport position to which an element should be scrolled prior to action commands. Setting `false` disables scrolling.
     * @default 'top'
     */
    scrollBehavior: scrollBehaviorOptions
    /**
     * Allows listening to the `before:run`, `after:run`, `before:spec`, and `after:spec` events in the plugins file during interactive mode.
     * @default false
     */
    experimentalInteractiveRunEvents: boolean
    /**
     * Whether Cypress will search for and replace obstructive code in third party .js or .html files.
     * NOTE: Setting this flag to true removes Subresource Integrity (SRI).
     * Please see https://developer.mozilla.org/en-US/docs/Web/Security/Subresource_Integrity.
     * This option has no impact on experimentalSourceRewriting and is only used with the
     * non-experimental source rewriter.
     * @see https://on.cypress.io/configuration#experimentalModifyObstructiveThirdPartyCode
     */
    experimentalModifyObstructiveThirdPartyCode: boolean
    /**
     * Enables AST-based JS/HTML rewriting. This may fix issues caused by the existing regex-based JS/HTML replacement algorithm.
     * @default false
     */
    experimentalSourceRewriting: boolean
    /**
     * Generate and save commands directly to your test suite by interacting with your app as an end user would.
     * @default false
     */
    experimentalStudio: boolean
    /**
     * Adds support for testing in the WebKit browser engine used by Safari. See https://on.cypress.io/webkit-experiment for more information.
     * @default false
     */
    experimentalWebKitSupport: boolean
    /**
     * Number of times to retry a failed test.
     * If a number is set, tests will retry in both runMode and openMode.
     * To enable test retries only in runMode, set e.g. `{ openMode: null, runMode: 2 }`
     * @default null
     */
    retries: Nullable<number | { runMode?: Nullable<number>, openMode?: Nullable<number> }>
    /**
     * Enables including elements within the shadow DOM when using querying
     * commands (e.g. cy.get(), cy.find()). Can be set globally in cypress.config.{js,ts,mjs,cjs},
     * per-suite or per-test in the test configuration object, or programmatically
     * with Cypress.config()
     * @default false
     */
    includeShadowDom: boolean

    /**
     * The list of hosts to be blocked
     */
    blockHosts: null | string | string[]
    /**
     * A unique ID for the project used for recording
     */
    projectId: null | string
    /**
     * Path to the support folder.
     */
    supportFolder: string
    /**
     * Glob pattern to determine what test files to load.
     */
    specPattern: string | string[]
    /**
     * The user agent the browser sends in all request headers.
     */
    userAgent: null | string
    /**
     * Polyfills `window.fetch` to enable Network spying and stubbing
     */
    experimentalFetchPolyfill: boolean

    /**
     * Override default config options for Component Testing runner.
     * @default {}
     */
    component: ComponentConfigOptions<ComponentDevServerOpts>

    /**
     * Override default config options for E2E Testing runner.
     * @default {}
     */
    e2e: Omit<CoreConfigOptions, 'indexHtmlFile'>

    /**
     * An array of objects defining the certificates
     */
    clientCertificates: ClientCertificate[]

    /**
     * Handle Cypress plugins
     */
    setupNodeEvents: (on: PluginEvents, config: PluginConfigOptions) => Promise<PluginConfigOptions | void> | PluginConfigOptions | void

    indexHtmlFile: string
  }

  /**
   * Options appended to config object on runtime.
   */
  interface RuntimeConfigOptions extends Partial<RuntimeServerConfigOptions> {
    /**
     * Absolute path to the config file (default: <projectRoot>/cypress.config.{js,ts,mjs,cjs})
     */
    configFile: string
    /**
     * CPU architecture, from Node `os.arch()`
     *
     * @see https://nodejs.org/api/os.html#os_os_arch
     */
    arch: string
    /**
     * Available browsers found on your system.
     */
    browsers: Browser[]
    /**
     * Hosts mappings to IP addresses.
     */
    hosts: null | {[key: string]: string}
    /**
     * Whether Cypress was launched via 'cypress open' (interactive mode)
     */
    isInteractive: boolean
    /**
     * The platform Cypress is running on.
     */
    platform: 'linux' | 'darwin' | 'win32'
    remote: RemoteState
    /**
     * The Cypress version being used.
     */
    version: string

    // Internal or Unlisted at server/lib/config_options
    namespace: string
    projectRoot: string
    repoRoot: string | null
    devServerPublicPathRoute: string
    cypressBinaryRoot: string
  }

  /**
   * Optional options added before the server starts
   */
  interface RuntimeServerConfigOptions {
    /**
     * The browser Cypress is running on.
     */
    browser: Browser
    // Internal or Unlisted at server/lib/config_options
    autoOpen: boolean
    browserUrl: string
    clientRoute: string
    cypressEnv: string
    isNewProject: boolean
    isTextTerminal: boolean
    morgan: boolean
    parentTestsFolder: string
    parentTestsFolderDisplay: string
    projectName: string
    proxyUrl: string
    remote: RemoteState
    report: boolean
    reporterRoute: string
    reporterUrl: string
    socketId: null | string
    socketIoCookie: string
    socketIoRoute: string
    spec: Cypress['spec'] | null
    specs: Array<Cypress['spec']>
    xhrRoute: string
    xhrUrl: string
  }

  interface TestConfigOverrides extends Partial<Pick<ConfigOptions, 'animationDistanceThreshold' | 'blockHosts' | 'defaultCommandTimeout' | 'env' | 'execTimeout' | 'includeShadowDom' | 'numTestsKeptInMemory' | 'pageLoadTimeout' | 'redirectionLimit' | 'requestTimeout' | 'responseTimeout' | 'retries' | 'screenshotOnRunFailure' | 'slowTestThreshold' | 'scrollBehavior' | 'taskTimeout' | 'viewportHeight' | 'viewportWidth' | 'waitForAnimations'>>, Partial<Pick<ResolvedConfigOptions, 'baseUrl'>> {
    browser?: IsBrowserMatcher | IsBrowserMatcher[]
    keystrokeDelay?: number
  }

  /**
   * All configuration items are optional.
   */
  type CoreConfigOptions = Partial<Omit<ResolvedConfigOptions, TestingType>>

  interface DefineDevServerConfig {
    // This interface can be extended by the user, to inject the types for their
    // preferred bundler: e.g.
    //
    // import type * as webpack from 'webpack'
    //
    // declare global {
    //   namespace Cypress {
    //     interface DefineDevServerConfig {
    //       webpackConfig?: webpack.Configuration
    //     }
    //   }
    // }
    [key: string]: any
  }

  type PickConfigOpt<T> = T extends keyof DefineDevServerConfig ? DefineDevServerConfig[T] : any

  interface AngularDevServerProjectConfig {
    root: string,
    sourceRoot: string,
    buildOptions: Record<string, any>
  }

  type DevServerFn<ComponentDevServerOpts = any> = (cypressDevServerConfig: DevServerConfig, devServerConfig: ComponentDevServerOpts) => ResolvedDevServerConfig | Promise<ResolvedDevServerConfig>

  type ConfigHandler<T> = T
    | (() => T | Promise<T>)

  type DevServerConfigOptions = {
    bundler: 'webpack'
    framework: 'react' | 'vue' | 'vue-cli' | 'nuxt' | 'create-react-app' | 'next' | 'svelte'
    webpackConfig?: ConfigHandler<PickConfigOpt<'webpackConfig'>>
  } | {
    bundler: 'vite'
    framework: 'react' | 'vue' | 'svelte'
    viteConfig?: ConfigHandler<Omit<Exclude<PickConfigOpt<'viteConfig'>, undefined>, 'base' | 'root'>>
  } | {
    bundler: 'webpack',
    framework: 'angular',
    webpackConfig?: ConfigHandler<PickConfigOpt<'webpackConfig'>>,
    options?: {
      projectConfig: AngularDevServerProjectConfig
    }
  }

  interface ComponentConfigOptions<ComponentDevServerOpts = any> extends Omit<CoreConfigOptions, 'baseUrl' | 'experimentalStudio'> {
    devServer: DevServerFn<ComponentDevServerOpts> | DevServerConfigOptions
    devServerConfig?: ComponentDevServerOpts
    /**
     * Runs all component specs in a single tab, trading spec isolation for faster run mode execution.
     * @default false
     */
    experimentalSingleTabRunMode?: boolean
  }

  /**
   * Config options that can be assigned on cypress.config.{js,ts,mjs,cjs} file
   */
  type UserConfigOptions<ComponentDevServerOpts = any> = Omit<ResolvedConfigOptions<ComponentDevServerOpts>, 'baseUrl' | 'excludeSpecPattern' | 'supportFile' | 'specPattern' | 'indexHtmlFile'>

  /**
   * Takes ComponentDevServerOpts to track the signature of the devServerConfig for the provided `devServer`,
   * so we have proper completion for `devServerConfig`
   */
  type ConfigOptions<ComponentDevServerOpts = any> = Partial<UserConfigOptions<ComponentDevServerOpts>> & {
    /**
     * Hosts mappings to IP addresses.
     */
     hosts?: null | {[key: string]: string}
  }

  interface PluginConfigOptions extends ResolvedConfigOptions, RuntimeConfigOptions {
    /**
    * Absolute path to the root of the project
    */
    projectRoot: string
    /**
     * Type of test and associated runner that was launched.
     */
    testingType: TestingType
    /**
     * Cypress version.
     */
    version: string
  }

  interface DebugOptions {
    verbose: boolean
  }

  /**
   * Options object to change the default behavior of cy.exec().
   */
  interface ExecOptions extends Loggable, Timeoutable {
    /**
     * Whether to fail if the command exits with a non-zero code
     *
     * @default true
     */
    failOnNonZeroExit: boolean
    /**
     * Object of environment variables to set before the command executes
     * (e.g. {USERNAME: 'johndoe'}). Will be merged with existing
     * system environment variables
     *
     * @default {}
     */
    env: object
  }

  /**
   * Options for Cypress.Keyboard.defaults()
   */
  interface KeyboardDefaultsOptions {
    /**
    * Time, in milliseconds, between each keystroke when typing. (Pass 0 to disable)
    *
    * @default 10
    */
    keystrokeDelay: number
  }

  /**
   * Full set of possible options for cy.request call
   */
  interface RequestOptions extends Loggable, Timeoutable, Failable {
    auth: object
    body: RequestBody
    encoding: Encodings
    followRedirect: boolean
    form: boolean
    gzip: boolean
    headers: object
    method: HttpMethod
    qs: object
    url: string
  }

  interface RouteOptions {
    method: HttpMethod
    url: string | RegExp
    response: any
    status: number
    delay: number
    headers: object | null
    force404: boolean
    onRequest(...args: any[]): void
    onResponse(...args: any[]): void
    onAbort(...args: any[]): void
  }

  interface Dimensions {
    x: number
    y: number
    width: number
    height: number
  }

  type Padding =
    | number
    | [number]
    | [number, number]
    | [number, number, number]
    | [number, number, number, number]

  interface ScreenshotOptions {
    blackout: string[]
    capture: 'runner' | 'viewport' | 'fullPage'
    clip: Dimensions
    disableTimersAndAnimations: boolean
    padding: Padding
    scale: boolean
    overwrite: boolean
    onBeforeScreenshot: ($el: JQuery) => void
    onAfterScreenshot: ($el: JQuery, props: {
      path: string
      size: number
      dimensions: {
        width: number
        height: number
      }
      multipart: boolean
      pixelRatio: number
      takenAt: string
      name: string
      blackout: string[]
      duration: number
      testAttemptIndex: number
    }) => void
  }

  interface ScreenshotDefaultsOptions extends ScreenshotOptions {
    screenshotOnRunFailure: boolean
  }

  interface SelectorPlaygroundDefaultsOptions {
    selectorPriority: string[]
    onElement: ($el: JQuery) => string | null | undefined
  }

  interface ScrollToOptions extends Loggable, Timeoutable {
    /**
     * Scrolls over the duration (in ms)
     *
     * @default 0
     */
    duration: number
    /**
     * Will scroll with the easing animation
     *
     * @default 'swing'
     */
    easing: 'swing' | 'linear'
    /**
     * Ensure element is scrollable. Error if element is not scrollable
     *
     * @default true
     */
    ensureScrollable: boolean
  }

  interface ScrollIntoViewOptions extends ScrollToOptions {
    /**
     * Amount to scroll after the element has been scrolled into view
     *
     * @default {top: 0, left: 0}
     */
    offset: Offset
  }

  interface SelectOptions extends Loggable, Timeoutable, Forceable {
    interval: number
  }

  /**
   * Setting default options for cy.server()
   * @see https://on.cypress.io/server
   */
  interface ServerOptions {
    delay: number
    method: HttpMethod
    status: number
    headers: object
    response: any
    onRequest(...args: any[]): void
    onResponse(...args: any[]): void
    onAbort(...args: any[]): void
    enable: boolean
    force404: boolean
    urlMatchingOptions: object
    ignore(xhr: Request): void
    onAnyRequest(route: RouteOptions, proxy: any): void
    onAnyResponse(route: RouteOptions, proxy: any): void
    onAnyAbort(route: RouteOptions, proxy: any): void
  }

  interface Session {
    // Clear all saved sessions and re-run the current spec file.
    clearAllSavedSessions: () => Promise<void>
  }

  type SameSiteStatus = 'no_restriction' | 'strict' | 'lax'

  interface SetCookieOptions extends Loggable, Timeoutable {
    path: string
    domain: string
    secure: boolean
    httpOnly: boolean
    expiry: number
    sameSite: SameSiteStatus
  }

  interface ShadowDomOptions {
    includeShadowDom?: boolean
  }

  /**
   * Options that control `cy.type` command
   *
   * @see https://on.cypress.io/type
   */
  interface TypeOptions extends Loggable, Timeoutable, ActionableOptions {
    /**
     * Delay after each keypress (ms)
     *
     * @default 10
     */
    delay: number
    /**
     * Parse special characters for strings surrounded by `{}`,
     * such as `{esc}`. Set to `false` to type the literal characters instead
     *
     * @default true
     */
    parseSpecialCharSequences: boolean
    /**
     * Keep a modifier activated between commands
     *
     * @default true
     */
    release: boolean
  }

  /**
   * Visit website options
   *
   * @see https://on.cypress.io/visit
   */
  interface VisitOptions extends Loggable, Timeoutable, Failable {
    /**
     * The URL to visit. Behaves the same as the `url` argument.
     */
    url: string

    /**
     * The HTTP method to use in the visit. Can be `GET` or `POST`.
     *
     * @default "GET"
     */
    method: 'GET' | 'POST'

    /**
     * An optional body to send along with a `POST` request. If it is a string, it will be passed along unmodified. If it is an object, it will be URL encoded to a string and sent with a `Content-Type: application/x-www-urlencoded` header.
     *
     * @example
     *    cy.visit({
     *      url: 'http://www.example.com/form.html',
     *      method: 'POST',
     *      body: {
     *        "field1": "foo",
     *        "field2": "bar"
     *      }
     *    })
     */
    body: RequestBody

    /**
     * An object that maps HTTP header names to values to be sent along with the request.
     *
     * @example
     *    cy.visit({
     *      url: 'http://www.example.com',
     *      headers: {
     *        'Accept-Language': 'en-US'
     *      }
     *    })
     */
    headers: { [header: string]: string }

    /**
     * Called before your page has loaded all of its resources.
     *
     * @param {AUTWindow} contentWindow the remote page's window object
     */
    onBeforeLoad(win: AUTWindow): void

    /**
     * Called once your page has fired its load event.
     *
     * @param {AUTWindow} contentWindow the remote page's window object
     */
    onLoad(win: AUTWindow): void

    /**
     * Cypress will automatically apply the right authorization headers
     * if you're attempting to visit an application that requires
     * Basic Authentication.
     *
     * @example
     *    cy.visit('https://www.acme.com/', {
     *      auth: {
     *        username: 'wile',
     *        password: 'coyote'
     *      }
     *    })
     */
    auth: Auth

    /**
     * Query parameters to append to the `url` of the request.
     */
    qs: object
  }

  /**
   * Options to change the default behavior of .trigger()
   */
  interface TriggerOptions extends Loggable, Timeoutable, ActionableOptions {
    /**
     * Whether the event bubbles
     *
     * @default true
     */
    bubbles: boolean
    /**
     * Whether the event is cancelable
     *
     * @default true
     */
    cancelable: boolean
    /**
     * The type of the event you want to trigger
     *
     * @default 'Event'
     */
    eventConstructor: string
  }

  /**
   * Options to change the default behavior of .url()
   */
  interface UrlOptions extends Loggable, Timeoutable {
    /**
     * Whether the url is decoded
     *
     * @default false
     */
    decode: boolean
  }

  /** Options to change the default behavior of .writeFile */
  interface WriteFileOptions extends Loggable {
    flag: string
    encoding: Encodings
  }

  // Kind of onerous, but has a nice auto-complete.
  /**
   * @see https://on.cypress.io/should
   *
   * @interface Chainer
   * @template Subject
   */
  interface Chainer<Subject> {
    // chai
    /**
     * Asserts that the target's `type` is equal to the given string type.
     * Types are case insensitive. See the `type-detect` project page for info on the type detection algorithm:
     * https://github.com/chaijs/type-detect.
     * @example
     *    cy.wrap('foo').should('be.a', 'string')
     * @see http://chaijs.com/api/bdd/#method_a
     * @see https://on.cypress.io/assertions
     */
    (chainer: 'be.a', type: string): Chainable<Subject>
    /**
     * Asserts that the target is a number or a date greater than the given number or date n respectively.
     * However, it's often best to assert that the target is equal to its expected value.
     * @example
     *    cy.wrap(6).should('be.above', 5)
     * @see http://chaijs.com/api/bdd/#method_above
     * @see https://on.cypress.io/assertions
     */
    (chainer: 'be.above', value: number | Date): Chainable<Subject>
    /**
     * Asserts that the target's `type` is equal to the given string type.
     * Types are case insensitive. See the `type-detect` project page for info on the type detection algorithm:
     * https://github.com/chaijs/type-detect.
     * @example
     *    cy.wrap({ foo: 'bar' }).should('be.an', 'object')
     * @alias a
     * @see http://chaijs.com/api/bdd/#method_a
     * @see https://on.cypress.io/assertions
     */
    (chainer: 'be.an', value: string): Chainable<Subject>
    /**
     * Asserts that the target is a number or a `n` date greater than or equal to the given number or date n respectively.
     * However, it's often best to assert that the target is equal to its expected value.
     * @example
     *    cy.wrap(6).should('be.at.least', 5)
     * @see http://chaijs.com/api/bdd/#method_least
     * @see https://on.cypress.io/assertions
     */
    (chainer: 'be.at.least', value: number | Date): Chainable<Subject>
    /**
     * Asserts that the target is a number or a `n` date less than or equal to the given number or date n respectively.
     * However, it's often best to assert that the target is equal to its expected value.
     * @example
     *    cy.wrap(4).should('be.below', 5)
     * @see http://chaijs.com/api/bdd/#method_below
     * @see https://on.cypress.io/assertions
     */
    (chainer: 'be.below', value: number): Chainable<Subject>
    /**
     * Asserts that the target is an `arguments` object.
     * @example
     *    cy.wrap(arguments).should('be.arguments')
     * @see http://chaijs.com/api/bdd/#method_arguments
     * @see https://on.cypress.io/assertions
     */
    (chainer: 'be.arguments'): Chainable<Subject>
    /**
     * Asserts that the target is a number that's within a given +/- `delta` range of the given number `expected`. However, it's often best to assert that the target is equal to its expected value.
     * @example
     *    cy.wrap(5.1).should('be.approximately', 5, 0.5)
     * @alias closeTo
     * @see http://chaijs.com/api/bdd/#method_closeto
     * @see https://on.cypress.io/assertions
     */
    (chainer: 'be.approximately', value: number, delta: number): Chainable<Subject>
    /**
     * Asserts that the target is a number that's within a given +/- `delta` range of the given number `expected`. However, it's often best to assert that the target is equal to its expected value.
     * @example
     *    cy.wrap(5.1).should('be.closeTo', 5, 0.5)
     * @see http://chaijs.com/api/bdd/#method_closeto
     * @see https://on.cypress.io/assertions
     */
    (chainer: 'be.closeTo', value: number, delta: number): Chainable<Subject>
    /**
     * When the target is a string or array, .empty asserts that the target's length property is strictly (===) equal to 0
     * @example
     *    cy.wrap([]).should('be.empty')
     *    cy.wrap('').should('be.empty')
     * @see http://chaijs.com/api/bdd/#method_empty
     * @see https://on.cypress.io/assertions
     */
    (chainer: 'be.empty'): Chainable<Subject>
    /**
     * Asserts that the target is an instance of the given `constructor`.
     * @example
     *    cy.wrap([1, 2]).should('be.instanceOf', Array)
     * @see http://chaijs.com/api/bdd/#method_instanceof
     * @see https://on.cypress.io/assertions
     */
    (chainer: 'be.instanceOf', value: any): Chainable<Subject>
    /**
     * Asserts that the target is strictly (`===`) equal to `false`.
     * @example
     *    cy.wrap(false).should('be.false')
     * @see http://chaijs.com/api/bdd/#method_false
     * @see https://on.cypress.io/assertions
     */
    (chainer: 'be.false'): Chainable<Subject>
    /**
     * Asserts that the target is a number or a date greater than the given number or date n respectively.
     * However, it's often best to assert that the target is equal to its expected value.
     * @example
     *    cy.wrap(6).should('be.greaterThan', 5)
     * @alias above
     * @see http://chaijs.com/api/bdd/#method_above
     * @see https://on.cypress.io/assertions
     */
    (chainer: 'be.greaterThan', value: number): Chainable<Subject>
    /**
     * Asserts that the target is a number or a date greater than the given number or date n respectively.
     * However, it's often best to assert that the target is equal to its expected value.
     * @example
     *    cy.wrap(6).should('be.gt', 5)
     * @alias above
     * @see http://chaijs.com/api/bdd/#method_above
     * @see https://on.cypress.io/assertions
     */
    (chainer: 'be.gt', value: number): Chainable<Subject>
    /**
     * Asserts that the target is a number or a `n` date greater than or equal to the given number or date n respectively.
     * However, it's often best to assert that the target is equal to its expected value.
     * @example
     *    cy.wrap(6).should('be.gte', 5)
     * @alias least
     * @see http://chaijs.com/api/bdd/#method_least
     * @see https://on.cypress.io/assertions
     */
    (chainer: 'be.gte', value: number): Chainable<Subject>
    /**
     * Asserts that the target is a number or a `n` date less than or equal to the given number or date n respectively.
     * However, it's often best to assert that the target is equal to its expected value.
     * @example
     *    cy.wrap(4).should('be.lessThan', 5)
     * @alias below
     * @see http://chaijs.com/api/bdd/#method_below
     * @see https://on.cypress.io/assertions
     */
    (chainer: 'be.lessThan', value: number): Chainable<Subject>
    /**
     * Asserts that the target is a number or a `n` date less than or equal to the given number or date n respectively.
     * However, it's often best to assert that the target is equal to its expected value.
     * @example
     *    cy.wrap(4).should('be.lt', 5)
     * @alias below
     * @see http://chaijs.com/api/bdd/#method_below
     * @see https://on.cypress.io/assertions
     */
    (chainer: 'be.lt', value: number): Chainable<Subject>
    /**
     * Asserts that the target is a number or a date less than or equal to the given number or date n respectively.
     * However, it's often best to assert that the target is equal to its expected value.
     * @example
     *    cy.wrap(4).should('be.lte', 5)
     * @alias most
     * @see http://chaijs.com/api/bdd/#method_most
     * @see https://on.cypress.io/assertions
     */
    (chainer: 'be.lte', value: number): Chainable<Subject>
    /**
     * Asserts that the target is loosely (`==`) equal to `true`. However, it's often best to assert that the target is strictly (`===`) or deeply equal to its expected value.
     * @example
     *    cy.wrap(1).should('be.ok')
     * @see http://chaijs.com/api/bdd/#method_ok
     * @see https://on.cypress.io/assertions
     */
    (chainer: 'be.ok'): Chainable<Subject>
    /**
     * Asserts that the target is strictly (`===`) equal to true.
     * @example
     *    cy.wrap(true).should('be.true')
     * @see http://chaijs.com/api/bdd/#method_true
     * @see https://on.cypress.io/assertions
     */
    (chainer: 'be.true'): Chainable<Subject>
    /**
     * Asserts that the target is strictly (`===`) equal to undefined.
     * @example
     *    cy.wrap(undefined).should('be.undefined')
     * @see http://chaijs.com/api/bdd/#method_undefined
     * @see https://on.cypress.io/assertions
     */
    (chainer: 'be.undefined'): Chainable<Subject>
    /**
     * Asserts that the target is strictly (`===`) equal to null.
     * @example
     *    cy.wrap(null).should('be.null')
     * @see http://chaijs.com/api/bdd/#method_null
     * @see https://on.cypress.io/assertions
     */
    (chainer: 'be.null'): Chainable<Subject>
    /**
     * Asserts that the target is strictly (`===`) equal to NaN.
     * @example
     *    cy.wrap(NaN).should('be.NaN')
     * @see http://chaijs.com/api/bdd/#method_null
     * @see https://on.cypress.io/assertions
     */
    (chainer: 'be.NaN'): Chainable<Subject>
    /**
     * Asserts that the target is a number or a date greater than or equal to the given number or date `start`, and less than or equal to the given number or date `finish` respectively.
     * However, it's often best to assert that the target is equal to its expected value.
     * @example
     *    cy.wrap(6).should('be.within', 5, 10)
     * @see http://chaijs.com/api/bdd/#method_within
     * @see https://on.cypress.io/assertions
     */
    (chainer: 'be.within', start: number, end: number): Chainable<Subject>
    (chainer: 'be.within', start: Date, end: Date): Chainable<Subject>
    /**
     * When one argument is provided, `.change` asserts that the given function `subject` returns a different value when it's invoked before the target function compared to when it's invoked afterward.
     * However, it's often best to assert that `subject` is equal to its expected value.
     * @example
     *    let dots = ''
     *    function addDot() { dots += '.' }
     *    function getDots() { return dots }
     *    cy.wrap(addDot).should('change', getDots)
     * @see http://chaijs.com/api/bdd/#method_change
     * @see https://on.cypress.io/assertions
     */
    (chainer: 'change', fn: (...args: any[]) => any): Chainable<Subject>
    /**
     * When two arguments are provided, `.change` asserts that the value of the given object `subject`'s `prop` property is different before invoking the target function compared to afterward.
     * @example
     *    const myObj = { dots: '' }
     *    function addDot() { myObj.dots += '.' }
     *    cy.wrap(addDot).should('change', myObj, 'dots')
     * @see http://chaijs.com/api/bdd/#method_change
     * @see https://on.cypress.io/assertions
     */
    (chainer: 'change', obj: object, prop: string): Chainable<Subject>
    /**
     * When the target is a string, `.include` asserts that the given string val is a substring of the target.
     * @example
     *    cy.wrap('tester').should('contain', 'test')
     * @alias include
     * @see http://chaijs.com/api/bdd/#method_include
     * @see https://on.cypress.io/assertions
     */
    (chainer: 'contain', value: any): Chainable<Subject>
    /**
     * When one argument is provided, `.decrease` asserts that the given function `subject` returns a lesser number when it's invoked after invoking the target function compared to when it's invoked beforehand.
     * `.decrease` also causes all `.by` assertions that follow in the chain to assert how much lesser of a number is returned. It's often best to assert that the return value decreased by the expected amount, rather than asserting it decreased by any amount.
     * @example
     *    let val = 1
     *    function subtractTwo() { val -= 2 }
     *    function getVal() { return val }
     *    cy.wrap(subtractTwo).should('decrease', getVal)
     * @see http://chaijs.com/api/bdd/#method_decrease
     * @see https://on.cypress.io/assertions
     */
    (chainer: 'decrease', fn: (...args: any[]) => any): Chainable<Subject>
    /**
     * When two arguments are provided, `.decrease` asserts that the value of the given object `subject`'s `prop` property is lesser after invoking the target function compared to beforehand.
     * @example
     *    let val = 1
     *    function subtractTwo() { val -= 2 }
     *    function getVal() { return val }
     *    cy.wrap(subtractTwo).should('decrease', getVal)
     * @see http://chaijs.com/api/bdd/#method_decrease
     * @see https://on.cypress.io/assertions
     */
    (chainer: 'decrease', obj: object, prop: string): Chainable<Subject>
    /**
     * Causes all `.equal`, `.include`, `.members`, `.keys`, and `.property` assertions that follow in the chain to use deep equality instead of strict (`===`) equality. See the `deep-eql` project page for info on the deep equality algorithm: https://github.com/chaijs/deep-eql.
     * @example
     *    cy.wrap({ a: 1 }).should('deep.equal', { a: 1 })
     * @see http://chaijs.com/api/bdd/#method_deep
     * @see https://on.cypress.io/assertions
     */
    (chainer: 'deep.equal', value: Subject): Chainable<Subject>
    /**
     * Asserts that the target is not strictly (`===`) equal to either `null` or `undefined`. However, it's often best to assert that the target is equal to its expected value.
     * @example
     *    cy.wrap(1).should('exist')
     * @see http://chaijs.com/api/bdd/#method_exist
     * @see https://on.cypress.io/assertions
     */
    (chainer: 'exist'): Chainable<Subject>
    /**
     * Asserts that the target is strictly (`===`) equal to the given `val`.
     * @example
     *    cy.wrap(1).should('eq', 1)
     * @alias equal
     * @see http://chaijs.com/api/bdd/#method_equal
     * @see https://on.cypress.io/assertions
     */
    (chainer: 'eq', value: any): Chainable<Subject>
    /**
     * Asserts that the target is deeply equal to the given `obj`. See the `deep-eql` project page for info on the deep equality algorithm: https://github.com/chaijs/deep-eql.
     * @example
     *    cy.wrap({a: 1}).should('eql', {a: 1}).and('not.equal', {a: 1})
     * @see http://chaijs.com/api/bdd/#method_eql
     * @see https://on.cypress.io/assertions
     */
    (chainer: 'eql', value: any): Chainable<Subject>
    /**
     * Asserts that the target is strictly (`===`) equal to the given `val`.
     * @example
     *    cy.wrap(1).should('equal', 1)
     * @see http://chaijs.com/api/bdd/#method_equal
     * @see https://on.cypress.io/assertions
     */
    (chainer: 'equal', value: any): Chainable<Subject>
    /**
   * Causes all `.key` assertions that follow in the chain to require that the target have all of the given keys. This is the opposite of `.any`, which only requires that the target have at least one of the given keys.
   * @example
   *    cy.wrap({ a: 1, b: 2 }).should('have.all.key', 'a', 'b')
   * @see http://chaijs.com/api/bdd/#method_all
   * @see https://on.cypress.io/assertions
   */
    (chainer: 'have.all.key', ...value: string[]): Chainable<Subject>
    /**
     * Causes all `.key` assertions that follow in the chain to only require that the target have at least one of the given keys. This is the opposite of `.all`, which requires that the target have all of the given keys.
     * @example
     *    cy.wrap({ a: 1, b: 2 }).should('have.any.key', 'a')
     * @see http://chaijs.com/api/bdd/#method_any
     * @see https://on.cypress.io/assertions
     */
    (chainer: 'have.any.key', ...value: string[]): Chainable<Subject>
    /**
     * Causes all `.keys` assertions that follow in the chain to require that the target have all of the given keys. This is the opposite of `.any`, which only requires that the target have at least one of the given keys.
     * @example
     *    cy.wrap({ a: 1, b: 2 }).should('have.all.keys', 'a', 'b')
     * @see http://chaijs.com/api/bdd/#method_all
     * @see https://on.cypress.io/assertions
     */
    (chainer: 'have.all.keys' | 'have.keys' | 'have.deep.keys' | 'have.all.deep.keys', ...value: string[]): Chainable<Subject>
    /**
     * Causes all `.keys` assertions that follow in the chain to only require that the target have at least one of the given keys. This is the opposite of `.all`, which requires that the target have all of the given keys.
     * @example
     *    cy.wrap({ a: 1, b: 2 }).should('have.any.keys', 'a')
     * @see http://chaijs.com/api/bdd/#method_any
     * @see https://on.cypress.io/assertions
     */
    (chainer: 'have.any.keys' | 'include.any.keys', ...value: string[]): Chainable<Subject>
    /**
     * Causes all `.keys` assertions that follow in the chain to require the target to be a superset of the expected set, rather than an identical set.
     * @example
     *    cy.wrap({ a: 1, b: 2 }).should('include.all.keys', 'a', 'b')
     * @see http://chaijs.com/api/bdd/#method_keys
     * @see https://on.cypress.io/assertions
     */
    (chainer: 'include.all.keys', ...value: string[]): Chainable<Subject>
    /**
     * Asserts that the target has a property with the given key `name`. See the `deep-eql` project page for info on the deep equality algorithm: https://github.com/chaijs/deep-eql.
     * @example
     *    cy.wrap({ x: {a: 1 }}).should('have.deep.property', 'x', { a: 1 })
     * @see http://chaijs.com/api/bdd/#method_property
     * @see https://on.cypress.io/assertions
     */
    (chainer: 'have.deep.property', value: string, obj: object): Chainable<Subject>
    /**
     * Asserts that the target's `length` property is equal to the given number `n`.
     * @example
     *    cy.wrap([1, 2, 3]).should('have.length', 3)
     *    cy.wrap('foo').should('have.length', 3)
     * @alias lengthOf
     * @see http://chaijs.com/api/bdd/#method_lengthof
     * @see https://on.cypress.io/assertions
     */
    (chainer: 'have.length' | 'have.lengthOf', value: number): Chainable<Subject>
    /**
     * Asserts that the target's `length` property is greater than to the given number `n`.
     * @example
     *    cy.wrap([1, 2, 3]).should('have.length.greaterThan', 2)
     *    cy.wrap('foo').should('have.length.greaterThan', 2)
     * @see http://chaijs.com/api/bdd/#method_lengthof
     * @see https://on.cypress.io/assertions
     */
    (chainer: 'have.length.greaterThan' | 'have.lengthOf.greaterThan', value: number): Chainable<Subject>
    /**
     * Asserts that the target's `length` property is greater than to the given number `n`.
     * @example
     *    cy.wrap([1, 2, 3]).should('have.length.gt', 2)
     *    cy.wrap('foo').should('have.length.gt', 2)
     * @see http://chaijs.com/api/bdd/#method_lengthof
     * @see https://on.cypress.io/assertions
     */
    (chainer: 'have.length.gt' | 'have.lengthOf.gt' | 'have.length.above' | 'have.lengthOf.above', value: number): Chainable<Subject>
    /**
     * Asserts that the target's `length` property is greater than or equal to the given number `n`.
     * @example
     *    cy.wrap([1, 2, 3]).should('have.length.gte', 2)
     *    cy.wrap('foo').should('have.length.gte', 2)
     * @see http://chaijs.com/api/bdd/#method_lengthof
     * @see https://on.cypress.io/assertions
     */
    (chainer: 'have.length.gte' | 'have.lengthOf.gte' | 'have.length.at.least' | 'have.lengthOf.at.least', value: number): Chainable<Subject>
    /**
     * Asserts that the target's `length` property is less than to the given number `n`.
     * @example
     *    cy.wrap([1, 2, 3]).should('have.length.lessThan', 4)
     *    cy.wrap('foo').should('have.length.lessThan', 4)
     * @see http://chaijs.com/api/bdd/#method_lengthof
     * @see https://on.cypress.io/assertions
     */
    (chainer: 'have.length.lessThan' | 'have.lengthOf.lessThan', value: number): Chainable<Subject>
    /**
     * Asserts that the target's `length` property is less than to the given number `n`.
     * @example
     *    cy.wrap([1, 2, 3]).should('have.length.lt', 4)
     *    cy.wrap('foo').should('have.length.lt', 4)
     * @see http://chaijs.com/api/bdd/#method_lengthof
     * @see https://on.cypress.io/assertions
     */
    (chainer: 'have.length.lt' | 'have.lengthOf.lt' | 'have.length.below' | 'have.lengthOf.below', value: number): Chainable<Subject>
    /**
     * Asserts that the target's `length` property is less than or equal to the given number `n`.
     * @example
     *    cy.wrap([1, 2, 3]).should('have.length.lte', 4)
     *    cy.wrap('foo').should('have.length.lte', 4)
     * @see http://chaijs.com/api/bdd/#method_lengthof
     * @see https://on.cypress.io/assertions
     */
    (chainer: 'have.length.lte' | 'have.lengthOf.lte' | 'have.length.at.most' | 'have.lengthOf.at.most', value: number): Chainable<Subject>
    /**
     * Asserts that the target's `length` property is within `start` and `finish`.
     * @example
     *    cy.wrap([1, 2, 3]).should('have.length.within', 1, 5)
     * @see http://chaijs.com/api/bdd/#method_lengthof
     * @see https://on.cypress.io/assertions
     */
    (chainer: 'have.length.within' | 'have.lengthOf.within', start: number, finish: number): Chainable<Subject>
    /**
     * Asserts that the target array has the same members as the given array `set`.
     * @example
     *    cy.wrap([1, 2, 3]).should('have.members', [2, 1, 3])
     * @see http://chaijs.com/api/bdd/#method_members
     * @see https://on.cypress.io/assertions
     */
    (chainer: 'have.members' | 'have.deep.members', values: any[]): Chainable<Subject>
    /**
     * Asserts that the target array has the same members as the given array where order matters.
     * @example
     *    cy.wrap([1, 2, 3]).should('have.ordered.members', [1, 2, 3])
     * @see http://chaijs.com/api/bdd/#method_members
     * @see https://on.cypress.io/assertions
     */
    (chainer: 'have.ordered.members', values: any[]): Chainable<Subject>
    /**
     * Causes all `.property` and `.include` assertions that follow in the chain to ignore inherited properties.
     * @example
     *    Object.prototype.b = 2
     *    cy.wrap({ a: 1 }).should('have.property', 'a').and('not.have.ownProperty', 'b')
     * @see http://chaijs.com/api/bdd/#method_ownproperty
     * @see https://on.cypress.io/assertions
     */
    (chainer: 'have.ownProperty', property: string): Chainable<Subject>
    /**
     * Asserts that the target has a property with the given key `name`.
     * @example
     *    cy.wrap({ a: 1 }).should('have.property', 'a')
     *    cy.wrap({ a: 1 }).should('have.property', 'a', 1)
     * @see http://chaijs.com/api/bdd/#method_property
     * @see https://on.cypress.io/assertions
     */
    (chainer: 'have.property' | 'have.nested.property' | 'have.own.property' | 'have.a.property' | 'have.deep.property' | 'have.deep.own.property' | 'have.deep.nested.property', property: string, value?: any): Chainable<Subject>
    /**
     * Asserts that the target has its own property descriptor with the given key name.
     * @example
     *    cy.wrap({a: 1}).should('have.ownPropertyDescriptor', 'a', { value: 1 })
     * @see http://chaijs.com/api/bdd/#method_ownpropertydescriptor
     * @see https://on.cypress.io/assertions
     */
    (chainer: 'have.ownPropertyDescriptor' | 'haveOwnPropertyDescriptor', name: string, descriptor?: PropertyDescriptor): Chainable<Subject>
    /**
     * Asserts that the target string contains the given substring `str`.
     * @example
     *    cy.wrap('foobar').should('have.string', 'bar')
     * @see http://chaijs.com/api/bdd/#method_string
     * @see https://on.cypress.io/assertions
     */
    (chainer: 'have.string', match: string | RegExp): Chainable<Subject>
    /**
     * When the target is a string, `.include` asserts that the given string `val` is a substring of the target.
     * @example
     *    cy.wrap('foobar').should('include', 'foo')
     * @see http://chaijs.com/api/bdd/#method_include
     * @see https://on.cypress.io/assertions
     */
    (chainer: 'include' | 'deep.include' | 'nested.include' | 'own.include' | 'deep.own.include' | 'deep.nested.include', value: any): Chainable<Subject>
    /**
     * When the target is a string, `.include` asserts that the given string `val` is a substring of the target.
     * @example
     *    cy.wrap([1, 2, 3]).should('include.members', [1, 2])
     * @see http://chaijs.com/api/bdd/#method_members
     * @see https://on.cypress.io/assertions
     */
    (chainer: 'include.members' | 'include.ordered.members' | 'include.deep.ordered.members', value: any[]): Chainable<Subject>
    /**
     * When one argument is provided, `.increase` asserts that the given function `subject` returns a greater number when it's
     * invoked after invoking the target function compared to when it's invoked beforehand.
     * `.increase` also causes all `.by` assertions that follow in the chain to assert how much greater of a number is returned.
     * It's often best to assert that the return value increased by the expected amount, rather than asserting it increased by any amount.
     *
     * When two arguments are provided, `.increase` asserts that the value of the given object `subject`'s `prop` property is greater after
     * invoking the target function compared to beforehand.
     *
     * @example
     *    let val = 1
     *    function addTwo() { val += 2 }
     *    function getVal() { return val }
     *    cy.wrap(addTwo).should('increase', getVal)
     *
     *    const myObj = { val: 1 }
     *    function addTwo() { myObj.val += 2 }
     *    cy.wrap(addTwo).should('increase', myObj, 'val')
     * @see http://chaijs.com/api/bdd/#method_increase
     * @see https://on.cypress.io/assertions
     */
    (chainer: 'increase', value: object, property?: string): Chainable<Subject>
    /**
     * Asserts that the target matches the given regular expression `re`.
     * @example
     *    cy.wrap('foobar').should('match', /^foo/)
     * @see http://chaijs.com/api/bdd/#method_match
     * @see https://on.cypress.io/assertions
     */
    (chainer: 'match', value: RegExp): Chainable<Subject>
    /**
     * When the target is a non-function object, `.respondTo` asserts that the target has a `method` with the given name method. The method can be own or inherited, and it can be enumerable or non-enumerable.
     * @example
     *    class Cat {
     *      meow() {}
     *    }
     *    cy.wrap(new Cat()).should('respondTo', 'meow')
     * @see http://chaijs.com/api/bdd/#method_respondto
     * @see https://on.cypress.io/assertions
     */
    (chainer: 'respondTo', value: string): Chainable<Subject>
    /**
     * Invokes the given `matcher` function with the target being passed as the first argument, and asserts that the value returned is truthy.
     * @example
     *    cy.wrap(1).should('satisfy', (num) => num > 0)
     * @see http://chaijs.com/api/bdd/#method_satisfy
     * @see https://on.cypress.io/assertions
     */
    (chainer: 'satisfy', fn: (val: any) => boolean): Chainable<Subject>
    /**
     * When no arguments are provided, `.throw` invokes the target function and asserts that an error is thrown.
     * When one argument is provided, and it's a string, `.throw` invokes the target function and asserts that an error is thrown with a message that contains that string.
     * @example
     *    function badFn() { throw new TypeError('Illegal salmon!') }
     *    cy.wrap(badFn).should('throw')
     *    cy.wrap(badFn).should('throw', 'salmon')
     *    cy.wrap(badFn).should('throw', /salmon/)
     * @see http://chaijs.com/api/bdd/#method_throw
     * @see https://on.cypress.io/assertions
     */
    (chainer: 'throw', value?: string | RegExp): Chainable<Subject>
    /**
     * When no arguments are provided, `.throw` invokes the target function and asserts that an error is thrown.
     * When one argument is provided, and it's a string, `.throw` invokes the target function and asserts that an error is thrown with a message that contains that string.
     * @example
     *    function badFn() { throw new TypeError('Illegal salmon!') }
     *    cy.wrap(badFn).should('throw')
     *    cy.wrap(badFn).should('throw', 'salmon')
     *    cy.wrap(badFn).should('throw', /salmon/)
     * @see http://chaijs.com/api/bdd/#method_throw
     * @see https://on.cypress.io/assertions
     */
    // tslint:disable-next-line ban-types
    (chainer: 'throw', error: Error | Function, expected?: string | RegExp): Chainable<Subject>
    /**
     * Asserts that the target is a member of the given array list.
     * @example
     *    cy.wrap(1).should('be.oneOf', [1, 2, 3])
     * @see http://chaijs.com/api/bdd/#method_oneof
     * @see https://on.cypress.io/assertions
     */
    (chainer: 'be.oneOf', list: ReadonlyArray<any>): Chainable<Subject>
    /**
     * Asserts that the target is extensible, which means that new properties can be added to it.
     * @example
     *    cy.wrap({a: 1}).should('be.extensible')
     * @see http://chaijs.com/api/bdd/#method_extensible
     * @see https://on.cypress.io/assertions
     */
    (chainer: 'be.extensible'): Chainable<Subject>
    /**
     * Asserts that the target is sealed, which means that new properties can't be added to it, and its existing properties can't be reconfigured or deleted.
     * @example
     *    let sealedObject = Object.seal({})
     *    let frozenObject = Object.freeze({})
     *    cy.wrap(sealedObject).should('be.sealed')
     *    cy.wrap(frozenObject).should('be.sealed')
     * @see http://chaijs.com/api/bdd/#method_sealed
     * @see https://on.cypress.io/assertions
     */
    (chainer: 'be.sealed'): Chainable<Subject>
    /**
     * Asserts that the target is frozen, which means that new properties can't be added to it, and its existing properties can't be reassigned to different values, reconfigured, or deleted.
     * @example
     *    let frozenObject = Object.freeze({})
     *    cy.wrap(frozenObject).should('be.frozen')
     * @see http://chaijs.com/api/bdd/#method_frozen
     * @see https://on.cypress.io/assertions
     */
    (chainer: 'be.frozen'): Chainable<Subject>
    /**
     * Asserts that the target is a number, and isn't `NaN` or positive/negative `Infinity`.
     * @example
     *    cy.wrap(1).should('be.finite')
     * @see http://chaijs.com/api/bdd/#method_finite
     * @see https://on.cypress.io/assertions
     */
    (chainer: 'be.finite'): Chainable<Subject>

    // chai.not
    /**
     * Asserts that the target's `type` is not equal to the given string type.
     * Types are case insensitive. See the `type-detect` project page for info on the type detection algorithm:
     * https://github.com/chaijs/type-detect.
     * @example
     *    cy.wrap('foo').should('not.be.a', 'number')
     * @see http://chaijs.com/api/bdd/#method_a
     * @see https://on.cypress.io/assertions
     */
    (chainer: 'not.be.a', type: string): Chainable<Subject>
    /**
     * Asserts that the target is a not number or not a date greater than the given number or date n respectively.
     * However, it's often best to assert that the target is equal to its expected value.
     * @example
     *    cy.wrap(6).should('not.be.above', 10)
     * @see http://chaijs.com/api/bdd/#method_above
     * @see https://on.cypress.io/assertions
     */
    (chainer: 'not.be.above', value: number | Date): Chainable<Subject>
    /**
     * Asserts that the target's `type` is not equal to the given string type.
     * Types are case insensitive. See the `type-detect` project page for info on the type detection algorithm:
     * https://github.com/chaijs/type-detect.
     * @example
     *    cy.wrap('foo').should('not.be.an', 'object')
     * @alias a
     * @see http://chaijs.com/api/bdd/#method_a
     * @see https://on.cypress.io/assertions
     */
    (chainer: 'not.be.an', value: string): Chainable<Subject>
    /**
     * Asserts that the target is not a number or not a `n` date greater than or equal to the given number or date n respectively.
     * However, it's often best to assert that the target is equal to its expected value.
     * @example
     *    cy.wrap(6).should('not.be.at.least', 10)
     * @see http://chaijs.com/api/bdd/#method_least
     * @see https://on.cypress.io/assertions
     */
    (chainer: 'not.be.at.least', value: number | Date): Chainable<Subject>
    /**
     * Asserts that the target is not a number or not a `n` date less than or equal to the given number or date n respectively.
     * However, it's often best to assert that the target is equal to its expected value.
     * @example
     *    cy.wrap(4).should('not.be.below', 1)
     * @see http://chaijs.com/api/bdd/#method_below
     * @see https://on.cypress.io/assertions
     */
    (chainer: 'not.be.below', value: number): Chainable<Subject>
    /**
     * Asserts that the target is not an `arguments` object.
     * @example
     *    cy.wrap(1).should('not.be.arguments')
     * @see http://chaijs.com/api/bdd/#method_arguments
     * @see https://on.cypress.io/assertions
     */
    (chainer: 'not.be.arguments'): Chainable<Subject>
    /**
     * Asserts that the target is a not number that's within a given +/- `delta` range of the given number `expected`. However, it's often best to assert that the target is equal to its expected value.
     * @example
     *    cy.wrap(5.1).should('not.be.approximately', 6, 0.5)
     * @alias closeTo
     * @see http://chaijs.com/api/bdd/#method_closeto
     * @see https://on.cypress.io/assertions
     */
    (chainer: 'not.be.approximately', value: number, delta: number): Chainable<Subject>
    /**
     * Asserts that the target is not a number that's within a given +/- `delta` range of the given number `expected`. However, it's often best to assert that the target is equal to its expected value.
     * @example
     *    cy.wrap(5.1).should('not.be.closeTo', 6, 0.5)
     * @see http://chaijs.com/api/bdd/#method_closeto
     * @see https://on.cypress.io/assertions
     */
    (chainer: 'not.be.closeTo', value: number, delta: number): Chainable<Subject>
    /**
     * When the target is a not string or array, .empty asserts that the target's length property is strictly (===) equal to 0
     * @example
     *    cy.wrap([1]).should('not.be.empty')
     *    cy.wrap('foo').should('not.be.empty')
     * @see http://chaijs.com/api/bdd/#method_empty
     * @see https://on.cypress.io/assertions
     */
    (chainer: 'not.be.empty'): Chainable<Subject>
    /**
     * Asserts that the target is not an instance of the given `constructor`.
     * @example
     *    cy.wrap([1, 2]).should('not.be.instanceOf', String)
     * @see http://chaijs.com/api/bdd/#method_instanceof
     * @see https://on.cypress.io/assertions
     */
    (chainer: 'not.be.instanceOf', value: any): Chainable<Subject>
    /**
     * Asserts that the target is not strictly (`===`) equal to `false`.
     * @example
     *    cy.wrap(true).should('not.be.false')
     * @see http://chaijs.com/api/bdd/#method_false
     * @see https://on.cypress.io/assertions
     */
    (chainer: 'not.be.false'): Chainable<Subject>
    /**
     * Asserts that the target is a not number or a date greater than the given number or date n respectively.
     * However, it's often best to assert that the target is equal to its expected value.
     * @example
     *    cy.wrap(6).should('be.greaterThan', 7)
     * @alias above
     * @see http://chaijs.com/api/bdd/#method_above
     * @see https://on.cypress.io/assertions
     */
    (chainer: 'not.be.greaterThan', value: number): Chainable<Subject>
    /**
     * Asserts that the target is a not number or a date greater than the given number or date n respectively.
     * However, it's often best to assert that the target is equal to its expected value.
     * @example
     *    cy.wrap(6).should('not.be.gt', 7)
     * @alias above
     * @see http://chaijs.com/api/bdd/#method_above
     * @see https://on.cypress.io/assertions
     */
    (chainer: 'not.be.gt', value: number): Chainable<Subject>
    /**
     * Asserts that the target is a not number or a `n` date greater than or equal to the given number or date n respectively.
     * However, it's often best to assert that the target is equal to its expected value.
     * @example
     *    cy.wrap(6).should('not.be.gte', 7)
     * @alias least
     * @see http://chaijs.com/api/bdd/#method_least
     * @see https://on.cypress.io/assertions
     */
    (chainer: 'not.be.gte', value: number): Chainable<Subject>
    /**
     * Asserts that the target is not a number or a `n` date less than or equal to the given number or date n respectively.
     * However, it's often best to assert that the target is equal to its expected value.
     * @example
     *    cy.wrap(4).should('not.be.lessThan', 3)
     * @alias below
     * @see http://chaijs.com/api/bdd/#method_below
     * @see https://on.cypress.io/assertions
     */
    (chainer: 'not.be.lessThan', value: number): Chainable<Subject>
    /**
     * Asserts that the target is not a number or a `n` date less than or equal to the given number or date n respectively.
     * However, it's often best to assert that the target is equal to its expected value.
     * @example
     *    cy.wrap(4).should('not.be.lt', 3)
     * @alias below
     * @see http://chaijs.com/api/bdd/#method_below
     * @see https://on.cypress.io/assertions
     */
    (chainer: 'not.be.lt', value: number): Chainable<Subject>
    /**
     * Asserts that the target is not a number or a date less than or equal to the given number or date n respectively.
     * However, it's often best to assert that the target is equal to its expected value.
     * @example
     *    cy.wrap(4).should('not.be.lte', 3)
     * @alias most
     * @see http://chaijs.com/api/bdd/#method_most
     * @see https://on.cypress.io/assertions
     */
    (chainer: 'not.be.lte', value: number): Chainable<Subject>
    /**
     * Asserts that the target is not loosely (`==`) equal to `true`. However, it's often best to assert that the target is strictly (`===`) or deeply equal to its expected value.
     * @example
     *    cy.wrap(0).should('not.be.ok')
     * @see http://chaijs.com/api/bdd/#method_ok
     * @see https://on.cypress.io/assertions
     */
    (chainer: 'not.be.ok'): Chainable<Subject>
    /**
     * Asserts that the target is not strictly (`===`) equal to true.
     * @example
     *    cy.wrap(false).should('not.be.true')
     * @see http://chaijs.com/api/bdd/#method_true
     * @see https://on.cypress.io/assertions
     */
    (chainer: 'not.be.true'): Chainable<Subject>
    /**
     * Asserts that the target is not strictly (`===`) equal to undefined.
     * @example
     *    cy.wrap(true).should('not.be.undefined')
     * @see http://chaijs.com/api/bdd/#method_undefined
     * @see https://on.cypress.io/assertions
     */
    (chainer: 'not.be.undefined'): Chainable<Subject>
    /**
     * Asserts that the target is strictly (`===`) equal to null.
     * @example
     *    cy.wrap(null).should('not.be.null')
     * @see http://chaijs.com/api/bdd/#method_null
     * @see https://on.cypress.io/assertions
     */
    (chainer: 'not.be.null'): Chainable<Subject>
    /**
     * Asserts that the target is strictly (`===`) equal to NaN.
     * @example
     *    cy.wrap(NaN).should('not.be.NaN')
     * @see http://chaijs.com/api/bdd/#method_nan
     * @see https://on.cypress.io/assertions
     */
    (chainer: 'not.be.NaN'): Chainable<Subject>
    /**
     * Asserts that the target is not a number or a date greater than or equal to the given number or date `start`, and less than or equal to the given number or date `finish` respectively.
     * However, it's often best to assert that the target is equal to its expected value.
     * @example
     *    cy.wrap(3).should('not.be.within', 5, 10)
     * @see http://chaijs.com/api/bdd/#method_within
     * @see https://on.cypress.io/assertions
     */
    (chainer: 'not.be.within', start: number, end: number): Chainable<Subject>
    (chainer: 'not.be.within', start: Date, end: Date): Chainable<Subject>
    /**
     * When one argument is provided, `.change` asserts that the given function `subject` returns a different value when it's invoked before the target function compared to when it's invoked afterward.
     * However, it's often best to assert that `subject` is equal to its expected value.
     * @example
     *    let dots = ''
     *    function addDot() { dots += '.' }
     *    function getDots() { return dots }
     *    cy.wrap(() => {}).should('not.change', getDots)
     * @see http://chaijs.com/api/bdd/#method_change
     * @see https://on.cypress.io/assertions
     */
    (chainer: 'not.change', fn: (...args: any[]) => any): Chainable<Subject>
    /**
     * When two arguments are provided, `.change` asserts that the value of the given object `subject`'s `prop` property is different before invoking the target function compared to afterward.
     * @example
     *    const myObj = { dots: '' }
     *    function addDot() { myObj.dots += '.' }
     *    cy.wrap(() => {}).should('not.change', myObj, 'dots')
     * @see http://chaijs.com/api/bdd/#method_change
     * @see https://on.cypress.io/assertions
     */
    (chainer: 'not.change', obj: object, prop: string): Chainable<Subject>
    /**
     * When the target is a string, `.include` asserts that the given string val is a substring of the target.
     * @example
     *    cy.wrap('tester').should('not.contain', 'foo')
     * @alias include
     * @see http://chaijs.com/api/bdd/#method_include
     * @see https://on.cypress.io/assertions
     */
    (chainer: 'not.contain', value: any): Chainable<Subject>
    /**
     * When one argument is provided, `.decrease` asserts that the given function `subject` does not returns a lesser number when it's invoked after invoking the target function compared to when it's invoked beforehand.
     * `.decrease` also causes all `.by` assertions that follow in the chain to assert how much lesser of a number is returned. It's often best to assert that the return value decreased by the expected amount, rather than asserting it decreased by any amount.
     * @example
     *    let val = 1
     *    function subtractTwo() { val -= 2 }
     *    function getVal() { return val }
     *    cy.wrap(() => {}).should('not.decrease', getVal)
     * @see http://chaijs.com/api/bdd/#method_decrease
     * @see https://on.cypress.io/assertions
     */
    (chainer: 'not.decrease', fn: (...args: any[]) => any): Chainable<Subject>
    /**
     * When two arguments are provided, `.decrease` asserts that the value of the given object `subject`'s `prop` property is not lesser after invoking the target function compared to beforehand.
     * @example
     *    const myObj = { val: 1 }
     *    function subtractTwo() { myObj.val -= 2 }
     *    cy.wrap(() => {}).should('not.decrease', myObj, 'val')
     * @see http://chaijs.com/api/bdd/#method_decrease
     * @see https://on.cypress.io/assertions
     */
    (chainer: 'not.decrease', obj: object, prop: string): Chainable<Subject>
    /**
     * Causes all `.equal`, `.include`, `.members`, `.keys`, and `.property` assertions that follow in the chain to not use deep equality instead of strict (`===`) equality. See the `deep-eql` project page for info on the deep equality algorithm: https://github.com/chaijs/deep-eql.
     * @example
     *    cy.wrap({ a: 1 }).should('not.deep.equal', { b: 1 })
     * @see http://chaijs.com/api/bdd/#method_deep
     * @see https://on.cypress.io/assertions
     */
    (chainer: 'not.deep.equal', value: Subject): Chainable<Subject>
    /**
     * Asserts that the target is not strictly (`===`) equal to either `null` or `undefined`. However, it's often best to assert that the target is equal to its expected value.
     * @example
     *    cy.wrap(null).should('not.exist')
     * @see http://chaijs.com/api/bdd/#method_exist
     * @see https://on.cypress.io/assertions
     */
    (chainer: 'not.exist'): Chainable<Subject>
    /**
     * Asserts that the target is not strictly (`===`) equal to the given `val`.
     * @example
     *    cy.wrap(1).should('not.eq', 2)
     * @alias equal
     * @see http://chaijs.com/api/bdd/#method_equal
     * @see https://on.cypress.io/assertions
     */
    (chainer: 'not.eq', value: any): Chainable<Subject>
    /**
     * Asserts that the target is not deeply equal to the given `obj`. See the `deep-eql` project page for info on the deep equality algorithm: https://github.com/chaijs/deep-eql.
     * @example
     *    cy.wrap({a: 1}).should('not.eql', {c: 1}).and('not.equal', {a: 1})
     * @see http://chaijs.com/api/bdd/#method_eql
     * @see https://on.cypress.io/assertions
     */
    (chainer: 'not.eql', value: any): Chainable<Subject>
    /**
     * Asserts that the target is not strictly (`===`) equal to the given `val`.
     * @example
     *    cy.wrap(1).should('not.equal', 2)
     * @see http://chaijs.com/api/bdd/#method_equal
     * @see https://on.cypress.io/assertions
     */
    (chainer: 'not.equal', value: any): Chainable<Subject>
    /**
     * Causes all `.keys` assertions that follow in the chain to not require that the target have all of the given keys. This is the opposite of `.any`, which only requires that the target have at least one of the given keys.
     * @example
     *    cy.wrap({ a: 1, b: 2 }).should('not.have.all.keys', 'c', 'd')
     * @see http://chaijs.com/api/bdd/#method_all
     * @see https://on.cypress.io/assertions
     */
    (chainer: 'not.have.all.keys' | 'not.have.keys' | 'not.have.deep.keys' | 'not.have.all.deep.keys', ...value: string[]): Chainable<Subject>
    /**
     * Causes all `.keys` assertions that follow in the chain to only require that the target not have at least one of the given keys. This is the opposite of `.all`, which requires that the target have all of the given keys.
     * @example
     *    cy.wrap({ a: 1, b: 2 }).should('not.have.any.keys', 'c')
     * @see http://chaijs.com/api/bdd/#method_any
     * @see https://on.cypress.io/assertions
     */
    (chainer: 'not.have.any.keys' | 'not.include.any.keys', ...value: string[]): Chainable<Subject>
    /**
     * Asserts that the target does not have a property with the given key `name`. See the `deep-eql` project page for info on the deep equality algorithm: https://github.com/chaijs/deep-eql.
     * @example
     *    cy.wrap({ x: {a: 1 }}).should('not.have.deep.property', 'y', { a: 1 })
     * @see http://chaijs.com/api/bdd/#method_property
     * @see https://on.cypress.io/assertions
     */
    (chainer: 'not.have.deep.property', value: string, obj: object): Chainable<Subject>
    /**
     * Asserts that the target's `length` property is not equal to the given number `n`.
     * @example
     *    cy.wrap([1, 2, 3]).should('not.have.length', 2)
     * cy.wrap('foo').should('not.have.length', 2)
     * @alias lengthOf
     * @see http://chaijs.com/api/bdd/#method_lengthof
     * @see https://on.cypress.io/assertions
     */
    (chainer: 'not.have.length' | 'not.have.lengthOf', value: number): Chainable<Subject>
    /**
     * Asserts that the target's `length` property is not greater than to the given number `n`.
     * @example
     *    cy.wrap([1, 2, 3]).should('not.have.length.greaterThan', 4)
     *    cy.wrap('foo').should('not.have.length.greaterThan', 4)
     * @see http://chaijs.com/api/bdd/#method_lengthof
     * @see https://on.cypress.io/assertions
     */
    (chainer: 'not.have.length.greaterThan' | 'not.have.lengthOf.greaterThan', value: number): Chainable<Subject>
    /**
     * Asserts that the target's `length` property is not greater than to the given number `n`.
     * @example
     *    cy.wrap([1, 2, 3]).should('not.have.length.gt', 4)
     *    cy.wrap('foo').should('not.have.length.gt', 4)
     * @see http://chaijs.com/api/bdd/#method_lengthof
     * @see https://on.cypress.io/assertions
     */
    (chainer: 'not.have.length.gt' | 'not.have.lengthOf.gt' | 'not.have.length.above' | 'not.have.lengthOf.above', value: number): Chainable<Subject>
    /**
     * Asserts that the target's `length` property is not greater than or equal to the given number `n`.
     * @example
     *    cy.wrap([1, 2, 3]).should('not.have.length.gte', 4)
     *    cy.wrap('foo').should('not.have.length.gte', 4)
     * @see http://chaijs.com/api/bdd/#method_lengthof
     * @see https://on.cypress.io/assertions
     */
    (chainer: 'not.have.length.gte' | 'not.have.lengthOf.gte' | 'not.have.length.at.least' | 'not.have.lengthOf.at.least', value: number): Chainable<Subject>
    /**
     * Asserts that the target's `length` property is less than to the given number `n`.
     * @example
     *    cy.wrap([1, 2, 3]).should('have.length.lessThan', 2)
     *    cy.wrap('foo').should('have.length.lessThan', 2)
     * @see http://chaijs.com/api/bdd/#method_lengthof
     * @see https://on.cypress.io/assertions
     */
    (chainer: 'not.have.length.lessThan' | 'not.have.lengthOf.lessThan', value: number): Chainable<Subject>
    /**
     * Asserts that the target's `length` property is not less than to the given number `n`.
     * @example
     *    cy.wrap([1, 2, 3]).should('not.have.length.lt', 2)
     *    cy.wrap('foo').should('not.have.length.lt', 2)
     * @see http://chaijs.com/api/bdd/#method_lengthof
     * @see https://on.cypress.io/assertions
     */
    (chainer: 'not.have.length.lt' | 'not.have.lengthOf.lt' | 'not.have.length.below' | 'not.have.lengthOf.below', value: number): Chainable<Subject>
    /**
     * Asserts that the target's `length` property is not less than or equal to the given number `n`.
     * @example
     *    cy.wrap([1, 2, 3]).should('not.have.length.lte', 2)
     *    cy.wrap('foo').should('not.have.length.lte', 2)
     * @see http://chaijs.com/api/bdd/#method_lengthof
     * @see https://on.cypress.io/assertions
     */
    (chainer: 'not.have.length.lte' | 'not.have.lengthOf.lte' | 'not.have.length.at.most' | 'not.have.lengthOf.at.most', value: number): Chainable<Subject>
    /**
     * Asserts that the target's `length` property is within `start` and `finish`.
     * @example
     *    cy.wrap([1, 2, 3]).should('not.have.length.within', 6, 12)
     * @see http://chaijs.com/api/bdd/#method_lengthof
     * @see https://on.cypress.io/assertions
     */
    (chainer: 'not.have.length.within' | 'not.have.lengthOf.within', start: number, finish: number): Chainable<Subject>
    /**
     * Asserts that the target array does not have the same members as the given array `set`.
     * @example
     *    cy.wrap([1, 2, 3]).should('not.have.members', [4, 5, 6])
     * @see http://chaijs.com/api/bdd/#method_members
     * @see https://on.cypress.io/assertions
     */
    (chainer: 'not.have.members' | 'not.have.deep.members', values: any[]): Chainable<Subject>
    /**
     * Asserts that the target array does not have the same members as the given array where order matters.
     * @example
     *    cy.wrap([1, 2, 3]).should('not. have.ordered.members', [4, 5, 6])
     * @see http://chaijs.com/api/bdd/#method_members
     * @see https://on.cypress.io/assertions
     */
    (chainer: 'not.have.ordered.members', values: any[]): Chainable<Subject>
    /**
     * Causes all `.property` and `.include` assertions that follow in the chain to ignore inherited properties.
     * @example
     *    Object.prototype.b = 2
     *    cy.wrap({ a: 1 }).should('have.property', 'a').and('not.have.ownProperty', 'b')
     * @see http://chaijs.com/api/bdd/#method_ownproperty
     * @see https://on.cypress.io/assertions
     */
    (chainer: 'not.have.ownProperty', property: string): Chainable<Subject>
    /**
     * Asserts that the target has a property with the given key `name`.
     * @example
     *    cy.wrap({ a: 1 }).should('not.have.property', 'b')
     *    cy.wrap({ a: 1 }).should('not.have.property', 'b', 1)
     * @see http://chaijs.com/api/bdd/#method_property
     * @see https://on.cypress.io/assertions
     */
    (chainer: 'not.have.property' | 'not.have.nested.property' | 'not.have.own.property' | 'not.have.a.property' | 'not.have.deep.property' | 'not.have.deep.own.property' | 'not.have.deep.nested.property', property: string, value?: any): Chainable<Subject>
    /**
     * Asserts that the target has its own property descriptor with the given key name.
     * @example
     *    cy.wrap({a: 1}).should('not.have.ownPropertyDescriptor', 'a', { value: 2 })
     * @see http://chaijs.com/api/bdd/#method_ownpropertydescriptor
     * @see https://on.cypress.io/assertions
     */
    (chainer: 'not.have.ownPropertyDescriptor' | 'not.haveOwnPropertyDescriptor', name: string, descriptor?: PropertyDescriptor): Chainable<Subject>
    /**
     * Asserts that the target string does not contains the given substring `str`.
     * @example
     *    cy.wrap('foobar').should('not.have.string', 'baz')
     * @see http://chaijs.com/api/bdd/#method_string
     * @see https://on.cypress.io/assertions
     */
    (chainer: 'not.have.string', match: string | RegExp): Chainable<Subject>
    /**
     * When the target is a string, `.include` asserts that the given string `val` is not a substring of the target.
     * @example
     *    cy.wrap('foobar').should('not.include', 'baz')
     * @see http://chaijs.com/api/bdd/#method_include
     * @see https://on.cypress.io/assertions
     */
    (chainer: 'not.include' | 'not.deep.include' | 'not.nested.include' | 'not.own.include' | 'not.deep.own.include' | 'not.deep.nested.include', value: any): Chainable<Subject>
    /**
     * When the target is a string, `.include` asserts that the given string `val` is not a substring of the target.
     * @example
     *    cy.wrap([1, 2, 3]).should('not.include.members', [4, 5])
     * @see http://chaijs.com/api/bdd/#method_members
     * @see https://on.cypress.io/assertions
     */
    (chainer: 'not.include.members' | 'not.include.ordered.members' | 'not.include.deep.ordered.members', value: any[]): Chainable<Subject>
    /**
     * When one argument is provided, `.increase` asserts that the given function `subject` returns a greater number when it's
     * invoked after invoking the target function compared to when it's invoked beforehand.
     * `.increase` also causes all `.by` assertions that follow in the chain to assert how much greater of a number is returned.
     * It's often best to assert that the return value increased by the expected amount, rather than asserting it increased by any amount.
     *
     * When two arguments are provided, `.increase` asserts that the value of the given object `subject`'s `prop` property is greater after
     * invoking the target function compared to beforehand.
     *
     * @example
     *    let val = 1
     *    function addTwo() { val += 2 }
     *    function getVal() { return val }
     *    cy.wrap(() => {}).should('not.increase', getVal)
     *
     *    const myObj = { val: 1 }
     *    function addTwo() { myObj.val += 2 }
     *    cy.wrap(addTwo).should('increase', myObj, 'val')
     * @see http://chaijs.com/api/bdd/#method_increase
     * @see https://on.cypress.io/assertions
     */
    (chainer: 'not.increase', value: object, property?: string): Chainable<Subject>
    /**
     * Asserts that the target does not match the given regular expression `re`.
     * @example
     *    cy.wrap('foobar').should('not.match', /baz$/)
     * @see http://chaijs.com/api/bdd/#method_match
     * @see https://on.cypress.io/assertions
     */
    (chainer: 'not.match', value: RegExp): Chainable<Subject>
    /**
     * When the target is a non-function object, `.respondTo` asserts that the target does not have a `method` with the given name method. The method can be own or inherited, and it can be enumerable or non-enumerable.
     * @example
     *    class Cat {
     *      meow() {}
     *    }
     *    cy.wrap(new Cat()).should('not.respondTo', 'bark')
     * @see http://chaijs.com/api/bdd/#method_respondto
     * @see https://on.cypress.io/assertions
     */
    (chainer: 'not.respondTo', value: string): Chainable<Subject>
    /**
     * Invokes the given `matcher` function with the target being passed as the first argument, and asserts that the value returned is falsy.
     * @example
     *    cy.wrap(1).should('not.satisfy', (num) => num < 0)
     * @see http://chaijs.com/api/bdd/#method_satisfy
     * @see https://on.cypress.io/assertions
     */
    (chainer: 'not.satisfy', fn: (val: any) => boolean): Chainable<Subject>
    /**
     * When no arguments are provided, `.throw` invokes the target function and asserts that no error is thrown.
     * When one argument is provided, and it's a string, `.throw` invokes the target function and asserts that no error is thrown with a message that contains that string.
     * @example
     *    function badFn() { console.log('Illegal salmon!') }
     *    cy.wrap(badFn).should('not.throw')
     *    cy.wrap(badFn).should('not.throw', 'salmon')
     *    cy.wrap(badFn).should('not.throw', /salmon/)
     * @see http://chaijs.com/api/bdd/#method_throw
     * @see https://on.cypress.io/assertions
     */
    (chainer: 'not.throw', value?: string | RegExp): Chainable<Subject>
    /**
     * When no arguments are provided, `.throw` invokes the target function and asserts that no error is thrown.
     * When one argument is provided, and it's a string, `.throw` invokes the target function and asserts that no error is thrown with a message that contains that string.
     * @example
     *    function badFn() { console.log('Illegal salmon!') }
     *    cy.wrap(badFn).should('not.throw')
     *    cy.wrap(badFn).should('not.throw', 'salmon')
     *    cy.wrap(badFn).should('not.throw', /salmon/)
     * @see http://chaijs.com/api/bdd/#method_throw
     * @see https://on.cypress.io/assertions
     */
    // tslint:disable-next-line ban-types
    (chainer: 'not.throw', error: Error | Function, expected?: string | RegExp): Chainable<Subject>
    /**
     * Asserts that the target is a member of the given array list.
     * @example
     *    cy.wrap(42).should('not.be.oneOf', [1, 2, 3])
     * @see http://chaijs.com/api/bdd/#method_oneof
     * @see https://on.cypress.io/assertions
     */
    (chainer: 'not.be.oneOf', list: ReadonlyArray<any>): Chainable<Subject>
    /**
     * Asserts that the target is extensible, which means that new properties can be added to it.
     * @example
     *    let o = Object.seal({})
     *    cy.wrap(o).should('not.be.extensible')
     * @see http://chaijs.com/api/bdd/#method_extensible
     * @see https://on.cypress.io/assertions
     */
    (chainer: 'not.be.extensible'): Chainable<Subject>
    /**
     * Asserts that the target is sealed, which means that new properties can't be added to it, and its existing properties can't be reconfigured or deleted.
     * @example
     *    cy.wrap({a: 1}).should('be.sealed')
     *    cy.wrap({a: 1}).should('be.sealed')
     * @see http://chaijs.com/api/bdd/#method_sealed
     * @see https://on.cypress.io/assertions
     */
    (chainer: 'not.be.sealed'): Chainable<Subject>
    /**
     * Asserts that the target is frozen, which means that new properties can't be added to it, and its existing properties can't be reassigned to different values, reconfigured, or deleted.
     * @example
     *    cy.wrap({a: 1}).should('not.be.frozen')
     * @see http://chaijs.com/api/bdd/#method_frozen
     * @see https://on.cypress.io/assertions
     */
    (chainer: 'not.be.frozen'): Chainable<Subject>
    /**
     * Asserts that the target is a number, and isn't `NaN` or positive/negative `Infinity`.
     * @example
     *    cy.wrap(NaN).should('not.be.finite')
     *    cy.wrap(Infinity).should('not.be.finite')
     * @see http://chaijs.com/api/bdd/#method_finite
     * @see https://on.cypress.io/assertions
     */
    (chainer: 'not.be.finite'): Chainable<Subject>

    // sinon-chai
    /**
     * Assert spy/stub was called the `new` operator.
     * Beware that this is inferred based on the value of the this object and the spy function's prototype, so it may give false positives if you actively return the right kind of object.
     * @see http://sinonjs.org/releases/v4.1.3/spies/#spycalledwithnew
     * @see https://on.cypress.io/assertions
     */
    (chainer: 'be.always.calledWithNew' | 'always.have.been.calledWithNew'): Chainable<Subject>
    /**
     * Assert if spy was always called with matching arguments (and possibly others).
     * @see http://sinonjs.org/releases/v4.1.3/spies/#spyalwayscalledwithmatcharg1-arg2-
     * @see https://on.cypress.io/assertions
     */
    (chainer: 'be.always.calledWithMatch' | 'always.have.been.calledWithMatch', ...args: any[]): Chainable<Subject>
    /**
     * Assert spy always returned the provided value.
     * @see http://sinonjs.org/releases/v4.1.3/spies/#spyalwaysreturnedobj
     * @see https://on.cypress.io/assertions
     */
    (chainer: 'always.returned' | 'have.always.returned', value: any): Chainable<Subject>
    /**
     * `true` if the spy was called at least once
     * @see http://sinonjs.org/releases/v4.1.3/spies/#spycalled
     * @see https://on.cypress.io/assertions
     */
    (chainer: 'be.called' | 'have.been.called'): Chainable<Subject>
    /**
     * Assert spy was called after `anotherSpy`
     * @see http://sinonjs.org/releases/v4.1.3/spies/#spycalledafteranotherspy
     * @see https://on.cypress.io/assertions
     */
    (chainer: 'be.calledAfter' | 'have.been.calledAfter', spy: sinon.SinonSpy): Chainable<Subject>
    /**
     * Assert spy was called before `anotherSpy`
     * @see http://sinonjs.org/releases/v4.1.3/spies/#spycalledbeforeanotherspy
     * @see https://on.cypress.io/assertions
     */
    (chainer: 'be.calledBefore' | 'have.been.calledBefore', spy: sinon.SinonSpy): Chainable<Subject>
    /**
     * Assert spy was called at least once with `obj` as `this`. `calledOn` also accepts a matcher (see [matchers](http://sinonjs.org/releases/v4.1.3/spies/#matchers)).
     * @see http://sinonjs.org/releases/v4.1.3/spies/#spycalledonobj
     * @see https://on.cypress.io/assertions
     */
    (chainer: 'be.calledOn' | 'have.been.calledOn', context: any): Chainable<Subject>
    /**
     * Assert spy was called exactly once
     * @see http://sinonjs.org/releases/v4.1.3/spies/#spycalledonce
     * @see https://on.cypress.io/assertions
     */
    (chainer: 'be.calledOnce' | 'have.been.calledOnce'): Chainable<Subject>
    /**
     * Assert spy was called exactly three times
     * @see http://sinonjs.org/releases/v4.1.3/spies/#spycalledthrice
     * @see https://on.cypress.io/assertions
     */
    (chainer: 'be.calledThrice' | 'have.been.calledThrice'): Chainable<Subject>
    /**
     * Assert spy was called exactly twice
     * @see http://sinonjs.org/releases/v4.1.3/spies/#spycalledtwice
     * @see https://on.cypress.io/assertions
     */
    (chainer: 'be.calledTwice' | 'have.been.calledTwice'): Chainable<Subject>
    /**
     * Assert spy was called at least once with the provided arguments and no others.
     * @see http://sinonjs.org/releases/v4.1.3/spies/#spycalledwithexactlyarg1-arg2-
     * @see https://on.cypress.io/assertions
     */
    (chainer: 'be.calledWithExactly' | 'have.been.calledWithExactly', ...args: any[]): Chainable<Subject>
    /**
     * Assert spy was called with matching arguments (and possibly others).
     * @see http://sinonjs.org/releases/v4.1.3/spies/#spycalledwithmatcharg1-arg2-
     * @see https://on.cypress.io/assertions
     */
    (chainer: 'be.calledWithMatch' | 'have.been.calledWithMatch', ...args: any[]): Chainable<Subject>
    /**
     * Assert spy/stub was called the `new` operator.
     * Beware that this is inferred based on the value of the this object and the spy function's prototype, so it may give false positives if you actively return the right kind of object.
     * @see http://sinonjs.org/releases/v4.1.3/spies/#spycalledwithnew
     * @see https://on.cypress.io/assertions
     */
    (chainer: 'be.calledWithNew' | 'have.been.calledWithNew'): Chainable<Subject>
    /**
     * Assert spy always threw an exception.
     * @see http://sinonjs.org/releases/v4.1.3/spies/#spyalwaysthrew
     * @see https://on.cypress.io/assertions
     */
    (chainer: 'have.always.thrown', value?: Error | typeof Error | string): Chainable<Subject>
    /**
     * Assert the number of calls.
     * @see http://sinonjs.org/releases/v4.1.3/spies/#spycallcount
     * @see https://on.cypress.io/assertions
     */
    (chainer: 'have.callCount', value: number): Chainable<Subject>
    /**
     * Assert spy threw an exception at least once.
     * @see http://sinonjs.org/releases/v4.1.3/spies/#spythrew
     * @see https://on.cypress.io/assertions
     */
    (chainer: 'have.thrown', value?: Error | typeof Error | string): Chainable<Subject>
    /**
     * Assert spy returned the provided value at least once. (see [matchers](http://sinonjs.org/releases/v4.1.3/spies/#matchers))
     * @see http://sinonjs.org/releases/v4.1.3/spies/#spyreturnedobj
     * @see https://on.cypress.io/assertions
     */
    (chainer: 'returned' | 'have.returned', value: any): Chainable<Subject>
    /**
     * Assert spy was called before anotherSpy, and no spy calls occurred between spy and anotherSpy.
     * @see http://sinonjs.org/releases/v4.1.3/spies/#spycalledimmediatelybeforeanotherspy
     * @see https://on.cypress.io/assertions
     */
    (chainer: 'be.calledImmediatelyBefore' | 'have.been.calledImmediatelyBefore', anotherSpy: sinon.SinonSpy): Chainable<Subject>
    /**
     * Assert spy was called after anotherSpy, and no spy calls occurred between anotherSpy and spy.
     * @see http://sinonjs.org/releases/v4.1.3/spies/#spycalledimmediatelyafteranotherspy
     * @see https://on.cypress.io/assertions
     */
    (chainer: 'be.calledImmediatelyAfter' | 'have.been.calledImmediatelyAfter', anotherSpy: sinon.SinonSpy): Chainable<Subject>
    /**
     * Assert the spy was always called with obj as this
     * @see http://sinonjs.org/releases/v4.1.3/spies/#spyalwayscalledonobj
     * @see https://on.cypress.io/assertions
     */
    (chainer: 'be.always.calledOn' | 'always.have.been.calledOn', obj: any): Chainable<Subject>
    /**
     * Assert spy was called at least once with the provided arguments.
     * @see http://sinonjs.org/releases/v4.1.3/spies/#spycalledwitharg1-arg2-
     * @see https://on.cypress.io/assertions
     */
    (chainer: 'be.calledWith' | 'have.been.calledWith', ...args: any[]): Chainable<Subject>
    /**
     * Assert spy was always called with the provided arguments (and possibly others).
     * @see http://sinonjs.org/releases/v4.1.3/spies/#spyalwayscalledwitharg1-arg2-
     * @see https://on.cypress.io/assertions
     */
    (chainer: 'be.always.calledWith' | 'always.have.been.calledWith', ...args: any[]): Chainable<Subject>
    /**
     * Assert spy was called at exactly once with the provided arguments.
     * @see http://sinonjs.org/releases/v4.1.3/spies/#spycalledwitharg1-arg2-
     * @see https://on.cypress.io/assertions
     */
    (chainer: 'be.calledOnceWith' | 'have.been.calledOnceWith', ...args: any[]): Chainable<Subject>
    /**
     * Assert spy was always called with the exact provided arguments.
     * @see http://sinonjs.org/releases/v4.1.3/spies/#spyalwayscalledwithexactlyarg1-arg2-
     * @see https://on.cypress.io/assertions
     */
    (chainer: 'be.always.calledWithExactly' | 'have.been.calledWithExactly', ...args: any[]): Chainable<Subject>
    /**
     * Assert spy was called at exactly once with the provided arguments.
     * @see http://sinonjs.org/releases/v4.1.3/spies/#
     * @see https://on.cypress.io/assertions
     */
    (chainer: 'be.calledOnceWithExactly' | 'have.been.calledOnceWithExactly', ...args: any[]): Chainable<Subject>
    /**
     * Assert spy always returned the provided value.
     * @see http://sinonjs.org/releases/v4.1.3/spies/#
     * @see https://on.cypress.io/assertions
     */
    (chainer: 'have.always.returned', obj: any): Chainable<Subject>

    // sinon-chai.not
    /**
     * Assert spy/stub was not called the `new` operator.
     * Beware that this is inferred based on the value of the this object and the spy function's prototype, so it may give false positives if you actively return the right kind of object.
     * @see http://sinonjs.org/releases/v4.1.3/spies/#spycalledwithnew
     * @see https://on.cypress.io/assertions
     */
    (chainer: 'not.be.always.calledWithNew' | 'not.always.have.been.calledWithNew'): Chainable<Subject>
    /**
     * Assert if spy was not always called with matching arguments (and possibly others).
     * @see http://sinonjs.org/releases/v4.1.3/spies/#spyalwayscalledwithmatcharg1-arg2-
     * @see https://on.cypress.io/assertions
     */
    (chainer: 'not.be.always.calledWithMatch' | 'not.always.have.been.calledWithMatch', ...args: any[]): Chainable<Subject>
    /**
     * Assert spy not always returned the provided value.
     * @see http://sinonjs.org/releases/v4.1.3/spies/#spyalwaysreturnedobj
     * @see https://on.cypress.io/assertions
     */
    (chainer: 'not.always.returned' | 'not.have.always.returned', value: any): Chainable<Subject>
    /**
     * `true` if the spy was not called at least once
     * @see http://sinonjs.org/releases/v4.1.3/spies/#spycalled
     * @see https://on.cypress.io/assertions
     */
    (chainer: 'not.be.called' | 'not.have.been.called'): Chainable<Subject>
    /**
     * Assert spy was not.called after `anotherSpy`
     * @see http://sinonjs.org/releases/v4.1.3/spies/#spycalledafteranotherspy
     * @see https://on.cypress.io/assertions
     */
    (chainer: 'not.be.calledAfter' | 'not.have.been.calledAfter', spy: sinon.SinonSpy): Chainable<Subject>
    /**
     * Assert spy was not called before `anotherSpy`
     * @see http://sinonjs.org/releases/v4.1.3/spies/#spycalledbeforeanotherspy
     * @see https://on.cypress.io/assertions
     */
    (chainer: 'not.be.calledBefore' | 'not.have.been.calledBefore', spy: sinon.SinonSpy): Chainable<Subject>
    /**
     * Assert spy was not called at least once with `obj` as `this`. `calledOn` also accepts a matcher (see [matchers](http://sinonjs.org/releases/v4.1.3/spies/#matchers)).
     * @see http://sinonjs.org/releases/v4.1.3/spies/#spycalledonobj
     * @see https://on.cypress.io/assertions
     */
    (chainer: 'not.be.calledOn' | 'not.have.been.calledOn', context: any): Chainable<Subject>
    /**
     * Assert spy was not called exactly once
     * @see http://sinonjs.org/releases/v4.1.3/spies/#spycalledonce
     * @see https://on.cypress.io/assertions
     */
    (chainer: 'not.be.calledOnce' | 'not.have.been.calledOnce'): Chainable<Subject>
    /**
     * Assert spy was not called exactly three times
     * @see http://sinonjs.org/releases/v4.1.3/spies/#spycalledthrice
     * @see https://on.cypress.io/assertions
     */
    (chainer: 'not.be.calledThrice' | 'not.have.been.calledThrice'): Chainable<Subject>
    /**
     * Assert spy was not called exactly twice
     * @see http://sinonjs.org/releases/v4.1.3/spies/#spycalledtwice
     * @see https://on.cypress.io/assertions
     */
    (chainer: 'not.be.calledTwice' | 'not.have.been.calledTwice'): Chainable<Subject>
    /**
     * Assert spy was not called at least once with the provided arguments and no others.
     * @see http://sinonjs.org/releases/v4.1.3/spies/#spycalledwithexactlyarg1-arg2-
     * @see https://on.cypress.io/assertions
     */
    (chainer: 'not.be.calledWithExactly' | 'not.have.been.calledWithExactly', ...args: any[]): Chainable<Subject>
    /**
     * Assert spy was not called with matching arguments (and possibly others).
     * @see http://sinonjs.org/releases/v4.1.3/spies/#spycalledwithmatcharg1-arg2-
     * @see https://on.cypress.io/assertions
     */
    (chainer: 'not.be.calledWithMatch' | 'not.have.been.calledWithMatch', ...args: any[]): Chainable<Subject>
    /**
     * Assert spy/stub was not called the `new` operator.
     * Beware that this is inferred based on the value of the this object and the spy function's prototype, so it may give false positives if you actively return the right kind of object.
     * @see http://sinonjs.org/releases/v4.1.3/spies/#spycalledwithnew
     * @see https://on.cypress.io/assertions
     */
    (chainer: 'not.be.calledWithNew' | 'not.have.been.calledWithNew'): Chainable<Subject>
    /**
     * Assert spy did not always throw an exception.
     * @see http://sinonjs.org/releases/v4.1.3/spies/#spyalwaysthrew
     * @see https://on.cypress.io/assertions
     */
    (chainer: 'not.have.always.thrown', value?: Error | typeof Error | string): Chainable<Subject>
    /**
     * Assert not the number of calls.
     * @see http://sinonjs.org/releases/v4.1.3/spies/#spycallcount
     * @see https://on.cypress.io/assertions
     */
    (chainer: 'not.have.callCount', value: number): Chainable<Subject>
    /**
     * Assert spy did not throw an exception at least once.
     * @see http://sinonjs.org/releases/v4.1.3/spies/#spythrew
     * @see https://on.cypress.io/assertions
     */
    (chainer: 'not.have.thrown', value?: Error | typeof Error | string): Chainable<Subject>
    /**
     * Assert spy did not return the provided value at least once. (see [matchers](http://sinonjs.org/releases/v4.1.3/spies/#matchers))
     * @see http://sinonjs.org/releases/v4.1.3/spies/#spyreturnedobj
     * @see https://on.cypress.io/assertions
     */
    (chainer: 'not.returned' | 'not.have.returned', value: any): Chainable<Subject>
    /**
     * Assert spy was called before anotherSpy, and no spy calls occurred between spy and anotherSpy.
     * @see http://sinonjs.org/releases/v4.1.3/spies/#spycalledimmediatelybeforeanotherspy
     * @see https://on.cypress.io/assertions
     */
    (chainer: 'not.be.calledImmediatelyBefore' | 'not.have.been.calledImmediatelyBefore', anotherSpy: sinon.SinonSpy): Chainable<Subject>
    /**
     * Assert spy was called after anotherSpy, and no spy calls occurred between anotherSpy and spy.
     * @see http://sinonjs.org/releases/v4.1.3/spies/#spycalledimmediatelyafteranotherspy
     * @see https://on.cypress.io/assertions
     */
    (chainer: 'not.be.calledImmediatelyAfter' | 'not.have.been.calledImmediatelyAfter', anotherSpy: sinon.SinonSpy): Chainable<Subject>
    /**
     * Assert the spy was always called with obj as this
     * @see http://sinonjs.org/releases/v4.1.3/spies/#spyalwayscalledonobj
     * @see https://on.cypress.io/assertions
     */
    (chainer: 'not.be.always.calledOn' | 'not.always.have.been.calledOn', obj: any): Chainable<Subject>
    /**
     * Assert spy was called at least once with the provided arguments.
     * @see http://sinonjs.org/releases/v4.1.3/spies/#spycalledwitharg1-arg2-
     * @see https://on.cypress.io/assertions
     */
    (chainer: 'not.be.calledWith' | 'not.have.been.calledWith', ...args: any[]): Chainable<Subject>
    /**
     * Assert spy was always called with the provided arguments (and possibly others).
     * @see http://sinonjs.org/releases/v4.1.3/spies/#spyalwayscalledwitharg1-arg2-
     * @see https://on.cypress.io/assertions
     */
    (chainer: 'not.be.always.calledWith' | 'not.always.have.been.calledWith', ...args: any[]): Chainable<Subject>
    /**
     * Assert spy was called at exactly once with the provided arguments.
     * @see http://sinonjs.org/releases/v4.1.3/spies/#spycalledwitharg1-arg2-
     * @see https://on.cypress.io/assertions
     */
    (chainer: 'not.be.calledOnceWith' | 'not.have.been.calledOnceWith', ...args: any[]): Chainable<Subject>
    /**
     * Assert spy was always called with the exact provided arguments.
     * @see http://sinonjs.org/releases/v4.1.3/spies/#spyalwayscalledwithexactlyarg1-arg2-
     * @see https://on.cypress.io/assertions
     */
    (chainer: 'not.be.always.calledWithExactly' | 'not.have.been.calledWithExactly', ...args: any[]): Chainable<Subject>
    /**
     * Assert spy was called at exactly once with the provided arguments.
     * @see http://sinonjs.org/releases/v4.1.3/spies/#
     * @see https://on.cypress.io/assertions
     */
    (chainer: 'not.be.calledOnceWithExactly' | 'not.have.been.calledOnceWithExactly', ...args: any[]): Chainable<Subject>
    /**
     * Assert spy always returned the provided value.
     * @see http://sinonjs.org/releases/v4.1.3/spies/#
     * @see https://on.cypress.io/assertions
     */
    (chainer: 'not.have.always.returned', obj: any): Chainable<Subject>

    // jquery-chai
    /**
     * Assert that at least one element of the selection is checked, using `.is(':checked')`.
     * @example
     *    cy.get('#result').should('be.checked')
     * @see http://chaijs.com/plugins/chai-jquery/#checked
     * @see https://on.cypress.io/assertions
     */
    (chainer: 'be.checked'): Chainable<Subject>
    /**
     * Assert that at least one element of the selection is disabled, using `.is(':disabled')`.
     * @example
     *    cy.get('#result').should('be.disabled')
     * @see http://chaijs.com/plugins/chai-jquery/#disabled
     * @see https://on.cypress.io/assertions
     */
    (chainer: 'be.disabled'): Chainable<Subject>
    /**
     * Assert that at least one element of the selection is empty, using `.is(':empty')`. If the object asserted against is not a jQuery object, the original implementation will be called.
     * @example
     *    cy.get('#result').should('be.empty')
     * @see http://chaijs.com/plugins/chai-jquery/#empty
     * @see https://on.cypress.io/assertions
     */
    (chainer: 'be.empty'): Chainable<Subject>
    /**
     * Assert that at least one element of the selection is enabled, using `.is(':enabled')`.
     * @example
     *    cy.get('#result').should('be.enabled')
     * @see http://chaijs.com/plugins/chai-jquery/#enabled
     * @see https://on.cypress.io/assertions
     */
    (chainer: 'be.enabled'): Chainable<Subject>
    /**
     * Assert that at least one element of the selection is hidden, using `.is(':hidden')`.
     * @example
     *    cy.get('#result').should('be.hidden')
     * @see http://chaijs.com/plugins/chai-jquery/#hidden
     * @see https://on.cypress.io/assertions
     */
    (chainer: 'be.hidden'): Chainable<Subject>
    /**
     * Assert that at least one element of the selection is selected, using `.is(':selected')`.
     * @example
     *    cy.get('#result').should('be.selected')
     * @see http://chaijs.com/plugins/chai-jquery/#selected
     * @see https://on.cypress.io/assertions
     */
    (chainer: 'be.selected'): Chainable<Subject>
    /**
     * Assert that at least one element of the selection is visible, using `.is(':visible')`.
     * @example
     *    cy.get('#result').should('be.visible')
     * @see http://chaijs.com/plugins/chai-jquery/#visible
     * @see https://on.cypress.io/assertions
     */
    (chainer: 'be.visible'): Chainable<Subject>
    /**
     * Assert that the selection contains the given text, using `:contains()`. If the object asserted against is not a jQuery object, or if `contain` is not called as a function, the original implementation will be called.
     * @example
     *    cy.get('#result').should('contain', 'text')
     * @see http://chaijs.com/plugins/chai-jquery/#containtext
     * @see https://on.cypress.io/assertions
     */
    (chainer: 'contain', value: string): Chainable<Subject>
    /**
     * Assert that at least one element of the selection is focused.
     * @example
     *    cy.get('#result').should('have.focus')
     *    cy.get('#result').should('be.focused')
     * @see https://on.cypress.io/assertions
     */
    (chainer: 'have.focus'): Chainable<Subject>
    /**
     * Assert that at least one element of the selection is focused.
     * @example
     *    cy.get('#result').should('be.focused')
     *    cy.get('#result').should('have.focus')
     * @see https://on.cypress.io/assertions
     */
    (chainer: 'be.focused'): Chainable<Subject>
    /**
     * Assert that the selection is not empty. Note that this overrides the built-in chai assertion. If the object asserted against is not a jQuery object, the original implementation will be called.
     * @example
     *    cy.get('#result').should('exist')
     * @see http://chaijs.com/plugins/chai-jquery/#exist
     * @see https://on.cypress.io/assertions
     */
    (chainer: 'exist'): Chainable<Subject>
    /**
     * Assert that the first element of the selection has the given attribute, using `.attr()`. Optionally, assert a particular value as well. The return value is available for chaining.
     * @example
     *    cy.get('#result').should('have.attr', 'role')
     *    cy.get('#result').should('have.attr', 'role', 'menu')
     * @see http://chaijs.com/plugins/chai-jquery/#attrname-value
     * @see https://on.cypress.io/assertions
     */
    (chainer: 'have.attr', value: string, match?: string): Chainable<Subject>
    /**
     * Assert that the first element of the selection has the given attribute, using `.attr()`. Optionally, assert a particular value as well. The return value is available for chaining.
     * @example
     *    cy.get('#result').should('have.class', 'success')
     * @see http://chaijs.com/plugins/chai-jquery/#classclassname
     * @see https://on.cypress.io/assertions
     */
    (chainer: 'have.class', value: string): Chainable<Subject>
    /**
     * Assert that the first element of the selection has the given CSS property, using `.css()`. Optionally, assert a particular value as well. The return value is available for chaining.
     * @example
     *    cy.get('#result').should('have.css', 'display', 'none')
     * @see http://chaijs.com/plugins/chai-jquery/#cssname-value
     * @see https://on.cypress.io/assertions
     */
    (chainer: 'have.css', value: string, match?: string): Chainable<Subject>
    /**
     * Assert that the first element of the selection has the given data value, using `.data()`. Optionally, assert a particular value as well. The return value is available for chaining.
     * @example
     *    cy.get('#result').should('have.data', 'foo', 'bar')
     * @see http://chaijs.com/plugins/chai-jquery/#dataname-value
     * @see https://on.cypress.io/assertions
     */
    (chainer: 'have.data', value: string, match?: string): Chainable<Subject>
    /**
     * Assert that the selection contains at least one element which has a descendant matching the given selector, using `.has()`.
     * @example
     *    cy.get('#result').should('have.descendants', 'h1')
     * @see http://chaijs.com/plugins/chai-jquery/#descendantsselector
     * @see https://on.cypress.io/assertions
     */
    (chainer: 'have.descendants', selector: string): Chainable<Subject>
    /**
     * Assert that the html of the first element of the selection is equal to the given html, using `.html()`.
     * @example
     *    cy.get('#result').should('have.html', '<em>John Doe</em>')
     * @see http://chaijs.com/plugins/chai-jquery/#htmlhtml
     * @see https://on.cypress.io/assertions
     */
    (chainer: 'have.html', value: string): Chainable<Subject>
    /**
     * Assert that the html of the first element of the selection partially contains the given html, using `.html()`.
     * @example
     *    cy.get('#result').should('contain.html', '<em>John Doe</em>')
     * @see http://chaijs.com/plugins/chai-jquery/#htmlhtml
     * @see https://on.cypress.io/assertions
     */
    (chainer: 'contain.html', value: string): Chainable<Subject>
    /**
     * Assert that the html of the first element of the selection partially contains the given html, using `.html()`.
     * @example
     *    cy.get('#result').should('include.html', '<em>John Doe</em>')
     * @see http://chaijs.com/plugins/chai-jquery/#htmlhtml
     * @see https://on.cypress.io/assertions
     */
    (chainer: 'include.html', value: string): Chainable<Subject>
    /**
     * Assert that the first element of the selection has the given id, using `.attr('id')`.
     * @example
     *    cy.get('#result').should('have.id', 'result')
     * @see http://chaijs.com/plugins/chai-jquery/#idid
     * @see https://on.cypress.io/assertions
     */
    (chainer: 'have.id', value: string, match?: string): Chainable<Subject>
    /**
     * Assert that the first element of the selection has the given property, using `.prop()`. Optionally, assert a particular value as well. The return value is available for chaining.
     * @example
     *    cy.get('#result').should('have.prop', 'disabled')
     *    cy.get('#result').should('have.prop', 'disabled', false)
     * @see http://chaijs.com/plugins/chai-jquery/#propname-value
     * @see https://on.cypress.io/assertions
     */
    (chainer: 'have.prop', value: string, match?: any): Chainable<Subject>
    /**
     * Assert that the text of the first element of the selection is equal to the given text, using `.text()`.
     * @example
     *    cy.get('#result').should('have.text', 'John Doe')
     * @see http://chaijs.com/plugins/chai-jquery/#texttext
     * @see https://on.cypress.io/assertions
     */
    (chainer: 'have.text', value: string): Chainable<Subject>
    /**
     * Assert that the text of the first element of the selection partially contains the given text, using `.text()`.
     * @example
     *    cy.get('#result').should('contain.text', 'John Doe')
     * @see http://chaijs.com/plugins/chai-jquery/#texttext
     * @see https://on.cypress.io/assertions
     */
    (chainer: 'contain.text', value: string): Chainable<Subject>
    /**
     * Assert that the text of the first element of the selection partially contains the given text, using `.text()`.
     * @example
     *    cy.get('#result').should('include.text', 'John Doe')
     * @see http://chaijs.com/plugins/chai-jquery/#texttext
     * @see https://on.cypress.io/assertions
     */
    (chainer: 'include.text', value: string): Chainable<Subject>
    /**
     * Assert that the first element of the selection has the given value, using `.val()`.
     * @example
     *    cy.get('textarea').should('have.value', 'foo bar baz')
     * @see http://chaijs.com/plugins/chai-jquery/#valuevalue
     * @see https://on.cypress.io/assertions
     */
    (chainer: 'have.value', value: string): Chainable<Subject>
    /**
     * Assert that the first element of the selection partially contains the given value, using `.val()`.
     * @example
     *    cy.get('textarea').should('contain.value', 'foo bar baz')
     * @see http://chaijs.com/plugins/chai-jquery/#valuevalue
     * @see https://on.cypress.io/assertions
     */
    (chainer: 'contain.value', value: string): Chainable<Subject>
    /**
     * Assert that the first element of the selection partially contains the given value, using `.val()`.
     * @example
     *    cy.get('textarea').should('include.value', 'foo bar baz')
     * @see http://chaijs.com/plugins/chai-jquery/#valuevalue
     * @see https://on.cypress.io/assertions
     */
    (chainer: 'include.value', value: string): Chainable<Subject>
    /**
     * Assert that the selection matches a given selector, using `.is()`. Note that this overrides the built-in chai assertion. If the object asserted against is not a jQuery object, the original implementation will be called.
     * @example
     *    cy.get('#result').should('match', ':empty')
     * @see http://chaijs.com/plugins/chai-jquery/#matchselector
     * @see https://on.cypress.io/assertions
     */
    (chainer: 'match', value: string): Chainable<Subject>

    // jquery-chai.not
    /**
     * Assert that at least one element of the selection is not checked, using `.is(':checked')`.
     * @example
     *    cy.get('#result').should('not.be.checked')
     * @see http://chaijs.com/plugins/chai-jquery/#checked
     * @see https://on.cypress.io/assertions
     */
    (chainer: 'not.be.checked'): Chainable<Subject>
    /**
     * Assert that at least one element of the selection is not disabled, using `.is(':disabled')`.
     * @example
     *    cy.get('#result').should('not.be.disabled')
     * @see http://chaijs.com/plugins/chai-jquery/#disabled
     * @see https://on.cypress.io/assertions
     */
    (chainer: 'not.be.disabled'): Chainable<Subject>
    /**
     * Assert that at least one element of the selection is not empty, using `.is(':empty')`. If the object asserted against is not a jQuery object, the original implementation will be called.
     * @example
     *    cy.get('#result').should('not.be.empty')
     * @see http://chaijs.com/plugins/chai-jquery/#empty
     * @see https://on.cypress.io/assertions
     */
    (chainer: 'not.be.empty'): Chainable<Subject>
    /**
     * Assert that at least one element of the selection is not enabled, using `.is(':enabled')`.
     * @example
     *    cy.get('#result').should('not.be.enabled')
     * @see http://chaijs.com/plugins/chai-jquery/#enabled
     * @see https://on.cypress.io/assertions
     */
    (chainer: 'not.be.enabled'): Chainable<Subject>
    /**
     * Assert that at least one element of the selection is not hidden, using `.is(':hidden')`.
     * @example
     *    cy.get('#result').should('not.be.hidden')
     * @see http://chaijs.com/plugins/chai-jquery/#hidden
     * @see https://on.cypress.io/assertions
     */
    (chainer: 'not.be.hidden'): Chainable<Subject>
    /**
     * Assert that at least one element of the selection is not selected, using `.is(':selected')`.
     * @example
     *    cy.get('#result').should('not.be.selected')
     * @see http://chaijs.com/plugins/chai-jquery/#selected
     * @see https://on.cypress.io/assertions
     */
    (chainer: 'not.be.selected'): Chainable<Subject>
    /**
     * Assert that at least one element of the selection is not visible, using `.is(':visible')`.
     * @example
     *    cy.get('#result').should('not.be.visible')
     * @see http://chaijs.com/plugins/chai-jquery/#visible
     * @see https://on.cypress.io/assertions
     */
    (chainer: 'not.be.visible'): Chainable<Subject>
    /**
     * Assert that no element of the selection is focused.
     * @example
     *    cy.get('#result').should('not.have.focus')
     *    cy.get('#result').should('not.be.focused')
     * @see https://on.cypress.io/assertions
     */
    (chainer: 'not.have.focus'): Chainable<Subject>
    /**
     * Assert that no element of the selection is focused.
     * @example
     *    cy.get('#result').should('not.be.focused')
     *    cy.get('#result').should('not.have.focus')
     * @see https://on.cypress.io/assertions
     */
    (chainer: 'not.be.focused'): Chainable<Subject>
    /**
     * Assert that the selection does not contain the given text, using `:contains()`. If the object asserted against is not a jQuery object, or if `contain` is not called as a function, the original implementation will be called.
     * @example
     *    cy.get('#result').should('not.contain', 'text')
     * @see http://chaijs.com/plugins/chai-jquery/#containtext
     * @see https://on.cypress.io/assertions
     */
    (chainer: 'not.contain', value: string): Chainable<Subject>
    /**
     * Assert that the selection is empty. Note that this overrides the built-in chai assertion. If the object asserted against is not a jQuery object, the original implementation will be called.
     * @example
     *    cy.get('#result').should('not.exist')
     * @see http://chaijs.com/plugins/chai-jquery/#exist
     * @see https://on.cypress.io/assertions
     */
    (chainer: 'not.exist'): Chainable<Subject>
    /**
     * Assert that the first element of the selection does not have the given attribute, using `.attr()`. Optionally, assert a particular value as well. The return value is available for chaining.
     * @example
     *    cy.get('#result').should('not.have.attr', 'role')
     *    cy.get('#result').should('not.have.attr', 'role', 'menu')
     * @see http://chaijs.com/plugins/chai-jquery/#attrname-value
     * @see https://on.cypress.io/assertions
     */
    (chainer: 'not.have.attr', value: string, match?: string): Chainable<Subject>
    /**
     * Assert that the first element of the selection does not have the given attribute, using `.attr()`. Optionally, assert a particular value as well. The return value is available for chaining.
     * @example
     *    cy.get('#result').should('not.have.class', 'success')
     * @see http://chaijs.com/plugins/chai-jquery/#classclassname
     * @see https://on.cypress.io/assertions
     */
    (chainer: 'not.have.class', value: string): Chainable<Subject>
    /**
     * Assert that the first element of the selection does not have the given CSS property, using `.css()`. Optionally, assert a particular value as well. The return value is available for chaining.
     * @example
     *    cy.get('#result').should('not.have.css', 'display', 'none')
     * @see http://chaijs.com/plugins/chai-jquery/#cssname-value
     * @see https://on.cypress.io/assertions
     */
    (chainer: 'not.have.css', value: string, match?: string): Chainable<Subject>
    /**
     * Assert that the first element of the selection does not have the given data value, using `.data()`. Optionally, assert a particular value as well. The return value is available for chaining.
     * @example
     *    cy.get('#result').should('not.have.data', 'foo', 'bar')
     * @see http://chaijs.com/plugins/chai-jquery/#dataname-value
     * @see https://on.cypress.io/assertions
     */
    (chainer: 'not.have.data', value: string, match?: string): Chainable<Subject>
    /**
     * Assert that the selection does not contain at least one element which has a descendant matching the given selector, using `.has()`.
     * @example
     *    cy.get('#result').should('not.have.descendants', 'h1')
     * @see http://chaijs.com/plugins/chai-jquery/#descendantsselector
     * @see https://on.cypress.io/assertions
     */
    (chainer: 'not.have.descendants', selector: string): Chainable<Subject>
    /**
     * Assert that the html of the first element of the selection is not equal to the given html, using `.html()`.
     * @example
     *    cy.get('#result').should('not.have.html', '<em>John Doe</em>')
     * @see http://chaijs.com/plugins/chai-jquery/#htmlhtml
     * @see https://on.cypress.io/assertions
     */
    (chainer: 'not.have.html', value: string): Chainable<Subject>
    /**
     * Assert that the html of the first element of the selection does not contain the given html, using `.html()`.
     * @example
     *    cy.get('#result').should('not.contain.html', '<em>John Doe</em>')
     * @see http://chaijs.com/plugins/chai-jquery/#htmlhtml
     * @see https://on.cypress.io/assertions
     */
    (chainer: 'not.contain.html', value: string): Chainable<Subject>
    /**
     * Assert that the html of the first element of the selection does not contain the given html, using `.html()`.
     * @example
     *    cy.get('#result').should('not.include.html', '<em>John Doe</em>')
     * @see http://chaijs.com/plugins/chai-jquery/#htmlhtml
     * @see https://on.cypress.io/assertions
     */
    (chainer: 'not.include.html', value: string): Chainable<Subject>
    /**
     * Assert that the first element of the selection does not have the given id, using `.attr('id')`.
     * @example
     *    cy.get('#result').should('not.have.id', 'result')
     * @see http://chaijs.com/plugins/chai-jquery/#idid
     * @see https://on.cypress.io/assertions
     */
    (chainer: 'not.have.id', value: string, match?: string): Chainable<Subject>
    /**
     * Assert that the first element of the selection does not have the given property, using `.prop()`. Optionally, assert a particular value as well. The return value is available for chaining.
     * @example
     *    cy.get('#result').should('not.have.prop', 'disabled')
     *    cy.get('#result').should('not.have.prop', 'disabled', false)
     * @see http://chaijs.com/plugins/chai-jquery/#propname-value
     * @see https://on.cypress.io/assertions
     */
    (chainer: 'not.have.prop', value: string, match?: any): Chainable<Subject>
    /**
     * Assert that the text of the first element of the selection is not equal to the given text, using `.text()`.
     * @example
     *    cy.get('#result').should('not.have.text', 'John Doe')
     * @see http://chaijs.com/plugins/chai-jquery/#texttext
     * @see https://on.cypress.io/assertions
     */
    (chainer: 'not.have.text', value: string): Chainable<Subject>
    /**
     * Assert that the text of the first element of the selection does not contain the given text, using `.text()`.
     * @example
     *    cy.get('#result').should('not.contain.text', 'John Doe')
     * @see http://chaijs.com/plugins/chai-jquery/#texttext
     * @see https://on.cypress.io/assertions
     */
    (chainer: 'not.contain.text', value: string): Chainable<Subject>
    /**
     * Assert that the text of the first element of the selection does not contain the given text, using `.text()`.
     * @example
     *    cy.get('#result').should('not.include.text', 'John Doe')
     * @see http://chaijs.com/plugins/chai-jquery/#texttext
     * @see https://on.cypress.io/assertions
     */
    (chainer: 'not.include.text', value: string): Chainable<Subject>
    /**
     * Assert that the first element of the selection does not have the given value, using `.val()`.
     * @example
     *    cy.get('textarea').should('not.have.value', 'foo bar baz')
     * @see http://chaijs.com/plugins/chai-jquery/#valuevalue
     * @see https://on.cypress.io/assertions
     */
    (chainer: 'not.have.value', value: string): Chainable<Subject>
    /**
     * Assert that the first element of the selection does not contain the given value, using `.val()`.
     * @example
     *    cy.get('textarea').should('not.contain.value', 'foo bar baz')
     * @see http://chaijs.com/plugins/chai-jquery/#valuevalue
     * @see https://on.cypress.io/assertions
     */
    (chainer: 'not.contain.value', value: string): Chainable<Subject>
    /**
     * Assert that the first element of the selection does not contain the given value, using `.val()`.
     * @example
     *    cy.get('textarea').should('not.include.value', 'foo bar baz')
     * @see http://chaijs.com/plugins/chai-jquery/#valuevalue
     * @see https://on.cypress.io/assertions
     */
    (chainer: 'not.include.value', value: string): Chainable<Subject>
    /**
     * Assert that the selection does not match a given selector, using `.is()`. Note that this overrides the built-in chai assertion. If the object asserted against is not a jQuery object, the original implementation will be called.
     * @example
     *    cy.get('#result').should('not.match', ':empty')
     * @see http://chaijs.com/plugins/chai-jquery/#matchselector
     * @see https://on.cypress.io/assertions
     */
    (chainer: 'not.match', value: string): Chainable<Subject>

    // fallback
    /**
     * Create an assertion. Assertions are automatically retried until they pass or time out.
     * Ctrl+Space will invoke auto-complete in most editors.
     * @see https://on.cypress.io/should
     */
    (chainers: string, value?: any): Chainable<Subject>
    (chainers: string, value: any, match: any): Chainable<Subject>

    /**
     * Create an assertion. Assertions are automatically retried until they pass or time out.
     * Passing a function to `.should()` enables you to make multiple assertions on the yielded subject. This also gives you the opportunity to massage what you'd like to assert on.
     * Just be sure _not_ to include any code that has side effects in your callback function. The callback function will be retried over and over again until no assertions within it throw.
     * @example
     *    cy
     *      .get('p')
     *      .should(($p) => {
     *        // should have found 3 elements
     *        expect($p).to.have.length(3)
     *
     *        // make sure the first contains some text content
     *        expect($p.first()).to.contain('Hello World')
     *
     *        // use jquery's map to grab all of their classes
     *        // jquery's map returns a new jquery object
     *        const classes = $p.map((i, el) => {
     *          return Cypress.$(el).attr('class')
     *        })
     *
     *        // call classes.get() to make this a plain array
     *        expect(classes.get()).to.deep.eq([
     *          'text-primary',
     *          'text-danger',
     *          'text-default'
     *        ])
     *      })
     * @see https://on.cypress.io/should
     */
    (fn: (currentSubject: Subject) => void): Chainable<Subject>
  }

  interface BrowserLaunchOptions {
    extensions: string[]
    preferences: { [key: string]: any }
    args: string[]
    env: { [key: string]: any }
  }

  interface Dimensions {
    width: number
    height: number
  }

  interface ScreenshotDetails {
    size: number
    takenAt: string
    duration: number
    dimensions: Dimensions
    multipart: boolean
    pixelRatio: number
    name: string
    specName: string
    testFailure: boolean
    path: string
    scaled: boolean
    blackout: string[]
  }

  interface AfterScreenshotReturnObject {
    path?: string
    size?: number
    dimensions?: Dimensions
  }

  interface FileObject extends NodeEventEmitter {
    filePath: string
    outputPath: string
    shouldWatch: boolean
  }

  /**
   * Individual task callback. Receives a single argument and _should_ return
   * anything but `undefined` or a promise that resolves anything but `undefined`
   * TODO: find a way to express "anything but undefined" in TypeScript
   */
  type Task = (value: any) => any

  interface Tasks {
    [key: string]: Task
  }

  interface SystemDetails {
    osName: string
    osVersion: string
  }

  interface BeforeRunDetails {
    browser?: Browser
    config: ConfigOptions
    cypressVersion: string
    group?: string
    parallel?: boolean
    runUrl?: string
    specs?: Spec[]
    specPattern?: string[]
    system: SystemDetails
    tag?: string
  }

  interface DevServerConfig {
    specs: Spec[]
    cypressConfig: PluginConfigOptions
    devServerEvents: NodeJS.EventEmitter
  }

  interface ResolvedDevServerConfig {
    port: number
    close: (done?: (err?: Error) => any) => void
  }

  interface PluginEvents {
    (action: 'after:run', fn: (results: CypressCommandLine.CypressRunResult | CypressCommandLine.CypressFailedRunResult) => void | Promise<void>): void
    (action: 'after:screenshot', fn: (details: ScreenshotDetails) => void | AfterScreenshotReturnObject | Promise<AfterScreenshotReturnObject>): void
    (action: 'after:spec', fn: (spec: Spec, results: CypressCommandLine.RunResult) => void | Promise<void>): void
    (action: 'before:run', fn: (runDetails: BeforeRunDetails) => void | Promise<void>): void
    (action: 'before:spec', fn: (spec: Spec) => void | Promise<void>): void
    (action: 'before:browser:launch', fn: (browser: Browser, browserLaunchOptions: BrowserLaunchOptions) => void | BrowserLaunchOptions | Promise<BrowserLaunchOptions>): void
    (action: 'file:preprocessor', fn: (file: FileObject) => string | Promise<string>): void
    (action: 'dev-server:start', fn: (file: DevServerConfig) => Promise<ResolvedDevServerConfig>): void
    (action: 'task', tasks: Tasks): void
  }

  interface CodeFrame {
    frame: string
    language: string
    line: number
    column: number
    absoluteFile: string
    originalFile: string
    relativeFile: string
  }

  interface CypressError extends Error {
    docsUrl?: string
    codeFrame?: CodeFrame
  }

  // for just a few events like "window:alert" it makes sense to allow passing cy.stub() or
  // a user callback function. Others probably only need a callback function.

  /**
   * These events come from the application currently under test (your application).
   * These are the most useful events for you to listen to.
   * @see https://on.cypress.io/catalog-of-events#App-Events
   */
  interface Actions {
    /**
     * Fires when an uncaught exception or unhandled rejection occurs in your application. If it's an unhandled rejection, the rejected promise will be the 3rd argument.
     * Cypress will fail the test when this fires.
     * Return `false` from this event and Cypress will not fail the test. Also useful for debugging purposes because the actual `error` instance is provided to you.
     * @see https://on.cypress.io/catalog-of-events#App-Events
     * @example
    ```
      // likely want to do this in a support file
      // so it's applied to all spec files
      // cypress/support/{e2e|component}.js

      Cypress.on('uncaught:exception', (err, runnable) => {
        // returning false here prevents Cypress from
        // failing the test
        return false
      })
      // stub "window.alert" in a single test
      it('shows alert', () => {
        const stub = cy.stub()
        cy.on('window:alert', stub)
        // trigger application code that calls alert(...)
        .then(() => {
          expect(stub).to.have.been.calledOnce
        })
      })
    ```
     */
    (action: 'uncaught:exception', fn: (error: Error, runnable: Mocha.Runnable, promise?: Promise<any>) => false | void): Cypress
    /**
     * Fires when your app calls the global `window.confirm()` method.
     * Cypress will auto accept confirmations. Return `false` from this event and the confirmation will be canceled.
     * @see https://on.cypress.io/catalog-of-events#App-Events
     * @example
    ```
    cy.on('window:confirm', (str) => {
      console.log(str)
      return false // simulate "Cancel"
    })
    ```
     */
    (action: 'window:confirm', fn: ((text: string) => false | void) | SinonSpyAgent<sinon.SinonSpy> | SinonSpyAgent<sinon.SinonStub>): Cypress
    /**
     * Fires when your app calls the global `window.alert()` method.
     * Cypress will auto accept alerts. You cannot change this behavior.
     * @example
    ```
    const stub = cy.stub()
    cy.on('window:alert', stub)
    // assume the button calls window.alert()
    cy.get('.my-button')
      .click()
      .then(() => {
        expect(stub).to.have.been.calledOnce
      })
    ```
     * @see https://on.cypress.io/catalog-of-events#App-Events
     */
    (action: 'window:alert', fn: ((text: string) => void) | SinonSpyAgent<sinon.SinonSpy> | SinonSpyAgent<sinon.SinonStub>): Cypress
    /**
     * Fires as the page begins to load, but before any of your applications JavaScript has executed.
     * This fires at the exact same time as `cy.visit()` `onBeforeLoad` callback.
     * Useful to modify the window on a page transition.
     * @see https://on.cypress.io/catalog-of-events#App-Events
     */
    (action: 'window:before:load', fn: (win: AUTWindow) => void): Cypress
    /**
     * Fires after all your resources have finished loading after a page transition.
     * This fires at the exact same time as a `cy.visit()` `onLoad` callback.
     * @see https://on.cypress.io/catalog-of-events#App-Events
     */
    (action: 'window:load', fn: (win: AUTWindow) => void): Cypress
    /**
     * Fires when your application is about to navigate away.
     * The real event object is provided to you.
     * Your app may have set a `returnValue` on the event, which is useful to assert on.
     * @see https://on.cypress.io/catalog-of-events#App-Events
     */
    (action: 'window:before:unload', fn: (event: BeforeUnloadEvent) => void): Cypress
    /**
     * Fires when your application is has unloaded and is navigating away.
     * The real event object is provided to you. This event is not cancelable.
     * @see https://on.cypress.io/catalog-of-events#App-Events
     */
    (action: 'window:unload', fn: (event: Event) => void): Cypress
    /**
     * Fires whenever Cypress detects that your application's URL has changed.
     * @see https://on.cypress.io/catalog-of-events#App-Events
     */
    (action: 'url:changed', fn: (url: string) => void): Cypress
    /**
     * Fires when the test has failed. It is technically possible to prevent the test
     * from actually failing by binding to this event and invoking an async `done` callback.
     * However this is **strongly discouraged**. Tests should never legitimately fail.
     *  This event exists because it's extremely useful for debugging purposes.
     * @see https://on.cypress.io/catalog-of-events#App-Events
     */
    (action: 'fail', fn: (error: CypressError, mocha: Mocha.Runnable) => void): Cypress
    /**
     * Fires whenever the viewport changes via a `cy.viewport()` or naturally when
     * Cypress resets the viewport to the default between tests. Useful for debugging purposes.
     * @see https://on.cypress.io/catalog-of-events#App-Events
     */
    (action: 'viewport:changed', fn: (viewport: Viewport) => void): Cypress
    /**
     * Fires whenever **Cypress** is scrolling your application.
     * This event is fired when Cypress is {% url 'waiting for and calculating
     * actionability' interacting-with-elements %}. It will scroll to 'uncover'
     * elements currently being covered. This event is extremely useful to debug why
     * Cypress may think an element is not interactive.
     * @see https://on.cypress.io/catalog-of-events#App-Events
     */
    (action: 'scrolled', fn: ($el: JQuery) => void): Cypress
    /**
     * Fires when a cy command is first invoked and enqueued to be run later.
     * Useful for debugging purposes if you're confused about the order in which commands will execute.
     * @see https://on.cypress.io/catalog-of-events#App-Events
     */
    (action: 'command:enqueued', fn: (command: EnqueuedCommand) => void): Cypress
    /**
     * Fires when cy begins actually running and executing your command.
     * Useful for debugging and understanding how the command queue is async.
     * @see https://on.cypress.io/catalog-of-events#App-Events
     */
    (action: 'command:start', fn: (command: CommandQueue) => void): Cypress
    /**
     * Fires when cy finishes running and executing your command.
     * Useful for debugging and understanding how commands are handled.
     * @see https://on.cypress.io/catalog-of-events#App-Events
     */
    (action: 'command:end', fn: (command: CommandQueue) => void): Cypress
    /**
     * Fires when a command is skipped, namely the `should` command.
     * Useful for debugging and understanding how commands are handled.
     * @see https://on.cypress.io/catalog-of-events#App-Events
     */
    (action: 'skipped:command:end', fn: (command: CommandQueue) => void): Cypress
    /**
     * Fires whenever a command begins its retrying routines.
     * This is called on the trailing edge after Cypress has internally
     * waited for the retry interval. Useful to understand **why** a command is retrying,
     * and generally includes the actual error causing the retry to happen.
     * When commands fail the final error is the one that actually bubbles up to fail the test.
     * This event is essentially to debug why Cypress is failing.
     * @see https://on.cypress.io/catalog-of-events#App-Events
     */
    (action: 'command:retry', fn: (command: CommandQueue) => void): Cypress
    /**
     * Fires whenever a command emits this event so it can be displayed in the Command Log.
     * Useful to see how internal cypress commands utilize the {% url 'Cypress.log()' cypress-log %} API.
     * @see https://on.cypress.io/catalog-of-events#App-Events
     */
    (action: 'log:added', fn: (log: any, interactive: boolean) => void): Cypress
    /**
     * Fires whenever a command's attributes changes.
     * This event is debounced to prevent it from firing too quickly and too often.
     * Useful to see how internal cypress commands utilize the {% url 'Cypress.log()' cypress-log %} API.
     * @see https://on.cypress.io/catalog-of-events#App-Events
     */
    (action: 'log:changed', fn: (log: any, interactive: boolean) => void): Cypress
    /**
     * Fires before the test and all **before** and **beforeEach** hooks run.
     * @see https://on.cypress.io/catalog-of-events#App-Events
     */
    (action: 'test:before:run', fn: (attributes: ObjectLike, test: Mocha.Test) => void): Cypress
    /**
     * Fires before the test and all **before** and **beforeEach** hooks run.
     * If a `Promise` is returned, it will be awaited before proceeding.
     */
    (action: 'test:before:run:async', fn: (attributes: ObjectLike, test: Mocha.Test) => void | Promise<any>): Cypress
    /**
     * Fires after the test and all **afterEach** and **after** hooks run.
     * @see https://on.cypress.io/catalog-of-events#App-Events
     */
    (action: 'test:after:run', fn: (attributes: ObjectLike, test: Mocha.Test) => void): Cypress
  }

  // $CommandQueue from `command_queue.coffee` - a lot to type. Might be more useful if it was written in TS
  interface CommandQueue extends ObjectLike {
    logs(filters: any): any
    add(obj: any): any
    get(): any
    get<K extends keyof CommandQueue>(key: string): CommandQueue[K]
    toJSON(): string[]
    create(): CommandQueue
  }

  /**
   * The clock starts at the unix epoch (timestamp of 0). This means that when you instantiate new Date in your application, it will have a time of January 1st, 1970.
   */
  interface Clock {
    /**
     * Move the clock the specified number of `milliseconds`.
     * Any timers within the affected range of time will be called.
     * @param time Number in ms to advance the clock
     * @see https://on.cypress.io/tick
     */
    tick(time: number): void
    /**
     * Restore all overridden native functions.
     * This is automatically called between tests, so should not generally be needed.
     * @see https://on.cypress.io/clock
     * @example
     *   cy.clock()
     *   cy.visit('/')
     *   ...
     *   cy.clock().then(clock => {
     *     clock.restore()
     *   })
     *   // or use this shortcut
     *   cy.clock().invoke('restore')
     */
    restore(): void
    /**
     * Change the time without invoking any timers.
     *
     * Default value with no argument or undefined is 0.
     *
     * This can be useful if you need to change the time by an hour
     * while there is a setInterval registered that may otherwise run thousands
     * of times.
     * @see https://on.cypress.io/clock
     * @example
     *   cy.clock()
     *   cy.visit('/')
     *   ...
     *   cy.clock().then(clock => {
     *     clock.setSystemTime(60 * 60 * 1000)
     *   })
     *   // or use this shortcut
     *   cy.clock().invoke('setSystemTime', 60 * 60 * 1000)
     */
    setSystemTime(now?: number | Date): void
  }

  interface Cookie {
    name: string
    value: string
    path: string
    domain: string
    httpOnly: boolean
    secure: boolean
    expiry?: number
    sameSite?: SameSiteStatus
  }

  interface EnqueuedCommand {
    id: string
    name: string
    args: any[]
    type: string
    chainerId: string
    injected: boolean
    userInvocationStack?: string
    fn(...args: any[]): any
  }

  interface Exec {
    code: number
    stdout: string
    stderr: string
  }

  type FileReference = string | BufferType | FileReferenceObject
  interface FileReferenceObject {
    /*
     * Buffers will be used as-is, while strings will be interpreted as an alias or a file path.
     * All other types will have `Buffer.from(JSON.stringify())` applied.
     */
    contents: any
    fileName?: string
    mimeType?: string
    lastModified?: number
  }

  interface LogAttrs {
    url: string
    consoleProps: ObjectLike
  }

  interface Log {
    end(): Log
    error(error: Error): Log
    finish(): void
    get<K extends keyof LogConfig>(attr: K): LogConfig[K]
    get(): LogConfig
    set<K extends keyof LogConfig>(key: K, value: LogConfig[K]): Log
    set(options: Partial<LogConfig>): Log
    snapshot(name?: string, options?: { at?: number, next: string }): Log
  }

  interface LogConfig extends Timeoutable {
    /** Unique id for the log, in the form of '<origin>-<number>' */
    id: string
    /** The JQuery element for the command. This will highlight the command in the main window when debugging */
    $el: JQuery
    /** The scope of the log entry. If child, will appear nested below parents, prefixed with '-' */
    type: 'parent' | 'child'
    /** Allows the name of the command to be overwritten */
    name: string
    /** Override *name* for display purposes only */
    displayName: string
    /** additional information to include in the log */
    message: any
    /** Set to false if you want to control the finishing of the command in the log yourself */
    autoEnd: boolean
    /** Set to true to immediately finish the log  */
    end: boolean
    /** Return an object that will be printed in the dev tools console */
    consoleProps(): ObjectLike
  }

  interface Response<T> {
    allRequestResponses: any[]
    body: T
    duration: number
    headers: { [key: string]: string | string[] }
    isOkStatusCode: boolean
    redirects?: string[]
    redirectedToUrl?: string
    requestHeaders: { [key: string]: string }
    status: number
    statusText: string
  }

  interface Server extends RouteOptions {
    enable: boolean
    ignore: (xhr: any) => boolean
  }

  interface Viewport {
    viewportWidth: number
    viewportHeight: number
  }

  interface WaitXHR {
    duration: number
    id: string
    method: HttpMethod
    request: {
      body: string | ObjectLike
      headers: ObjectLike
    }
    requestBody: WaitXHR['request']['body']
    requestHeaders: WaitXHR['request']['headers']
    response: {
      body: string | ObjectLike
      headers: ObjectLike
    }
    responseBody: WaitXHR['response']['body']
    responseHeaders: WaitXHR['response']['headers']
    status: number
    statusMessage: string
    url: string
    xhr: XMLHttpRequest
  }

  type Encodings = 'ascii' | 'base64' | 'binary' | 'hex' | 'latin1' | 'utf8' | 'utf-8' | 'ucs2' | 'ucs-2' | 'utf16le' | 'utf-16le' | null
  type PositionType = 'topLeft' | 'top' | 'topRight' | 'left' | 'center' | 'right' | 'bottomLeft' | 'bottom' | 'bottomRight'
  type ViewportPreset = 'macbook-16' | 'macbook-15' | 'macbook-13' | 'macbook-11' | 'ipad-2' | 'ipad-mini' | 'iphone-xr' | 'iphone-x' | 'iphone-6+' | 'iphone-se2' | 'iphone-8' | 'iphone-7' | 'iphone-6' | 'iphone-5' | 'iphone-4' | 'iphone-3' | 'samsung-s10' | 'samsung-note9'
  interface Offset {
    top: number
    left: number
  }

  // Diff taken from https://github.com/Microsoft/TypeScript/issues/12215#issuecomment-311923766
  type Diff<T extends string, U extends string> = ({ [P in T]: P } & { [P in U]: never } & { [x: string]: never })[T]
  type Omit<T, K extends keyof T> = Pick<T, Exclude<keyof T, K>>

  /**
   * Public interface for the global "cy" object. If you want to add
   * a custom property to this object, you should extend this interface.
   * @see https://on.cypress.io/typescript#Types-for-custom-commands
   *
  ```
  // in your TS file
  declare namespace Cypress {
    interface cy {
      // declare additional properties on "cy" object, like
      // label: string
    }
    interface Chainable {
      // declare additional custom commands as methods, like
      // login(username: string, password: string)
    }
  }
  ```
   */
  interface cy extends Chainable<undefined> { }
}

declare namespace Mocha {
  interface TestFunction {
    /**
     * Describe a specification or test-case with the given `title`, TestOptions, and callback `fn` acting
     * as a thunk.
     */
    (title: string, config: Cypress.TestConfigOverrides, fn?: Func): Test

    /**
     * Describe a specification or test-case with the given `title`, TestOptions, and callback `fn` acting
     * as a thunk.
     */
    (title: string, config: Cypress.TestConfigOverrides, fn?: AsyncFunc): Test
  }
  interface ExclusiveTestFunction {
    /**
     * Describe a specification or test-case with the given `title`, TestOptions, and callback `fn` acting
     * as a thunk.
     */
    (title: string, config: Cypress.TestConfigOverrides, fn?: Func): Test

    /**
     * Describe a specification or test-case with the given `title`, TestOptions, and callback `fn` acting
     * as a thunk.
     */
    (title: string, config: Cypress.TestConfigOverrides, fn?: AsyncFunc): Test
  }
  interface PendingTestFunction {
    /**
     * Describe a specification or test-case with the given `title`, TestOptions, and callback `fn` acting
     * as a thunk.
     */
    (title: string, config: Cypress.TestConfigOverrides, fn?: Func): Test

    /**
     * Describe a specification or test-case with the given `title`, TestOptions, and callback `fn` acting
     * as a thunk.
     */
    (title: string, config: Cypress.TestConfigOverrides, fn?: AsyncFunc): Test
  }

  interface SuiteFunction {
    /**
     * Describe a "suite" with the given `title`, TestOptions, and callback `fn` containing
     * nested suites.
     */
    (title: string, config: Cypress.TestConfigOverrides, fn: (this: Suite) => void): Suite
  }

  interface ExclusiveSuiteFunction {
    /**
     * Describe a "suite" with the given `title`, TestOptions, and callback `fn` containing
     * nested suites. Indicates this suite should be executed exclusively.
     */
    (title: string, config: Cypress.TestConfigOverrides, fn: (this: Suite) => void): Suite
  }

  interface PendingSuiteFunction {
    (title: string, config: Cypress.TestConfigOverrides, fn: (this: Suite) => void): Suite | void
  }
}<|MERGE_RESOLUTION|>--- conflicted
+++ resolved
@@ -2792,14 +2792,7 @@
      */
     supportFile: string | false
     /**
-<<<<<<< HEAD
-     * The test isolation level applied to ensure a clean slate between tests.
-     *   - legacy - resets/clears aliases, intercepts, clock, viewport, cookies, and local storage before each test.
-     *   - strict - applies all resets/clears from legacy, plus clears the page by visiting 'about:blank' to ensure clean app state before each test.
-     * @default "strict"
-=======
-     * The test isolation ensures a clean browser context between tests. This option is only available when
-     * `experimentalSessionAndOrigin=true`.
+     * The test isolation ensures a clean browser context between tests.
      *
      * Cypress will always reset/clear aliases, intercepts, clock, and viewport before each test
      * to ensure a clean test slate; i.e. this configuration only impacts the browser context.
@@ -2821,10 +2814,9 @@
      *      misleading errors in later tests which makes debugging clunky. See the [documentation](https://on.cypress.io/test-isolation)
      *      for more information.
      *
-     * @default null, when experimentalSessionAndOrigin=false. The default is 'on' when experimentalSessionAndOrigin=true.
->>>>>>> 355d2101
-     */
-    testIsolation: null | 'on' | 'off'
+     * @default 'on'
+     */
+    testIsolation: 'on' | 'off'
     /**
      * Path to folder where videos will be saved after a headless or CI run
      * @default "cypress/videos"
