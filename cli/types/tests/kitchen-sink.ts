// additional tests that confirm types are done correctly
// these tests are in addition to type checking cypress-example-kitchensink
// (https://github.com/cypress-io/cypress-example-kitchensink)
// and should not repeat them

// extra code that is not in the kitchensink that type checks edge cases
cy.wrap('foo').then(subject => {
  subject // $ExpectType string
  return cy.wrap(subject)
}).then(subject => {
  subject // $ExpectType string
})

const result = Cypress.minimatch('/users/1/comments', '/users/*/comments', {
  matchBase: true,
})
result // $ExpectType boolean

Cypress.minimatch('/users/1/comments', '/users/*/comments') // $ExpectType boolean

// check if cy.server() yields default server options
cy.server().should((server) => {
  server // $ExpectType ServerOptions
  expect(server.delay).to.eq(0)
  expect(server.method).to.eq('GET')
  expect(server.status).to.eq(200)
})

cy.visit('https://www.acme.com/', {
  auth: {
    username: 'wile',
    password: 'coyote'
  }
})

const serverOptions: Partial<Cypress.ServerOptions> = {
  delay: 100,
  whitelist: () => true
}

cy.server(serverOptions)

Cypress.spec.name // $ExpectType string
Cypress.spec.relative // $ExpectType string | null
Cypress.spec.absolute // $ExpectType string | null

Cypress.browser // $ExpectType Browser

// stubbing window.alert type on "Cypress" should
// work with plain function or with a Sinon stub
Cypress.on('window:alert', () => { })
Cypress.on('window:alert', cy.spy())
Cypress.on('window:alert', cy.stub())
// same for a single test
cy.on('window:alert', () => { })
cy.on('window:alert', cy.spy())
cy.on('window:alert', cy.stub())

// sinon-chai example
const stub = cy.stub()
expect(stub).to.not.have.been.called
stub()
expect(stub).to.have.been.calledOnce
cy.wrap(stub).should('have.been.calledOnce')

namespace EventInterfaceTests {
  // window:confirm stubbing
  Cypress.on('window:confirm', () => { })
  Cypress.on('window:confirm', cy.spy())
  Cypress.on('window:confirm', cy.stub())
  cy.on('window:confirm', () => { })
  cy.on('window:confirm', cy.spy())
  cy.on('window:confirm', cy.stub())

  Cypress.removeListener('fail', () => {})
  Cypress.removeAllListeners('fail')
  cy.removeListener('fail', () => {})
  cy.removeAllListeners('fail')
}

// specifying HTTP method directly in the options object
cy.request({
  url: "http://localhost:3000/myressource",
  method: "POST",
  body: {}
})

// specify query parameters
// https://github.com/cypress-io/cypress/issues/2305
cy.request({
  url: "http://localhost:3000/myressource",
  qs: {
    param: 'someValue'
  }
})

// if you want a separate variable, you need specify its type
// otherwise TSC does not cast string "POST" as HttpMethod
// https://github.com/cypress-io/cypress/issues/2093
const opts: Partial<Cypress.RequestOptions> = {
  url: "http://localhost:3000/myressource",
  method: "POST",
  body: {}
}
cy.request(opts)

// you can cast just the "method" property
const opts2 = {
  url: "http://localhost:3000/myressource",
  method: "POST" as Cypress.HttpMethod,
  body: {}
}
cy.request(opts2)

const obj = {
  foo: () => { }
}
cy.spy(obj, 'foo').as('my-spy')

<<<<<<< HEAD
// use path-based access for nested structures
cy.wrap({
  foo: {
    bar: 1
  }
}).its('foo.bar')

cy.wrap({
  foo: {
    quux: () => 2
  }
}).invoke('foo.quux')
=======
// clearLocalStorage signatures
cy.clearLocalStorage()
cy.clearLocalStorage('todos')
cy.clearLocalStorage('todos', { log: false })
cy.clearLocalStorage({ log: false })
>>>>>>> 2a0bc327
<|MERGE_RESOLUTION|>--- conflicted
+++ resolved
@@ -117,7 +117,6 @@
 }
 cy.spy(obj, 'foo').as('my-spy')
 
-<<<<<<< HEAD
 // use path-based access for nested structures
 cy.wrap({
   foo: {
@@ -130,10 +129,9 @@
     quux: () => 2
   }
 }).invoke('foo.quux')
-=======
-// clearLocalStorage signatures
+
+// different clearLocalStorage signatures
 cy.clearLocalStorage()
 cy.clearLocalStorage('todos')
 cy.clearLocalStorage('todos', { log: false })
-cy.clearLocalStorage({ log: false })
->>>>>>> 2a0bc327
+cy.clearLocalStorage({ log: false })