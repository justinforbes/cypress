--- conflicted
+++ resolved
@@ -114,11 +114,7 @@
    */
   interface CypressOpenOptions extends CypressCommonOptions {
     /**
-<<<<<<< HEAD
-    * Specify browser to run tests in, either by name or by filesystem path
-=======
      * Specify browser to run tests in, either by name or by filesystem path
->>>>>>> f2100a8b
      */
     browser: string
     /**
