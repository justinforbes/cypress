<!-- See the ../guides/writing-the-cypress-changelog.md for details on writing the changelog. -->
<<<<<<< HEAD
## 14.0.0

_Released 12/3/2024 (PENDING)_

**Breaking Changes:**

- Removed support for Node.js 16 and Node.js 21. Addresses [#29930](https://github.com/cypress-io/cypress/issues/29930).
- Prebuilt binaries for Linux are no longer compatible with Linux distributions based on glibc <2.28, for example: Ubuntu 14-18, RHEL 7, CentOS 7, Amazon Linux 2. Addresses [#29601](https://github.com/cypress-io/cypress/issues/29601).
- Cypress now only officially supports the latest 3 major versions of Chrome, Firefox, and Edge - older browser versions may still work, but we recommend keeping your browsers up to date to ensure compatibility with Cypress. A warning will no longer be displayed on browser selection in the Launchpad for any 'unsupported' browser versions. Additionally, the undocumented `minSupportedVersion` property has been removed from `Cypress.browser`. Addressed in [#30462](https://github.com/cypress-io/cypress/pull/30462).
- The `delayMs` option of `cy.intercept()` has been removed. This option was deprecated in Cypress 6.4.0. Please use the `delay` option instead. Addressed in [#30463](https://github.com/cypress-io/cypress/pull/30463).
- The `experimentalFetchPolyfill` configuration option was removed. This option was deprecated in Cypress 6.0.0. We recommend using `cy.intercept()` for handling fetch requests. Addressed in [#30466](https://github.com/cypress-io/cypress/pull/30466).
- We removed yielding the second argument of `before:browser:launch` as an array of browser arguments. This behavior has been deprecated since Cypress 4.0.0. Addressed in [#30460](https://github.com/cypress-io/cypress/pull/30460).
- The `cypress open-ct` and `cypress run-ct` CLI commands were removed. Please use `cypress open --component` or `cypress run --component` respectively instead. Addressed in [#30456](https://github.com/cypress-io/cypress/pull/30456)
- The undocumented methods `Cypress.backend('firefox:force:gc')` and `Cypress.backend('log:memory:pressure')` were removed. Addresses [#30222](https://github.com/cypress-io/cypress/issues/30222).
- Upgraded bundled Node.js version from `18.17.0` to `20.18.0`. Addresses [#29547](https://github.com/cypress-io/cypress/issues/29547).
- It is no longer possible to make a `fetch` or `XMLHttpRequest` request from the `about:blank` page in Electron (i.e. `cy.window().then((win) => win.fetch('<some-url>')`). You must use `cy.request` instead or perform some form of initial navigation via `cy.visit()`. Addressed in [#29547](https://github.com/cypress-io/cypress/pull/30394).
- The
  `experimentalJustInTimeCompile`
  configuration option for component testing has been replaced with a `justInTimeCompile` option that is `true` by default. This option will only compile resources directly related to your spec, compiling them 'just-in-time' before spec execution. This should result in improved memory management and performance for component tests in `cypress open` and `cypress run` modes, in particular for large component testing suites. `justInTimeCompile` is now only supported for [`webpack`](https://www.npmjs.com/package/webpack). Addresses [#30234](https://github.com/cypress-io/cypress/issues/30234). Addressed in [#30402](https://github.com/cypress-io/cypress/pull/30402).
- `@cypress/webpack-dev-server` no longer supports `webpack-dev-server` version 3. Additionally, `@cypress/webpack-dev-server` now ships with `webpack-dev-server` version 5 by default. `webpack-dev-server` version 4 will need to be installed along side Cypress if you are still using `webpack` version 4. Addresses [#29308](https://github.com/cypress-io/cypress/issues/29308), [#30347](https://github.com/cypress-io/cypress/issues/30347), and [#30141](https://github.com/cypress-io/cypress/issues/30141).
- `@cypress/vite-dev-server` no longer supports `vite` versions 2 and 3. Addresses [#29377](https://github.com/cypress-io/cypress/issues/29377) and [#29378](https://github.com/cypress-io/cypress/issues/29378).
- Cypress Component Testing no longer supports `React` versions 16 and 17. Addresses [#29607](https://github.com/cypress-io/cypress/issues/29607).
- Cypress Component Testing no longer supports `Next.js` versions 10, 11, 12, and 13. Addresses [#29583](https://github.com/cypress-io/cypress/issues/29583).
- Cypress Component Testing no longer supports `Vue` version 2. Addresses [#30295](https://github.com/cypress-io/cypress/issues/30295).
- Cypress Component Testing no longer supports `Nuxt.js` version 2. Addresses [#30468](https://github.com/cypress-io/cypress/issues/30468).
- Cypress Component Testing no longer supports `Angular` versions 13, 14, 15, and 16. The minimum supported version is now `17.2.0` in order to fully support Angular [signals](https://angular.dev/guide/signals). Addresses [#29582](https://github.com/cypress-io/cypress/issues/29582). Addressed in [#30539](https://github.com/cypress-io/cypress/pull/30539).
- Cypress Component Testing no longer supports `Svelte` version 3. Addresses [#30492](https://github.com/cypress-io/cypress/issues/30492).
- The `cypress/react18` test harness is no longer included in the Cypress binary. Instead, React 18 support is now shipped with `cypress/react`! Addresses [#29607](https://github.com/cypress-io/cypress/issues/29607).
- The `cypress/angular-signals` test harness is no longer included in the Cypress binary. Instead, signals support is now shipped with `cypress/angular`! This requires `rxjs` to be installed as a `peerDependency`. Addresses [#29606](https://github.com/cypress-io/cypress/issues/29606).
- Cypress Component Testing no longer supports `create-react-app`. Addresses [#30028](https://github.com/cypress-io/cypress/issues/30028).
- Cypress Component Testing no longer supports `@vue/cli-service`. Addresses [#30481](https://github.com/cypress-io/cypress/issues/30481).
- The Cypress configuration wizard for Component Testing supports TypeScript 4.0 or greater. Addresses [#30493](https://github.com/cypress-io/cypress/issues/30493).

**Deprecations:**

- The `resourceType` option on `cy.intercept` has been deprecated. We anticipate the resource types to change or be completely removed in the future. Our intention is to replace essential functionality dependent on the `resourceType` within Cypress in a future version (like hiding network logs that are not fetch/xhr). Please leave feedback on any essential uses of `resourceType`
in this [GitHub issue](https://github.com/cypress-io/cypress/issues/30447). Addresses [#30433](https://github.com/cypress-io/cypress/issues/30433).

**Features:**

- Cypress Component Testing now supports `React` version 19. Cypress will allow detected use of the React 19 Release Candidate until React 19 is officially released. Addresses [#29470](https://github.com/cypress-io/cypress/issues/29470).
- Cypress Component Testing now supports `Next.js` version 15. Addresses [#30445](https://github.com/cypress-io/cypress/issues/30445).

**Bugfixes:**

- Elements with `display: contents` will no longer use box model calculations for visibility, and correctly show as visible when it is visible. Fixed in [#29680](https://github.com/cypress-io/cypress/pull/29680). Fixes [#29605](https://github.com/cypress-io/cypress/issues/29605).
- The CSS pseudo-class `:dir()` is now supported when testing in Electron. Addresses [#29766](https://github.com/cypress-io/cypress/issues/29766).

**Dependency Updates:**

- Upgraded `electron` from `27.3.10` to `32.2.0`. Addresses [#29547](https://github.com/cypress-io/cypress/issues/29547).
- Upgraded `@electron/rebuild` from `3.2.10` to `3.7.1`. Addresses [#28766](https://github.com/cypress-io/cypress/issues/28766) and [#30632](https://github.com/cypress-io/cypress/issues/30632).
- Upgraded bundled Chromium version from `118.0.5993.159` to `128.0.6613.178`. Addresses [#29547](https://github.com/cypress-io/cypress/issues/29547).
- Updated `jQuery` from `3.4.1` to `3.7.1`. Addressed in [#30345](https://github.com/cypress-io/cypress/pull/30345).
- Updated `react` from `17.0.2` to `18.3.1` and `react-dom` from `17.0.2` to `18.3.1`. Addresses [#30511](https://github.com/cypress-io/cypress/issues/30511).
=======

## 13.16.1

_Released 11/26/2024 (PENDING)_

**Bugfixes:**

- Support multiple imports of one module with multiple lines. Addressed in [#30314](https://github.com/cypress-io/cypress/pull/30314).

## 13.16.0

_Released 11/19/2024_

**Features:**

- Updated the protocol to be able to flex logic based on project config. Addresses [#30560](https://github.com/cypress-io/cypress/issues/30560).
- Added new [`defaultBrowser`](https://docs.cypress.io/app/references/configuration#Browser) configuration option to specify the default browser to launch. This option only affects the first browser launch; changing this option after the browser is already launched will have no effect. Addresses [#6646](https://github.com/cypress-io/cypress/issues/6646).

**Bugfixes:**

- Fixed an issue where some JS assets were not properly getting sourcemaps included with the vite dev server if they had a cache busting query parameter in the URL. Fixed some scenarios to ensure that the sourcemaps that were included by the vite dev server were inlined. Addressed in [#30606](https://github.com/cypress-io/cypress/pull/30606).
>>>>>>> 12df40ed

## 13.15.2

_Released 11/5/2024_

**Bugfixes:**

- Fixed an issue where the Cypress runner could hang in `after` or `afterEach` hooks that run Cypress commands after a page load timeout error occurs. Addresses [#30238](https://github.com/cypress-io/cypress/issues/30238).

**Misc:**

- Fixed a typo in CLI `global` option help text. Addresses [#30531](https://github.com/cypress-io/cypress/issues/30531).

**Dependency Updates:**

- Updated `react` from `16.8.6` to `17.0.2` and `react-dom` from `16.8.6` to `17.0.2`. Addresses [#30510](https://github.com/cypress-io/cypress/issues/30510).
- Updated `mobx` from `5.15.4` to `6.13.5` and `mobx-react` from `6.1.8` to `9.1.1`. Addresses [#30509](https://github.com/cypress-io/cypress/issues/30509).
- Updated `@cypress/request` from `3.0.4` to `3.0.6`. Addressed in [#30488](https://github.com/cypress-io/cypress/pull/30488).


## 13.15.1

_Released 10/24/2024_

**Bugfixes:**

- Patched [find-process](https://github.com/yibn2008/find-process) to fix an issue where trying to clean up browser profiles can throw an error on Windows. Addresses [#30378](https://github.com/cypress-io/cypress/issues/30378).
- Fixed an issue where requests to the same resource in rapid succession may not have the appropriate static response intercept applied if there are multiple intercepts that apply for that resource. Addresses [#30375](https://github.com/cypress-io/cypress/issues/30375).

**Misc:**

- Cypress now consumes [geckodriver](https://firefox-source-docs.mozilla.org/testing/geckodriver/index.html) to help automate the Firefox browser instead of [marionette-client](https://github.com/cypress-io/marionette-client). Addresses [#30217](https://github.com/cypress-io/cypress/issues/30217).
- Cypress now consumes [webdriver](https://github.com/webdriverio/webdriverio/tree/main/packages/webdriver) to help automate the Firefox browser and [firefox-profile](https://github.com/saadtazi/firefox-profile-js) to create a firefox profile and convert it to Base64 to save user screen preferences via `xulstore.json`. Addresses [#30300](https://github.com/cypress-io/cypress/issues/30300) and [#30301](https://github.com/cypress-io/cypress/issues/30301).
- Pass spec information to protocol's `beforeSpec` to improve troubleshooting when reporting on errors. Addressed in [#30316](https://github.com/cypress-io/cypress/pull/30316).

**Dependency Updates:**

- Updated `simple-git` from `3.16.0` to `3.25.0`. Addressed in [#30076](https://github.com/cypress-io/cypress/pull/30076).

## 13.15.0

_Released 9/25/2024_

**Features:**

- Cypress now displays more actionable errors when a Test Replay upload takes too long, and more verbose messages when uncategorized errors occur during the upload process. Addressed in [#30235](https://github.com/cypress-io/cypress/pull/30235).

**Bugfixes:**

- Fixed an issue where Firefox was incorrectly mutating the state of click events on checkboxes after Firefox version `129` and up. Addressed in [#30245](https://github.com/cypress-io/cypress/pull/30245).
- Fixed a regression introduced in 13.13.0 where 'Open in IDE' would not work for filepaths containing spaces and various other characters on Windows. Addresses [#29820](https://github.com/cypress-io/cypress/issues/29820).

**Misc:**

- Pass along the related log to the `createSnapshot` function for protocol usage. Addressed in [#30244](https://github.com/cypress-io/cypress/pull/30244).

**Dependency Updates:**

- Update `@cypress/request` from `3.0.1` to `3.0.4`. Addressed in [#30194](https://github.com/cypress-io/cypress/pull/30194).
- Updated `express` from `4.19.2` to `4.21.0`. This removes the [CVE-2024-43796](https://www.cve.org/CVERecord?id=CVE-2024-43796), [CVE-2024-45590](https://www.cve.org/CVERecord?id=CVE-2024-45590), and [CVE-2024-43800](https://www.cve.org/CVERecord?id=CVE-2024-43800) vulnerabilities being reported in security scans. Addresses [#30241](https://github.com/cypress-io/cypress/pull/30241).
- Update `launch-editor` from `2.8.0` to `2.9.1`. Addressed in [#30247](https://github.com/cypress-io/cypress/pull/30247).
- Updated `loader-utils` from `1.4.0` to `1.4.2`. This removes the [CVE-2022-37601](https://nvd.nist.gov/vuln/detail/CVE-2022-37601) vulnerability being reported in security scans. Addresses [#28208](https://github.com/cypress-io/cypress/issues/28208).
- Updated `send` from `0.17.1` to `0.19.0`. This removes the [CVE-2024-43799](https://www.cve.org/CVERecord?id=CVE-2024-43799) vulnerability being reported in security scans. Addressed in [#30241](https://github.com/cypress-io/cypress/pull/30241).

## 13.14.2

_Released 9/4/2024_

**Bugfixes:**

- Fixed an issue where Cypress could crash with a `WebSocket Connection Closed` error. Fixes [#30100](https://github.com/cypress-io/cypress/issues/30100).
- Fixed an issue where `cy.screenshot()` was timing out and Cypress was failing to start due to `GLib-GIO-ERROR` error. Reverts [#30109](https://github.com/cypress-io/cypress/pull/30109), the change to allow HiDPI screen for Wayland users. Fixes [#30172](https://github.com/cypress-io/cypress/issues/30172) and [#30160](https://github.com/cypress-io/cypress/issues/30160).

## 13.14.1

_Released 8/29/2024_

**Bugfixes:**

- Fixed an issue where no description was available for the `experimentalJustInTimeCompile` feature inside the Cypress application settings page. Addresses [#30126](https://github.com/cypress-io/cypress/issues/30126).

## 13.14.0

_Released 8/27/2024_

**Performance:**

- Fixed a potential memory leak in the Cypress server when re-connecting to an unintentionally disconnected CDP connection. Fixes [#29744](https://github.com/cypress-io/cypress/issues/29744). Addressed in [#29988](https://github.com/cypress-io/cypress/pull/29988).

**Features:**

- Added new
  [`experimentalJustInTimeCompile`](https://docs.cypress.io/guides/references/experiments#Configuration)
  configuration option for component testing. This option will only compile resources directly related to your spec, compiling them 'just-in-time' before spec execution. This should result in improved memory management and performance for component tests in `cypress open` and `cypress run` modes, in particular for large component testing suites. [`experimentalJustInTimeCompile`](https://docs.cypress.io/guides/references/experiments#Configuration) is currently supported for [`webpack`](https://www.npmjs.com/package/webpack) and [`vite`](https://www.npmjs.com/package/vite). Addresses [#29244](https://github.com/cypress-io/cypress/issues/29244).
- `.type({upArrow})` and `.type({downArrow})` now also works for date, month, week, time, datetime-local and range input types. Addresses [#29665](https://github.com/cypress-io/cypress/issues/29665).
- Added a `CYPRESS_SKIP_VERIFY` flag to enable suppressing Cypress verification checks. Addresses [#22243](https://github.com/cypress-io/cypress/issues/22243).
- Updated the protocol to allow making Cloud API requests. Addressed in [#30066](https://github.com/cypress-io/cypress/pull/30066).
- Passing `--browser` flag alone will automatically launch browser after being guided through project and/or testing type selection. Addressed in [#28538](https://github.com/cypress-io/cypress/pull/28538).

**Bugfixes:**

- Fixed an issue where files outside the Cypress project directory were not calculating the bundle output path correctly for the `file:preprocessor`. Addresses [#8599](https://github.com/cypress-io/cypress/issues/8599).
- Fixed an issue where Cypress would not run if Node.js version `22.7.0` was being used with TypeScript and ES Modules. Fixes [#30084](https://github.com/cypress-io/cypress/issues/30084).
- Correctly determines current browser family when choosing between `unload` and `pagehide` options in App Runner. Fixes [#29880](https://github.com/cypress-io/cypress/issues/29880).

**Misc:**

- Allow HiDPI screen running Wayland to use Cypress window/browser by adding `--ozone-platform-hint=auto` flag to Electron's runtime argument. Addresses [#20891](https://github.com/cypress-io/cypress/issues/20891).

**Dependency Updates:**

- Updated `detect-port` from `1.3.0` to `1.6.1`. Addressed in [#30038](https://github.com/cypress-io/cypress/pull/30038).

## 13.13.3

_Released 8/14/2024_

**Bugfixes:**

- A console error will no longer display in Chrome about a deprecated unload call originating from jQuery. Addressed in [#29944](https://github.com/cypress-io/cypress/pull/29944).
- Fixed an issue where certain Test Replay upload error messages were too vague. Connection failures now report the precise system error, and the stall error message is reported rather than the vague, "The user aborted a request." Addressed in [#29959](https://github.com/cypress-io/cypress/pull/29959).

**Misc:**

- Updated `cypress open` hints displayed after Cypress binary install. Addresses [#29935](https://github.com/cypress-io/cypress/issues/29935).

**Dependency Updates:**

- Updated `image-size` from `0.8.3` to `1.1.1`. Addressed in [#30023](https://github.com/cypress-io/cypress/pull/30023).

## 13.13.2

_Released 7/31/2024_

**Performance:**

- Fixed a memory leak with command logs with Test Replay enabled. Addressed in [#29939](https://github.com/cypress-io/cypress/pull/29939).
- Improved performance of `reduce` in a method within our proxy. Addressed in [#29887](https://github.com/cypress-io/cypress/pull/29887).

**Bugfixes:**

- Fixed an issue where Yarn PnP was not working correctly with Cypress and `@cypress/webpack-batteries-included-preprocessor`. Fixes [#27947](https://github.com/cypress-io/cypress/issues/27947).

**Dependency Updates:**

- Updated `@cypress/request` from `3.0.0` to `3.0.1`. Addresses [#29863](https://github.com/cypress-io/cypress/issues/29863).
- Updated `chrome-remote-interface` from `0.33.0` to `0.33.2`. Addressed in [#29932](https://github.com/cypress-io/cypress/pull/29932).
- Updated `mime` from `2.4.4` to `2.6.0`. Addressed in [#29870](https://github.com/cypress-io/cypress/pull/29870).
- Updated `strip-ansi` from `6.0.0` to `6.0.1`. Addressed in [#29931](https://github.com/cypress-io/cypress/pull/29931).

## 13.13.1

_Released 7/16/2024_

**Bugfixes:**

- Fixed an issue where unhandled `WebSocket connection closed` exceptions would be thrown when CDP connections rapidly connect, disconnect, and connect again while there are pending commands. Fixes [#29572](https://github.com/cypress-io/cypress/issues/29572).
- CLI output properly displays non-JSON response bodies when a Test Replay upload attempt returns a non-JSON response body for a non-200 status code. Addressed in [#29801](https://github.com/cypress-io/cypress/pull/29801).
- Fixed an issue where the ReadStream used to upload a Test Replay recording could erroneously be re-used when retrying in cases of retryable upload failures. Fixes [#29227](https://github.com/cypress-io/cypress/issues/29227).
- Fixed an issue where command snapshots were not being captured within the `cy.origin()` command within Test Replay. Addressed in [#29828](https://github.com/cypress-io/cypress/pull/29828).

**Dependency Updates:**

- Updated `jquery` from `3.1.1` to `3.4.1`. Addresses [#29822](https://github.com/cypress-io/cypress/issues/29822). Addressed in [#29837](https://github.com/cypress-io/cypress/pull/29837).
- Replaced `json-lint` with `json-parse-even-better-errors`. This removes the [CVE-2021-23358](https://nvd.nist.gov/vuln/detail/CVE-2021-23358) vulnerability being reported in security scans. Addresses [#28207](https://github.com/cypress-io/cypress/issues/28207).
- Updated `minimatch` from `3.0.4` to `3.1.2`. Addressed in [#29821](https://github.com/cypress-io/cypress/pull/29821).

## 13.13.0

_Released 7/01/2024_

**Performance:**

- Improved performance of `experimentalSourceRewriting` option. Fixed in [#29540](https://github.com/cypress-io/cypress/pull/29540).

**Features:**

- Adds Signal support for Angular Component Testing versions 17.2 and up. Addresses [#29264](https://github.com/cypress-io/cypress/issues/29264).

**Bugfixes:**

- Fixed an issue where Chrome launch instances would not recreate the browser CRI client correctly after recovering from an unexpected browser closure. Fixes [#27657](https://github.com/cypress-io/cypress/issues/27657). Fixed in [#29663](https://github.com/cypress-io/cypress/pull/29663).
- Fixed an issue where Firefox 129 (Firefox Nightly) would not launch with Cypress. Fixes [#29713](https://github.com/cypress-io/cypress/issues/29713). Fixed in [#29720](https://github.com/cypress-io/cypress/pull/29720).

**Dependency Updates:**

- Updated `launch-editor` from `2.3.0` to `2.8.0`. Addressed in [#29770](https://github.com/cypress-io/cypress/pull/29770).
- Updated `memfs` from `3.4.12` to `3.5.3`. Addressed in [#29746](https://github.com/cypress-io/cypress/pull/29746).
- Updated `tmp` from `0.2.1` to `0.2.3`. Addresses [#29693](https://github.com/cypress-io/cypress/issues/29693).
- Updated `ws` from `5.2.3` to `5.2.4`. Addressed in [#29698](https://github.com/cypress-io/cypress/pull/29698).

## 13.12.0

_Released 6/18/2024_

**Features:**

- Added Component Testing support for Angular version 18. Addresses [#29309](https://github.com/cypress-io/cypress/issues/29309).

**Bugfixes:**

- We now trigger `input` and `change` events when typing `{upArrow}` and `{downArrow}` via `.type()` on `input[type=number]` elements. Fixes [#29611](https://github.com/cypress-io/cypress/issues/29611)
- Fixed an issue where auto scrolling the reporter would sometimes be disabled without the user's intent. Fixes [#25084](https://github.com/cypress-io/cypress/issues/25084).
- Fixed an issue where `inlineSourceMaps` was still being used when `sourceMaps` was provided in a users typescript config for typescript version 5. Fixes [#26203](https://github.com/cypress-io/cypress/issues/26203).
- When capture protocol script fails verification, an appropriate error is now displayed. Previously, an error regarding Test Replay archive location was shown. Addressed in [#29603](https://github.com/cypress-io/cypress/pull/29603).
- Fixed an issue where receiving HTTP responses with invalid headers raised an error. Now cypress removes the invalid headers and gives a warning in the console with debug mode on. Fixes [#28865](https://github.com/cypress-io/cypress/issues/28865).

**Misc:**

- Report afterSpec durations to Cloud API when running in record mode with Test Replay enabled. Addressed in [#29500](https://github.com/cypress-io/cypress/pull/29500).

**Dependency Updates:**

- Updated firefox-profile from `4.3.1` to `4.6.0`. Addressed in [#29662](https://github.com/cypress-io/cypress/pull/29662).
- Updated typescript from `4.7.4` to `5.3.3`. Addressed in [#29568](https://github.com/cypress-io/cypress/pull/29568).
- Updated url-parse from `1.5.9` to `1.5.10`. Addressed in [#29650](https://github.com/cypress-io/cypress/pull/29650).

## 13.11.0

_Released 6/4/2024_

**Performance:**

- Improved performance when setting console props within `Cypress.log`. Addressed in [#29501](https://github.com/cypress-io/cypress/pull/29501).

**Features:**

- Added support for [Next.js 14](https://nextjs.org/blog/next-14) for component testing. Addresses [#28185](https://github.com/cypress-io/cypress/issues/28185).
- Added an `IGNORE_CHROME_PREFERENCES` environment variable to ignore Chrome preferences when launching Chrome. Addresses [#29330](https://github.com/cypress-io/cypress/issues/29330).

**Bugfixes:**

- Fixed a situation where the Launchpad would hang if the project config had not been loaded when the Launchpad first queries the current project. Fixes [#29486](https://github.com/cypress-io/cypress/issues/29486).
- Pre-emptively fix behavior with Chrome for when `unload` events are forcefully deprecated by using `pagehide` as a proxy. Fixes [#29241](https://github.com/cypress-io/cypress/issues/29241).


**Misc:**

- Enhanced the type definitions available to `cy.intercept` and `cy.wait`. The `body` property of both the request and response in an interception can optionally be specified with user-defined types. Addresses [#29507](https://github.com/cypress-io/cypress/issues/29507).

## 13.10.0

_Released 5/21/2024_

**Features:**

- Added support for `vite` `v5` to `@cypress/vite-dev-server`. Addresses [#28347](https://github.com/cypress-io/cypress/issues/28347).

**Bugfixes:**

- Fixed an issue where orphaned Electron processes were inadvertently terminating the browser's CRI client. Fixes [#28397](https://github.com/cypress-io/cypress/issues/28397). Fixed in [#29515](https://github.com/cypress-io/cypress/pull/29515).
- Fixed an issue where Cypress would use the wrong URL to upload Test Replay recordings when it wasn't able to determine the upload URL. It now displays an error when the upload URL cannot be determined, rather than a "Request Entity Too Large" error. Addressed in [#29512](https://github.com/cypress-io/cypress/pull/29512).
- Fixed an issue where Cypress was unable to search in the Specs list for files or folders containing numbers. Fixes [#29034](https://github.com/cypress-io/cypress/issues/29034).
- Fixed an issue setting the `x-cypress-file-path` header when there are invalid header characters in the file path. Fixes [#25839](https://github.com/cypress-io/cypress/issues/25839).
- Fixed the display of some command assertions. Fixed in [#29517](https://github.com/cypress-io/cypress/pull/29517).

**Dependency Updates:**

- Updated js-cookie from `2.2.1` to `3.0.5`. Addressed in [#29497](https://github.com/cypress-io/cypress/pull/29497).
- Updated randomstring from `1.1.5` to `1.3.0`. Addressed in [#29503](https://github.com/cypress-io/cypress/pull/29503).

## 13.9.0

_Released 5/7/2024_

**Features:**

- Added more descriptive error messages when Test Replay fails to record or upload. Addresses [#29022](https://github.com/cypress-io/cypress/issues/29022).

**Bugfixes:**

- Fixed a bug where promises rejected with `undefined` were failing inside `cy.origin()`. Addresses [#23937](https://github.com/cypress-io/cypress/issues/23937).
- We now pass the same default Chromium flags to Electron as we do to Chrome. As a result of this change, the application under test's `navigator.webdriver` property will now correctly be `true` when testing in Electron. Fixes [#27939](https://github.com/cypress-io/cypress/issues/27939).
- Fixed network issues in requests using fetch for users where Cypress is run behind a proxy that performs HTTPS decryption (common among corporate proxies). Fixes [#29171](https://github.com/cypress-io/cypress/issues/29171).
- Fixed an issue where extra windows weren't being closed between specs in Firefox causing potential issues in subsequent specs. Fixes [#29473](https://github.com/cypress-io/cypress/issues/29473).

**Misc:**

- Improved accessibility of the Cypress App in some areas. Addressed in [#29322](https://github.com/cypress-io/cypress/pull/29322).

**Dependency Updates:**

- Updated electron from `27.1.3` to `27.3.10` to address [CVE-2024-3156](https://nvd.nist.gov/vuln/detail/CVE-2024-3156). Addressed in [#29431](https://github.com/cypress-io/cypress/pull/29431).

## 13.8.1

_Released 4/23/2024_

**Performance:**

- Fixed a performance issue with activated service workers that aren't controlling clients which could lead to correlation timeouts. Fixes [#29333](https://github.com/cypress-io/cypress/issues/29333) and [#29126](https://github.com/cypress-io/cypress/issues/29126).

**Bugfixes:**

- Fixed a regression introduced in [`13.6.0`](https://docs.cypress.io/guides/references/changelog#13-6-0) where Cypress would occasionally exit with status code 1, even when a test run was successful, due to an unhandled WebSocket exception (`Error: WebSocket connection closed`). Addresses [#28523](https://github.com/cypress-io/cypress/issues/28523).
- Fixed an issue where Cypress would hang on some commands when an invalid `timeout` option was provided. Fixes [#29323](https://github.com/cypress-io/cypress/issues/29323).

**Misc:**

- `.its()` type now excludes null and undefined. Fixes [#28872](https://github.com/cypress-io/cypress/issues/28872).

**Dependency Updates:**

- Updated zod from `3.20.3` to `3.22.5`. Addressed in [#29367](https://github.com/cypress-io/cypress/pull/29367).

## 13.8.0

_Released 4/18/2024_

**Features:**

- Added support for `webpack-dev-server` `v5` to `@cypress/webpack-dev-server`. Addresses [#29305](https://github.com/cypress-io/cypress/issues/29305).

**Bugfixes:**

- Fixed a regression introduced in [`13.7.3`](https://docs.cypress.io/guides/references/changelog#13-7-3) where Cypress could hang handling long assertion messages. Fixes [#29350](https://github.com/cypress-io/cypress/issues/29350).

**Misc:**

- The [`SEMAPHORE_GIT_PR_NUMBER`](https://docs.semaphoreci.com/ci-cd-environment/environment-variables/#semaphore_git_pr_number) environment variable from [Semaphore](https://semaphoreci.com/) CI is now captured to display the linked PR number in the Cloud. Addressed in [#29314](https://github.com/cypress-io/cypress/pull/29314).

## 13.7.3

_Released 4/11/2024_

**Bugfixes:**

- Fixed an issue where asserts with custom messages weren't displaying properly. Fixes [#29167](https://github.com/cypress-io/cypress/issues/29167).
- Fixed and issue where Cypress launch arguments were not being escaped correctly with multiple values inside quotes. Fixes [#27454](https://github.com/cypress-io/cypress/issues/27454).

**Misc:**

- Updated the Chrome flags to not show the "Enhanced Ad Privacy" dialog. Addresses [#29199](https://github.com/cypress-io/cypress/issues/29199).
- Suppresses benign warnings that reference Vulkan on GPU-less hosts. Addresses [#29085](https://github.com/cypress-io/cypress/issues/29085). Addressed in [#29278](https://github.com/cypress-io/cypress/pull/29278).

## 13.7.2

_Released 4/2/2024_

**Performance:**

- Improvements to Test Replay upload resiliency. Fixes [#28890](https://github.com/cypress-io/cypress/issues/28890). Addressed in [#29174](https://github.com/cypress-io/cypress/pull/29174)

**Bugfixes:**

- Fixed an issue where Cypress was not executing beyond the first spec in `cypress run` for versions of Firefox 124 and up when a custom user agent was provided. Fixes [#29190](https://github.com/cypress-io/cypress/issues/29190).
- Fixed a bug where fields using arrays in `cypress.config` are not correctly processed. Fixes [#27103](https://github.com/cypress-io/cypress/issues/27103). Fixed in [#27312](https://github.com/cypress-io/cypress/pull/27312).
- Fixed a hang where Cypress would run indefinitely while recording to the cloud when CDP disconnects during the middle of a test. Fixes [#29209](https://github.com/cypress-io/cypress/issues/29209).
- Fixed a bug where option values containing quotation marks could not be selected. Fixes [#29213](https://github.com/cypress-io/cypress/issues/29213)

**Dependency Updates:**

- Updated express from `4.17.3` to `4.19.2`. Addressed in [#29211](https://github.com/cypress-io/cypress/pull/29211).

## 13.7.1

_Released 3/21/2024_

**Bugfixes:**

- Fixed an issue where Cypress was not executing beyond the first spec in `cypress run` for versions of Firefox 124 and up. Fixes [#29172](https://github.com/cypress-io/cypress/issues/29172).
- Fixed an issue blurring shadow dom elements. Fixed in [#29125](https://github.com/cypress-io/cypress/pull/29125).

**Dependency Updates:**

- Updated jose from `4.11.2` to `4.15.5`. Addressed in [#29086](https://github.com/cypress-io/cypress/pull/29086).

## 13.7.0

_Released 3/13/2024_

**Features:**

- Added shadow DOM snapshot support within Test Replay in order to highlight elements correctly within the Cypress reporter. Addressed in [#28823](https://github.com/cypress-io/cypress/pull/28823).
- Added TypeScript support for [Vue 2.7+](https://github.com/vuejs/vue/blob/main/CHANGELOG.md#270-2022-07-01). Addresses [#28591](https://github.com/cypress-io/cypress/issues/28591).
- Adds additional context to error messages displayed when Test Replay artifacts fail to upload. Addressed in [#28986](https://github.com/cypress-io/cypress/pull/28986)

**Performance:**

- Fixed a performance regression from [`13.6.3`](https://docs.cypress.io/guides/references/changelog#13-6-3) where unhandled service worker requests may not correlate correctly. Fixes [#28868](https://github.com/cypress-io/cypress/issues/28868).
- Reduces the number of attempts to retry failed Test Replay artifact uploads from 8 to 3, to reduce time spent on artifact upload attempts that will not succeed. Addressed in [#28986](https://github.com/cypress-io/cypress/pull/28986)

**Bugfixes:**

- Changed screenshot capture behavior in Chromium to activate the main Cypress tab before capturing. This prevents screenshot capture from timing out in certain situations. Fixed in [#29038](https://github.com/cypress-io/cypress/pull/29038). Fixes [#5016](https://github.com/cypress-io/cypress/issues/5016)
- Fixed an issue where `.click()` commands on children of disabled elements would still produce "click" events -- even without `{ force: true }`. Fixes [#28788](https://github.com/cypress-io/cypress/issues/28788).
- Changed RequestBody type to allow for boolean and null literals to be passed as body values. [#28789](https://github.com/cypress-io/cypress/issues/28789)

**Misc:**

- Changed Component Testing scaffolding instruction to `pnpm add` to add framework dependencies when a project uses pnpm as package manager. Addresses [#29052](https://github.com/cypress-io/cypress/issues/29052).
- Command messages in the Cypress command logs will now truncate display at 100 lines instead of 50. Fixes [#29023](https://github.com/cypress-io/cypress/issues/29023).
- Capture the `beforeTest` timestamp inside the browser for the purposes of accurately determining test start for Test Replay. Addressed in [#29061](https://github.com/cypress-io/cypress/pull/29061).

**Dependency Updates:**

- Updated jimp from `0.14.0` to `0.22.12`. Addressed in [#29055](https://github.com/cypress-io/cypress/pull/29055).
- Updated http-proxy-middleware from `2.0.4` to `2.0.6`. Addressed in [#28902](https://github.com/cypress-io/cypress/pull/28902).
- Updated signal-exit from `3.0.3` to `3.0.7`. Addressed in [#28979](https://github.com/cypress-io/cypress/pull/28979).

## 13.6.6

_Released 2/22/2024_

**Bugfixes:**

- Fixed an issue where `cypress verify` was failing for `nx` users. Fixes [#28982](https://github.com/cypress-io/cypress/issues/28982).

## 13.6.5

_Released 2/20/2024_

**Bugfixes:**

- Fixed tests hanging when the Chrome browser extension is disabled. Fixes [#28392](https://github.com/cypress-io/cypress/issues/28392).
- Fixed an issue which caused the browser to relaunch after closing the browser from the Launchpad. Fixes [#28852](https://github.com/cypress-io/cypress/issues/28852).
- Fixed an issue with the unzip promise never being rejected when an empty error happens. Fixed in [#28850](https://github.com/cypress-io/cypress/pull/28850).
- Fixed a regression introduced in [`13.6.3`](https://docs.cypress.io/guides/references/changelog#13-6-3) where Cypress could crash when processing service worker requests through our proxy. Fixes [#28950](https://github.com/cypress-io/cypress/issues/28950).
- Fixed incorrect type definition of `dom.getContainsSelector`. Fixed in [#28339](https://github.com/cypress-io/cypress/pull/28339).

**Misc:**

- Improved accessibility of the Cypress App in some areas. Addressed in [#28774](https://github.com/cypress-io/cypress/pull/28774).
- Changed references of LayerCI to webapp.io. Addressed in [#28874](https://github.com/cypress-io/cypress/pull/28874).

**Dependency Updates:**

- Upgraded `electron` from `25.8.4` to `27.1.3`.
- Upgraded bundled Node.js version from `18.15.0` to `18.17.0`.
- Upgraded bundled Chromium version from `114.0.5735.289` to `118.0.5993.117`.
- Updated buffer from `5.6.0` to `5.7.1`. Addressed in [#28934](https://github.com/cypress-io/cypress/pull/28934).
- Updated [`duplexify`](https://www.npmjs.com/package/duplexify) from `4.1.1` to `4.1.2`. Addressed in [#28941](https://github.com/cypress-io/cypress/pull/28941).
- Updated [`is-ci`](https://www.npmjs.com/package/is-ci) from `3.0.0` to `3.0.1`. Addressed in [#28933](https://github.com/cypress-io/cypress/pull/28933).

## 13.6.4

_Released 1/30/2024_

**Performance:**

- Fixed a performance regression from [`13.3.2`](https://docs.cypress.io/guides/references/changelog#13.3.2) where aborted requests may not correlate correctly. Fixes [#28734](https://github.com/cypress-io/cypress/issues/28734).

**Bugfixes:**

- Fixed an issue with capturing assets for Test Replay when service workers are registered in Cypress support files. This issue would cause styles to not render properly in Test Replay. Fixes [#28747](https://github.com/cypress-io/cypress/issues/28747).

**Misc:**

- Added missing properties to the `Cypress.spec` interface for TypeScript users. Addresses [#27835](https://github.com/cypress-io/cypress/issues/27835).

## 13.6.3

_Released 1/16/2024_

**Bugfixes:**

- Force `moduleResolution` to `node` when `typescript` projects are detected to correctly run Cypress. This change should not have a large impact as `commonjs` is already forced when `ts-node` is registered. This fix does not impact the ESM Typescript configuration loader. Fixes [#27731](https://github.com/cypress-io/cypress/issues/27731).
- No longer wait for additional frames when recording a video for a spec that was skipped by the Cloud due to Auto Cancellation. Fixes [#27898](https://github.com/cypress-io/cypress/issues/27898).
- Now `node_modules` will not be ignored if a project path or a provided path to spec files contains it. Fixes [#23616](https://github.com/cypress-io/cypress/issues/23616).
- Updated display of assertions and commands with a URL argument to escape markdown formatting so that values are displayed as is and assertion values display as bold. Fixes [#24960](https://github.com/cypress-io/cypress/issues/24960) and [#28100](https://github.com/cypress-io/cypress/issues/28100).
- When generating assertions via Cypress Studio, the preview of the generated assertions now correctly displays the past tense of 'expected' instead of 'expect'. Fixed in [#28593](https://github.com/cypress-io/cypress/pull/28593).
- Fixed a regression in [`13.6.2`](https://docs.cypress.io/guides/references/changelog#13.6.2) where the `body` element was not highlighted correctly in Test Replay. Fixed in [#28627](https://github.com/cypress-io/cypress/pull/28627).
- Correctly sync `Cypress.currentRetry` with secondary origin so test retries that leverage `cy.origin()` render logs as expected. Fixes [#28574](https://github.com/cypress-io/cypress/issues/28574).
- Fixed an issue where some cross-origin logs, like assertions or cy.clock(), were getting too many dom snapshots. Fixes [#28609](https://github.com/cypress-io/cypress/issues/28609).
- Fixed asset capture for Test Replay for requests that are routed through service workers. This addresses an issue where styles were not being applied properly in Test Replay and `cy.intercept()` was not working properly for requests in this scenario. Fixes [#28516](https://github.com/cypress-io/cypress/issues/28516).
- Fixed an issue where visiting an `http://` site would result in an infinite reload/redirect loop in Chrome 114+. Fixes [#25891](https://github.com/cypress-io/cypress/issues/25891).
- Fixed an issue where requests made from extra tabs do not include their original headers. Fixes [#28641](https://github.com/cypress-io/cypress/issues/28641).
- Fixed an issue where `cy.wait()` would sometimes throw an error reading a property of undefined when returning responses. Fixes [#28233](https://github.com/cypress-io/cypress/issues/28233).

**Performance:**

- Fixed a performance regression from [`13.3.2`](https://docs.cypress.io/guides/references/changelog#13.3.2) where requests may not correlate correctly when test isolation is off. Fixes [#28545](https://github.com/cypress-io/cypress/issues/28545).

**Dependency Updates:**

- Remove dependency on `@types/node` package. Addresses [#28473](https://github.com/cypress-io/cypress/issues/28473).
- Updated [`@cypress/unique-selector`](https://www.npmjs.com/package/@cypress/unique-selector) to include a performance optimization. It's possible this could improve performance of the selector playground. Addressed in [#28571](https://github.com/cypress-io/cypress/pull/28571).
- Replace [`CircularJSON`](https://www.npmjs.com/package/circular-json) with its successor [`flatted`](https://www.npmjs.com/package/flatted) version `3.2.9`. This resolves decoding issues observed in complex objects sent from the browser. Addressed in [#28683](https://github.com/cypress-io/cypress/pull/28683).
- Updated [`better-sqlite3`](https://www.npmjs.com/package/better-sqlite3) from `8.7.0` to `9.2.2` to fix macOS Catalina issues. Addresses [#28697](https://github.com/cypress-io/cypress/issues/28697).

**Misc:**

- Improved accessibility of some areas of the Cypress App. Addressed in [#28628](https://github.com/cypress-io/cypress/pull/28628).
- Updated some documentation links to go through on.cypress.io. Addressed in [#28623](https://github.com/cypress-io/cypress/pull/28623).


## 13.6.2

_Released 12/26/2023_

**Bugfixes:**

- Fixed a regression in [`13.6.1`](https://docs.cypress.io/guides/references/changelog#13.6.1) where a malformed URI would crash Cypress. Fixes [#28521](https://github.com/cypress-io/cypress/issues/28521).
- Fixed a regression in [`12.4.0`](https://docs.cypress.io/guides/references/changelog#12.4.0) where erroneous `<br>` tags were displaying in error messages in the Command Log making them less readable. Fixes [#28452](https://github.com/cypress-io/cypress/issues/28452).

**Performance:**

- Improved performance when finding unique selectors for command log snapshots for Test Replay. Addressed in [#28536](https://github.com/cypress-io/cypress/pull/28536).

**Dependency Updates:**

- Updated ts-node from `10.9.1` to `10.9.2`. Cypress will longer error during `cypress run` or `cypress open` when using Typescript 5.3.2+ with `extends` in `tsconfig.json`. Addresses [#28385](https://github.com/cypress-io/cypress/issues/28385).

## 13.6.1

_Released 12/5/2023_

**Bugfixes:**

- Fixed an issue where pages or downloads opened in a new tab were missing basic auth headers. Fixes [#28350](https://github.com/cypress-io/cypress/issues/28350).
- Fixed an issue where request logging would default the `message` to the `args` of the currently running command even though those `args` would not apply to the request log and are not displayed. If the `args` are sufficiently large (e.g. when running the `cy.task` from the [code-coverage](https://github.com/cypress-io/code-coverage/) plugin) there could be performance/memory implications. Addressed in [#28411](https://github.com/cypress-io/cypress/pull/28411).
- Fixed an issue where commands would fail with the error `must only be invoked from the spec file or support file` if the project's `baseUrl` included basic auth credentials. Fixes [#27457](https://github.com/cypress-io/cypress/issues/27457) and [#28336](https://github.com/cypress-io/cypress/issues/28336).
- Fixed an issue where some URLs would timeout in pre-request correlation. Addressed in [#28427](https://github.com/cypress-io/cypress/pull/28427).
- Cypress will now correctly log errors and debug logs on Linux machines. Fixes [#5051](https://github.com/cypress-io/cypress/issues/5051) and [#24713](https://github.com/cypress-io/cypress/issues/24713).

**Misc:**

- Artifact upload duration is now reported to Cypress Cloud. Fixes [#28238](https://github.com/cypress-io/cypress/issues/28238). Addressed in [#28418](https://github.com/cypress-io/cypress/pull/28418).

## 13.6.0

_Released 11/21/2023_

**Features:**

- Added an activity indicator to CLI output when artifacts (screenshots, videos, or Test Replay) are being uploaded to the cloud. Addresses [#28239](https://github.com/cypress-io/cypress/issues/28239). Addressed in [#28277](https://github.com/cypress-io/cypress/pull/28277).
- When artifacts are uploaded to the Cypress Cloud, the duration of each upload will be displayed in the terminal. Addresses [#28237](https://github.com/cypress-io/cypress/issues/28237).

**Bugfixes:**

- We now allow absolute paths when setting `component.indexHtmlFile` in the Cypress config. Fixes [#27750](https://github.com/cypress-io/cypress/issues/27750).
- Fixed an issue where dynamic intercept aliases now show with alias name instead of "no alias" in driver. Addresses [#24653](https://github.com/cypress-io/cypress/issues/24653)
- Fixed an issue where [aliasing individual requests](https://docs.cypress.io/api/commands/intercept#Aliasing-individual-requests) with `cy.intercept()` led to an error when retrieving all of the aliases with `cy.get(@alias.all)` . Addresses [#25448](https://github.com/cypress-io/cypress/issues/25448)
- The URL of the application under test and command error "Learn more" links now open externally instead of in the Cypress-launched browser. Fixes [#24572](https://github.com/cypress-io/cypress/issues/24572).
- Fixed issue where some URLs would timeout in pre-request correlation. Addressed in [#28354](https://github.com/cypress-io/cypress/pull/28354).

**Misc:**

- Browser tabs and windows other than the Cypress tab are now closed between tests in Chromium-based browsers. Addressed in [#28204](https://github.com/cypress-io/cypress/pull/28204).
- Cypress now ensures the main browser tab is active before running each command in Chromium-based browsers. Addressed in [#28334](https://github.com/cypress-io/cypress/pull/28334).

**Dependency Updates:**

- Upgraded [`chrome-remote-interface`](https://www.npmjs.com/package/chrome-remote-interface) from `0.31.3` to `0.33.0` to increase the max payload from 100MB to 256MB. Addressed in [#27998](https://github.com/cypress-io/cypress/pull/27998).

## 13.5.1

_Released 11/14/2023_

**Bugfixes:**

- Fixed a regression in [`13.5.0`](https://docs.cypress.io/guides/references/changelog#13.5.0) where requests cached within a given spec may take longer to load than they did previously. Addresses [#28295](https://github.com/cypress-io/cypress/issues/28295).
- Fixed an issue where pages opened in a new tab were missing response headers, causing them not to load properly. Fixes [#28293](https://github.com/cypress-io/cypress/issues/28293) and [#28303](https://github.com/cypress-io/cypress/issues/28303).
- We now pass a flag to Chromium browsers to disable default component extensions. This is a common flag passed during browser automation. Fixed in [#28294](https://github.com/cypress-io/cypress/pull/28294).

## 13.5.0

_Released 11/8/2023_

**Features:**

 - Added Component Testing support for [Angular](https://angular.io/) version 17. Addresses [#28153](https://github.com/cypress-io/cypress/issues/28153).

**Bugfixes:**

- Fixed an issue in chromium based browsers, where global style updates can trigger flooding of font face requests in DevTools and Test Replay. This can affect performance due to the flooding of messages in CDP. Fixes [#28150](https://github.com/cypress-io/cypress/issues/28150) and [#28215](https://github.com/cypress-io/cypress/issues/28215).
- Fixed a regression in [`13.3.3`](https://docs.cypress.io/guides/references/changelog#13.3.3) where Cypress would hang on loading shared workers when using `cy.reload` to reload the page. Fixes [#28248](https://github.com/cypress-io/cypress/issues/28248).
- Fixed an issue where network requests made from tabs, or windows other than the main Cypress tab, would be delayed. Fixes [#28113](https://github.com/cypress-io/cypress/issues/28113).
- Fixed an issue with 'other' targets (e.g. pdf documents embedded in an object tag) not fully loading. Fixes [#28228](https://github.com/cypress-io/cypress/issues/28228) and [#28162](https://github.com/cypress-io/cypress/issues/28162).
- Fixed an issue where clicking a link to download a file could cause a page load timeout when the download attribute was missing. Note: download behaviors in experimental Webkit are still an issue. Fixes [#14857](https://github.com/cypress-io/cypress/issues/14857).
- Fixed an issue to account for canceled and failed downloads to correctly reflect these status in Command log as a download failure where previously it would be pending. Fixed in [#28222](https://github.com/cypress-io/cypress/pull/28222).
- Fixed an issue determining visibility when an element is hidden by an ancestor with a shared edge. Fixes [#27514](https://github.com/cypress-io/cypress/issues/27514).
- We now pass a flag to Chromium browsers to disable Chrome translation, both the manual option and the popup prompt, when a page with a differing language is detected. Fixes [#28225](https://github.com/cypress-io/cypress/issues/28225).
- Stopped processing CDP events at the end of a spec when Test Isolation is off and Test Replay is enabled. Addressed in [#28213](https://github.com/cypress-io/cypress/pull/28213).

## 13.4.0

_Released 10/30/2023_

**Features:**

- Introduced experimental configuration options for advanced retry logic: adds `experimentalStrategy` and `experimentalOptions` keys to the `retry` configuration key. See [Experimental Flake Detection Features](https://docs.cypress.io/guides/references/experiments/#Experimental-Flake-Detection-Features) in the documentation. Addressed in [#27930](https://github.com/cypress-io/cypress/pull/27930).

**Bugfixes:**

- Fixed a regression in [`13.3.2`](https://docs.cypress.io/guides/references/changelog#13.3.2) where Cypress would crash with 'Inspected target navigated or closed' or 'Session with given id not found'. Fixes [#28141](https://github.com/cypress-io/cypress/issues/28141) and [#28148](https://github.com/cypress-io/cypress/issues/28148).

## 13.3.3

_Released 10/24/2023_

**Bugfixes:**

- Fixed a performance regression in `13.3.1` with proxy correlation timeouts and requests issued from web and shared workers. Fixes [#28104](https://github.com/cypress-io/cypress/issues/28104).
- Fixed a performance problem with proxy correlation when requests get aborted and then get miscorrelated with follow up requests. Addressed in [#28094](https://github.com/cypress-io/cypress/pull/28094).
- Fixed a regression in [10.0.0](#10.0.0), where search would not find a spec if the file name contains "-" or "\_", but search prompt contains " " instead (e.g. search file "spec-file.cy.ts" with prompt "spec file"). Fixes [#25303](https://github.com/cypress-io/cypress/issues/25303).

## 13.3.2

_Released 10/18/2023_

**Bugfixes:**

- Fixed a performance regression in `13.3.1` with proxy correlation timeouts and requests issued from service workers. Fixes [#28054](https://github.com/cypress-io/cypress/issues/28054) and [#28056](https://github.com/cypress-io/cypress/issues/28056).
- Fixed an issue where proxy correlation would leak over from a previous spec causing performance problems, `cy.intercept` problems, and Test Replay asset capturing issues. Addressed in [#28060](https://github.com/cypress-io/cypress/pull/28060).
- Fixed an issue where redirects of requests that knowingly don't have CDP traffic should also be assumed to not have CDP traffic. Addressed in [#28060](https://github.com/cypress-io/cypress/pull/28060).
- Fixed an issue with Accept Encoding headers by forcing gzip when no accept encoding header is sent and using identity if gzip is not sent. Fixes [#28025](https://github.com/cypress-io/cypress/issues/28025).

**Dependency Updates:**

- Upgraded [`@babel/core`](https://www.npmjs.com/package/@babel/core) from `7.22.9` to `7.23.2` to address the [SNYK-JS-SEMVER-3247795](https://snyk.io/vuln/SNYK-JS-SEMVER-3247795) security vulnerability. Addressed in [#28063](https://github.com/cypress-io/cypress/pull/28063).
- Upgraded [`@babel/traverse`](https://www.npmjs.com/package/@babel/traverse) from `7.22.8` to `7.23.2` to address the [SNYK-JS-BABELTRAVERSE-5962462](https://snyk.io/vuln/SNYK-JS-BABELTRAVERSE-5962462) security vulnerability. Addressed in [#28063](https://github.com/cypress-io/cypress/pull/28063).
- Upgraded [`react-docgen`](https://www.npmjs.com/package/react-docgen) from `6.0.0-alpha.3` to `6.0.4` to address the [SNYK-JS-BABELTRAVERSE-5962462](https://snyk.io/vuln/SNYK-JS-BABELTRAVERSE-5962462) security vulnerability. Addressed in [#28063](https://github.com/cypress-io/cypress/pull/28063).

## 13.3.1

_Released 10/11/2023_

**Bugfixes:**

- Fixed an issue where requests were correlated in the wrong order in the proxy. This could cause an issue where the wrong request is used for `cy.intercept` or assets (e.g. stylesheets or images) may not properly be available in Test Replay. Addressed in [#27892](https://github.com/cypress-io/cypress/pull/27892).
- Fixed an issue where a crashed Chrome renderer can cause the Test Replay recorder to hang. Addressed in [#27909](https://github.com/cypress-io/cypress/pull/27909).
- Fixed an issue where multiple responses yielded from calls to `cy.wait()` would sometimes be out of order. Fixes [#27337](https://github.com/cypress-io/cypress/issues/27337).
- Fixed an issue where requests were timing out in the proxy. This could cause an issue where the wrong request is used for `cy.intercept` or assets (e.g. stylesheets or images) may not properly be available in Test Replay. Addressed in [#27976](https://github.com/cypress-io/cypress/pull/27976).
- Fixed an issue where Test Replay couldn't record tests due to issues involving `GLIBC`. Fixed deprecation warnings during the rebuild of better-sqlite3. Fixes [#27891](https://github.com/cypress-io/cypress/issues/27891) and [#27902](https://github.com/cypress-io/cypress/issues/27902).
- Enables test replay for executed specs in runs that have a spec that causes a browser crash. Addressed in [#27786](https://github.com/cypress-io/cypress/pull/27786).

## 13.3.0

_Released 09/27/2023_

**Features:**

 - Introduces new layout for Runs page providing additional run information. Addresses [#27203](https://github.com/cypress-io/cypress/issues/27203).

**Bugfixes:**

- Fixed an issue where actionability checks trigger a flood of font requests. Removing the font requests has the potential to improve performance and removes clutter from Test Replay. Addressed in [#27860](https://github.com/cypress-io/cypress/pull/27860).
- Fixed network stubbing not permitting status code 999. Fixes [#27567](https://github.com/cypress-io/cypress/issues/27567). Addressed in [#27853](https://github.com/cypress-io/cypress/pull/27853).

## 13.2.0

_Released 09/12/2023_

**Features:**

 - Adds support for Nx users who want to run Angular Component Testing in parallel. Addressed in [#27723](https://github.com/cypress-io/cypress/pull/27723).

**Bugfixes:**

- Edge cases where `cy.intercept()` would not properly intercept and asset response bodies would not properly be captured for Test Replay have been addressed. Addressed in [#27771](https://github.com/cypress-io/cypress/pull/27771).
- Fixed an issue where `enter`, `keyup`, and `space` events were not triggering `click` events properly in some versions of Firefox. Addressed in [#27715](https://github.com/cypress-io/cypress/pull/27715).
- Fixed a regression in `13.0.0` where tests using Basic Authorization can potentially hang indefinitely on chromium browsers. Addressed in [#27781](https://github.com/cypress-io/cypress/pull/27781).
- Fixed a regression in `13.0.0` where component tests using an intercept that matches all requests can potentially hang indefinitely. Addressed in [#27788](https://github.com/cypress-io/cypress/pull/27788).

**Dependency Updates:**

- Upgraded Electron from `21.0.0` to `25.8.0`, which updates bundled Chromium from `106.0.5249.51` to `114.0.5735.289`. Additionally, the Node version binary has been upgraded from `16.16.0` to `18.15.0`. This does **NOT** have an impact on the node version you are using with Cypress and is merely an internal update to the repository & shipped binary. Addressed in [#27715](https://github.com/cypress-io/cypress/pull/27715). Addresses [#27595](https://github.com/cypress-io/cypress/issues/27595).

## 13.1.0

_Released 08/31/2023_

**Features:**

 - Introduces a status icon representing the `latest` test run in the Sidebar for the Runs Page. Addresses [#27206](https://github.com/cypress-io/cypress/issues/27206).

**Bugfixes:**

- Fixed a regression introduced in Cypress [13.0.0](#13-0-0) where the [Module API](https://docs.cypress.io/guides/guides/module-api), [`after:run`](https://docs.cypress.io/api/plugins/after-run-api), and  [`after:spec`](https://docs.cypress.io/api/plugins/after-spec-api) results did not include the `stats.skipped` field for each run result. Fixes [#27694](https://github.com/cypress-io/cypress/issues/27694). Addressed in [#27695](https://github.com/cypress-io/cypress/pull/27695).
- Individual CDP errors that occur while capturing data for Test Replay will no longer prevent the entire run from being available. Addressed in [#27709](https://github.com/cypress-io/cypress/pull/27709).
- Fixed an issue where the release date on the `v13` landing page was a day behind. Fixed in [#27711](https://github.com/cypress-io/cypress/pull/27711).
- Fixed an issue where fatal protocol errors would leak between specs causing all subsequent specs to fail to upload protocol information. Fixed in [#27720](https://github.com/cypress-io/cypress/pull/27720)
- Updated `plist` from `3.0.6` to `3.1.0` to address [CVE-2022-37616](https://github.com/advisories/GHSA-9pgh-qqpf-7wqj) and [CVE-2022-39353](https://github.com/advisories/GHSA-crh6-fp67-6883). Fixed in [#27710](https://github.com/cypress-io/cypress/pull/27710).

## 13.0.0

_Released 08/29/2023_

**Breaking Changes:**

- The [`video`](https://docs.cypress.io/guides/references/configuration#Videos) configuration option now defaults to `false`. Addresses [#26157](https://github.com/cypress-io/cypress/issues/26157).
- The [`videoCompression`](https://docs.cypress.io/guides/references/configuration#Videos) configuration option now defaults to `false`. Addresses [#26160](https://github.com/cypress-io/cypress/issues/26160).
- The [`videoUploadOnPasses`](https://docs.cypress.io/guides/references/configuration#Videos) configuration option has been removed. Please see our [screenshots & videos guide](https://docs.cypress.io/guides/guides/screenshots-and-videos#Delete-videos-for-specs-without-failing-or-retried-tests) on how to accomplish similar functionality. Addresses [#26899](https://github.com/cypress-io/cypress/issues/26899).
- Requests for assets at relative paths for component testing are now correctly forwarded to the dev server. Fixes [#26725](https://github.com/cypress-io/cypress/issues/26725).
- The [`cy.readFile()`](/api/commands/readfile) command is now retry-able as a [query command](https://on.cypress.io/retry-ability). This should not affect any tests using it; the functionality is unchanged. However, it can no longer be overwritten using [`Cypress.Commands.overwrite()`](/api/cypress-api/custom-commands#Overwrite-Existing-Commands). Addressed in [#25595](https://github.com/cypress-io/cypress/pull/25595).
- The current spec path is now passed from the AUT iframe using a query parameter rather than a path segment. This allows for requests for assets at relative paths to be correctly forwarded to the dev server. Fixes [#26725](https://github.com/cypress-io/cypress/issues/26725).
- The deprecated configuration option `nodeVersion` has been removed. Addresses [#27016](https://github.com/cypress-io/cypress/issues/27016).
- The properties and values returned by the [Module API](https://docs.cypress.io/guides/guides/module-api) and included in the arguments of handlers for the [`after:run`](https://docs.cypress.io/api/plugins/after-run-api) and  [`after:spec`](https://docs.cypress.io/api/plugins/after-spec-api) have been changed to be more consistent. Addresses [#23805](https://github.com/cypress-io/cypress/issues/23805).
- For Cypress Cloud runs with Test Replay enabled, the Cypress Runner UI is now hidden during the run since the Runner will be visible during Test Replay. As such, if video is recorded (which is now defaulted to `false`) during the run, the Runner will not be visible. In addition, if a runner screenshot (`cy.screenshot({ capture: runner })`) is captured, it will no longer contain the Runner.
- The browser and browser page unexpectedly closing in the middle of a test run are now gracefully handled. Addressed in [#27592](https://github.com/cypress-io/cypress/issues/27592).
- Automation performance is now improved by switching away from websockets to direct CDP calls for Chrome and Electron browsers. Addressed in [#27592](https://github.com/cypress-io/cypress/issues/27592).
- Edge cases where `cy.intercept()` would not properly intercept have been addressed. Addressed in [#27592](https://github.com/cypress-io/cypress/issues/27592).
- Node 14 support has been removed and Node 16 support has been deprecated. Node 16 may continue to work with Cypress `v13`, but will not be supported moving forward to closer coincide with [Node 16's end-of-life](https://nodejs.org/en/blog/announcements/nodejs16-eol) schedule. It is recommended that users update to at least Node 18.
- The minimum supported Typescript version is `4.x`.

**Features:**

- Consolidates and improves terminal output when uploading test artifacts to Cypress Cloud. Addressed in [#27402](https://github.com/cypress-io/cypress/pull/27402)

**Bugfixes:**

- Fixed an issue where Cypress's internal `tsconfig` would conflict with properties set in the user's `tsconfig.json` such as `module` and `moduleResolution`. Fixes [#26308](https://github.com/cypress-io/cypress/issues/26308) and [#27448](https://github.com/cypress-io/cypress/issues/27448).
- Clarified Svelte 4 works correctly with Component Testing and updated dependencies checks to reflect this. It was incorrectly flagged as not supported. Fixes [#27465](https://github.com/cypress-io/cypress/issues/27465).
- Resolve the `process/browser` global inside `@cypress/webpack-batteries-included-preprocessor` to resolve to `process/browser.js` in order to explicitly provide the file extension. File resolution must include the extension for `.mjs` and `.js` files inside ESM packages in order to resolve correctly. Fixes[#27599](https://github.com/cypress-io/cypress/issues/27599).
- Fixed an issue where the correct `pnp` process was not being discovered. Fixes [#27562](https://github.com/cypress-io/cypress/issues/27562).
- Fixed incorrect type declarations for Cypress and Chai globals that asserted them to be local variables of the global scope rather than properties on the global object. Fixes [#27539](https://github.com/cypress-io/cypress/issues/27539). Fixed in [#27540](https://github.com/cypress-io/cypress/pull/27540).
- Dev Servers will now respect and use the `port` configuration option if present. Fixes [#27675](https://github.com/cypress-io/cypress/issues/27675).

**Dependency Updates:**

- Upgraded [`@cypress/request`](https://www.npmjs.com/package/@cypress/request) from `^2.88.11` to `^3.0.0` to address the [CVE-2023-28155](https://github.com/advisories/GHSA-p8p7-x288-28g6) security vulnerability. Addresses [#27535](https://github.com/cypress-io/cypress/issues/27535). Addressed in [#27495](https://github.com/cypress-io/cypress/pull/27495).

## 12.17.4

_Released 08/15/2023_

**Bugfixes:**

- Fixed an issue where having `cypress.config` in a nested directory would cause problems with locating the `component-index.html` file when using component testing. Fixes [#26400](https://github.com/cypress-io/cypress/issues/26400).

**Dependency Updates:**

- Upgraded [`webpack`](https://www.npmjs.com/package/webpack) from `v4` to `v5`. This means that we are now bundling your `e2e` tests with webpack 5. We don't anticipate this causing any noticeable changes. However, if you'd like to keep bundling your `e2e` tests with wepback 4 you can use the same process as before by pinning [@cypress/webpack-batteries-included-preprocessor](https://www.npmjs.com/package/@cypress/webpack-batteries-included-preprocessor) to `v2.x.x` and hooking into the [file:preprocessor](https://docs.cypress.io/api/plugins/preprocessors-api#Usage) plugin event. This will restore the previous bundling process. Additionally, if you're using [@cypress/webpack-batteries-included-preprocessor](https://www.npmjs.com/package/@cypress/webpack-batteries-included-preprocessor) already, a new version has been published to support webpack `v5`.
- Upgraded [`tough-cookie`](https://www.npmjs.com/package/tough-cookie) from `4.0` to `4.1.3`, [`@cypress/request`](https://www.npmjs.com/package/@cypress/request) from `2.88.11` to `2.88.12` and [`@cypress/request-promise`](https://www.npmjs.com/package/@cypress/request-promise) from `4.2.6` to `4.2.7` to address a [security vulnerability](https://security.snyk.io/vuln/SNYK-JS-TOUGHCOOKIE-5672873). Fixes [#27261](https://github.com/cypress-io/cypress/issues/27261).

## 12.17.3

_Released 08/01/2023_

**Bugfixes:**

- Fixed an issue where unexpected branch names were being recorded for cypress runs when executed by GitHub Actions. The HEAD branch name will now be recorded by default for pull request workflows if a branch name cannot otherwise be detected from user overrides or from local git data. Fixes [#27389](https://github.com/cypress-io/cypress/issues/27389).

**Performance:**

- Fixed an issue where unnecessary requests were being paused. No longer sends `X-Cypress-Is-XHR-Or-Fetch` header and infers resource type off of the server pre-request object. Fixes [#26620](https://github.com/cypress-io/cypress/issues/26620) and [#26622](https://github.com/cypress-io/cypress/issues/26622).

## 12.17.2

_Released 07/20/2023_

**Bugfixes:**

- Fixed an issue where commands would fail with the error `must only be invoked from the spec file or support file` if their arguments were mutated. Fixes [#27200](https://github.com/cypress-io/cypress/issues/27200).
- Fixed an issue where `cy.writeFile()` would erroneously fail with the error `cy.writeFile() must only be invoked from the spec file or support file`. Fixes [#27097](https://github.com/cypress-io/cypress/issues/27097).
- Fixed an issue where web workers could not be created within a spec. Fixes [#27298](https://github.com/cypress-io/cypress/issues/27298).

## 12.17.1

_Released 07/10/2023_

**Bugfixes:**

- Fixed invalid stored preference when enabling in-app notifications that could cause the application to crash.  Fixes [#27228](https://github.com/cypress-io/cypress/issues/27228).
- Fixed an issue with the Typescript types of [`cy.screenshot()`](https://docs.cypress.io/api/commands/screenshot). Fixed in [#27130](https://github.com/cypress-io/cypress/pull/27130).

**Dependency Updates:**

- Upgraded [`@cypress/request`](https://www.npmjs.com/package/@cypress/request) from `2.88.10` to `2.88.11` to address [CVE-2022-24999](https://www.cve.org/CVERecord?id=CVE-2022-24999) security vulnerability. Addressed in [#27005](https://github.com/cypress-io/cypress/pull/27005).

## 12.17.0

_Released 07/05/2023_

**Features:**

- Cypress Cloud users can now receive desktop notifications about their runs, including when one starts, finishes, or fails. Addresses [#26686](https://github.com/cypress-io/cypress/issues/26686).

**Bugfixes:**

- Fixed issues where commands would fail with the error `must only be invoked from the spec file or support file`. Fixes [#27149](https://github.com/cypress-io/cypress/issues/27149) and [#27163](https://github.com/cypress-io/cypress/issues/27163).
- Fixed a regression introduced in Cypress [12.12.0](#12-12-0) where Cypress may fail to reconnect to the Chrome DevTools Protocol in Electron. Fixes [#26900](https://github.com/cypress-io/cypress/issues/26900).
- Fixed an issue where chrome was not recovering from browser crashes properly. Fixes [#24650](https://github.com/cypress-io/cypress/issues/24650).
- Fixed a race condition that was causing a GraphQL error to appear on the [Debug page](https://docs.cypress.io/guides/cloud/runs#Debug) when viewing a running Cypress Cloud build. Fixed in [#27134](https://github.com/cypress-io/cypress/pull/27134).
- Fixed a race condition in electron where the test window exiting prematurely during the browser launch process was causing the whole test run to fail. Addressed in [#27167](https://github.com/cypress-io/cypress/pull/27167).
- Fixed minor issues with Typescript types in the CLI. Fixes [#24110](https://github.com/cypress-io/cypress/issues/24110).
- Fixed an issue where a value for the Electron debug port would not be respected if defined using the `ELECTRON_EXTRA_LAUNCH_ARGS` environment variable. Fixes [#26711](https://github.com/cypress-io/cypress/issues/26711).

**Dependency Updates:**

- Update dependency semver to ^7.5.3. Addressed in [#27151](https://github.com/cypress-io/cypress/pull/27151).

## 12.16.0

_Released 06/26/2023_

**Features:**

- Added support for Angular 16.1.0 in Cypress Component Testing. Addresses [#27049](https://github.com/cypress-io/cypress/issues/27049).

**Bugfixes:**

- Fixed an issue where certain commands would fail with the error `must only be invoked from the spec file or support file` when invoked with a large argument. Fixes [#27099](https://github.com/cypress-io/cypress/issues/27099).

## 12.15.0

_Released 06/20/2023_

**Features:**

- Added support for running Cypress tests with [Chrome's new `--headless=new` flag](https://developer.chrome.com/articles/new-headless/). Chrome versions 112 and above will now be run in the `headless` mode that matches the `headed` browser implementation. Addresses [#25972](https://github.com/cypress-io/cypress/issues/25972).
- Cypress can now test pages with targeted `Content-Security-Policy` and `Content-Security-Policy-Report-Only` header directives by specifying the allow list via the [`experimentalCspAllowList`](https://docs.cypress.io/guides/references/configuration#Experimental-Csp-Allow-List) configuration option. Addresses [#1030](https://github.com/cypress-io/cypress/issues/1030). Addressed in [#26483](https://github.com/cypress-io/cypress/pull/26483)
- The [`videoCompression`](https://docs.cypress.io/guides/references/configuration#Videos) configuration option now accepts both a boolean or a Constant Rate Factor (CRF) number between `1` and `51`. The `videoCompression` default value is still `32` CRF and when `videoCompression` is set to `true` the default of `32` CRF will be used. Addresses [#26658](https://github.com/cypress-io/cypress/issues/26658).
- The Cypress Cloud data shown on the [Specs](https://docs.cypress.io/guides/core-concepts/cypress-app#Specs) page and [Runs](https://docs.cypress.io/guides/core-concepts/cypress-app#Runs) page will now reflect Cloud Runs that match the current Git tree if Git is being used. Addresses [#26693](https://github.com/cypress-io/cypress/issues/26693).

**Bugfixes:**

- Fixed an issue where video output was not being logged to the console when `videoCompression` was turned off. Videos will now log to the terminal regardless of the compression value. Addresses [#25945](https://github.com/cypress-io/cypress/issues/25945).

**Dependency Updates:**

- Removed [`@cypress/mocha-teamcity-reporter`](https://www.npmjs.com/package/@cypress/mocha-teamcity-reporter) as this package was no longer being referenced. Addressed in [#26938](https://github.com/cypress-io/cypress/pull/26938).

## 12.14.0

_Released 06/07/2023_

**Features:**

- A new testing type switcher has been added to the Spec Explorer to make it easier to move between E2E and Component Testing. An informational overview of each type is displayed if it hasn't already been configured to help educate and onboard new users to each testing type. Addresses [#26448](https://github.com/cypress-io/cypress/issues/26448), [#26836](https://github.com/cypress-io/cypress/issues/26836) and [#26837](https://github.com/cypress-io/cypress/issues/26837).

**Bugfixes:**

- Fixed an issue to now correctly detect Angular 16 dependencies
([@angular/cli](https://www.npmjs.com/package/@angular/cli),
[@angular-devkit/build-angular](https://www.npmjs.com/package/@angular-devkit/build-angular),
[@angular/core](https://www.npmjs.com/package/@angular/core), [@angular/common](https://www.npmjs.com/package/@angular/common),
[@angular/platform-browser-dynamic](https://www.npmjs.com/package/@angular/platform-browser-dynamic))
during Component Testing onboarding. Addresses [#26852](https://github.com/cypress-io/cypress/issues/26852).
- Ensures Git-related messages on the [Runs page](https://docs.cypress.io/guides/core-concepts/cypress-app#Runs) remain dismissed. Addresses [#26808](https://github.com/cypress-io/cypress/issues/26808).

**Dependency Updates:**

- Upgraded [`find-process`](https://www.npmjs.com/package/find-process) from `1.4.1` to `1.4.7` to address this [Synk](https://security.snyk.io/vuln/SNYK-JS-FINDPROCESS-1090284) security vulnerability. Addressed in [#26906](https://github.com/cypress-io/cypress/pull/26906).
- Upgraded [`firefox-profile`](https://www.npmjs.com/package/firefox-profile) from `4.0.0` to `4.3.2` to address security vulnerabilities within sub-dependencies. Addressed in [#26912](https://github.com/cypress-io/cypress/pull/26912).

## 12.13.0

_Released 05/23/2023_

**Features:**

- Adds Git-related messages for the [Runs page](https://docs.cypress.io/guides/core-concepts/cypress-app#Runs) and [Debug page](https://docs.cypress.io/guides/cloud/runs#Debug) when users aren't using Git or there are no recorded runs for the current branch. Addresses [#26680](https://github.com/cypress-io/cypress/issues/26680).

**Bugfixes:**

- Reverted [#26452](https://github.com/cypress-io/cypress/pull/26452) which introduced a bug that prevents users from using End to End with Yarn 3. Fixed in [#26735](https://github.com/cypress-io/cypress/pull/26735). Fixes [#26676](https://github.com/cypress-io/cypress/issues/26676).
- Moved `types` condition to the front of `package.json#exports` since keys there are meant to be order-sensitive. Fixed in [#26630](https://github.com/cypress-io/cypress/pull/26630).
- Fixed an issue where newly-installed dependencies would not be detected during Component Testing setup. Addresses [#26685](https://github.com/cypress-io/cypress/issues/26685).
- Fixed a UI regression that was flashing an "empty" state inappropriately when loading the Debug page. Fixed in [#26761](https://github.com/cypress-io/cypress/pull/26761).
- Fixed an issue in Component Testing setup where TypeScript version 5 was not properly detected. Fixes [#26204](https://github.com/cypress-io/cypress/issues/26204).

**Misc:**

- Updated styling & content of Cypress Cloud slideshows when not logged in or no runs have been recorded. Addresses [#26181](https://github.com/cypress-io/cypress/issues/26181).
- Changed the nomenclature of 'processing' to 'compressing' when terminal video output is printed during a run. Addresses [#26657](https://github.com/cypress-io/cypress/issues/26657).
- Changed the nomenclature of 'Upload Results' to 'Uploading Screenshots & Videos' when terminal output is printed during a run. Addresses [#26759](https://github.com/cypress-io/cypress/issues/26759).

## 12.12.0

_Released 05/09/2023_

**Features:**

- Added a new informational banner to help get started with component testing from an existing end-to-end test suite. Addresses [#26511](https://github.com/cypress-io/cypress/issues/26511).

**Bugfixes:**

- Fixed an issue in Electron where devtools gets out of sync with the DOM occasionally. Addresses [#15932](https://github.com/cypress-io/cypress/issues/15932).
- Updated the Chromium renderer process crash message to be more terse. Addressed in [#26597](https://github.com/cypress-io/cypress/pull/26597).
- Fixed an issue with `CYPRESS_DOWNLOAD_PATH_TEMPLATE` regex to allow multiple replacements. Addresses [#23670](https://github.com/cypress-io/cypress/issues/23670).
- Moved `types` condition to the front of `package.json#exports` since keys there are meant to be order-sensitive. Fixed in [#26630](https://github.com/cypress-io/cypress/pull/26630).

**Dependency Updates:**

- Upgraded [`plist`](https://www.npmjs.com/package/plist) from `3.0.5` to `3.0.6` to address [CVE-2022-26260](https://nvd.nist.gov/vuln/detail/CVE-2022-22912#range-8131646) NVD security vulnerability. Addressed in [#26631](https://github.com/cypress-io/cypress/pull/26631).
- Upgraded [`engine.io`](https://www.npmjs.com/package/engine.io) from `6.2.1` to `6.4.2` to address [CVE-2023-31125](https://github.com/socketio/engine.io/security/advisories/GHSA-q9mw-68c2-j6m5) NVD security vulnerability. Addressed in [#26664](https://github.com/cypress-io/cypress/pull/26664).
- Upgraded [`@vue/test-utils`](https://www.npmjs.com/package/@vue/test-utils) from `2.0.2` to `2.3.2`. Addresses [#26575](https://github.com/cypress-io/cypress/issues/26575).

## 12.11.0

_Released 04/26/2023_

**Features:**

- Adds Component Testing support for Angular 16. Addresses [#26044](https://github.com/cypress-io/cypress/issues/26044).
- The run navigation component on the [Debug page](https://on.cypress.io/debug-page) will now display a warning message if there are more relevant runs than can be displayed in the list. Addresses [#26288](https://github.com/cypress-io/cypress/issues/26288).

**Bugfixes:**

- Fixed an issue where setting `videoCompression` to `0` would cause the video output to be broken. `0` is now treated as false. Addresses [#5191](https://github.com/cypress-io/cypress/issues/5191) and [#24595](https://github.com/cypress-io/cypress/issues/24595).
- Fixed an issue on the [Debug page](https://on.cypress.io/debug-page) where the passing run status would appear even if the Cypress Cloud organization was over its monthly test result limit. Addresses [#26528](https://github.com/cypress-io/cypress/issues/26528).

**Misc:**

- Cleaned up our open telemetry dependencies, reducing the size of the open telemetry modules. Addressed in [#26522](https://github.com/cypress-io/cypress/pull/26522).

**Dependency Updates:**

- Upgraded [`vue`](https://www.npmjs.com/package/vue) from `3.2.31` to `3.2.47`. Addressed in [#26555](https://github.com/cypress-io/cypress/pull/26555).

## 12.10.0

_Released 04/17/2023_

**Features:**

- The Component Testing setup wizard will now show a warning message if an issue is encountered with an installed [third party framework definition](https://on.cypress.io/component-integrations). Addresses [#25838](https://github.com/cypress-io/cypress/issues/25838).

**Bugfixes:**

- Capture the [Azure](https://azure.microsoft.com/) CI provider's environment variable [`SYSTEM_PULLREQUEST_PULLREQUESTNUMBER`](https://learn.microsoft.com/en-us/azure/devops/pipelines/build/variables?view=azure-devops&tabs=yaml#system-variables-devops-services) to display the linked PR number in the Cloud. Addressed in [#26215](https://github.com/cypress-io/cypress/pull/26215).
- Fixed an issue in the onboarding wizard where project framework & bundler would not be auto-detected when opening directly into component testing mode using the `--component` CLI flag. Fixes [#22777](https://github.com/cypress-io/cypress/issues/22777) and [#26388](https://github.com/cypress-io/cypress/issues/26388).
- Updated to use the `SEMAPHORE_GIT_WORKING_BRANCH` [Semphore](https://docs.semaphoreci.com) CI environment variable to correctly associate a Cloud run to the current branch. Previously this was incorrectly associating a run to the target branch. Fixes [#26309](https://github.com/cypress-io/cypress/issues/26309).
- Fix an edge case in Component Testing where a custom `baseUrl` in `tsconfig.json` for Next.js 13.2.0+ is not respected. This was partially fixed in [#26005](https://github.com/cypress-io/cypress/pull/26005), but an edge case was missed. Fixes [#25951](https://github.com/cypress-io/cypress/issues/25951).
- Fixed an issue where `click` events fired on `.type('{enter}')` did not propagate through shadow roots. Fixes [#26392](https://github.com/cypress-io/cypress/issues/26392).

**Misc:**

- Removed unintentional debug logs. Addressed in [#26411](https://github.com/cypress-io/cypress/pull/26411).
- Improved styling on the [Runs Page](https://docs.cypress.io/guides/core-concepts/cypress-app#Runs). Addresses [#26180](https://github.com/cypress-io/cypress/issues/26180).

**Dependency Updates:**

- Upgraded [`commander`](https://www.npmjs.com/package/commander) from `^5.1.0` to `^6.2.1`. Addressed in [#26226](https://github.com/cypress-io/cypress/pull/26226).
- Upgraded [`minimist`](https://www.npmjs.com/package/minimist) from `1.2.6` to `1.2.8` to address this [CVE-2021-44906](https://github.com/advisories/GHSA-xvch-5gv4-984h) NVD security vulnerability. Addressed in [#26254](https://github.com/cypress-io/cypress/pull/26254).

## 12.9.0

_Released 03/28/2023_

**Features:**

- The [Debug page](https://docs.cypress.io/guides/cloud/runs#Debug) now allows for navigating between all runs recorded for a commit. Addresses [#25899](https://github.com/cypress-io/cypress/issues/25899) and [#26018](https://github.com/cypress-io/cypress/issues/26018).

**Bugfixes:**

- Fixed a compatibility issue so that component test projects can use [Vite](https://vitejs.dev/) version 4.2.0 and greater. Fixes [#26138](https://github.com/cypress-io/cypress/issues/26138).
- Fixed an issue where [`cy.intercept()`](https://docs.cypress.io/api/commands/intercept) added an additional `content-length` header to spied requests that did not set a `content-length` header on the original request. Fixes [#24407](https://github.com/cypress-io/cypress/issues/24407).
- Changed the way that Git hashes are loaded so that non-relevant runs are excluded from the Debug page. Fixes [#26058](https://github.com/cypress-io/cypress/issues/26058).
- Corrected the [`.type()`](https://docs.cypress.io/api/commands/type) command to account for shadow root elements when determining whether or not focus needs to be simulated before typing. Fixes [#26198](https://github.com/cypress-io/cypress/issues/26198).
- Fixed an issue where an incorrect working directory could be used for Git operations on Windows. Fixes [#23317](https://github.com/cypress-io/cypress/issues/23317).
- Capture the [Buildkite](https://buildkite.com/) CI provider's environment variable `BUILDKITE_RETRY_COUNT` to handle CI retries in the Cloud. Addressed in [#25750](https://github.com/cypress-io/cypress/pull/25750).

**Misc:**

- Made some minor styling updates to the Debug page. Addresses [#26041](https://github.com/cypress-io/cypress/issues/26041).

## 12.8.1

_Released 03/15/2023_

**Bugfixes:**

- Fixed a regression in Cypress [10](https://docs.cypress.io/guides/references/changelog#10-0-0) where the reporter auto-scroll configuration inside user preferences was unintentionally being toggled off. User's must now explicitly enable/disable auto-scroll under user preferences, which is enabled by default. Fixes [#24171](https://github.com/cypress-io/cypress/issues/24171) and [#26113](https://github.com/cypress-io/cypress/issues/26113).

**Dependency Updates:**

- Upgraded [`ejs`](https://www.npmjs.com/package/ejs) from `3.1.6` to `3.1.8` to address this [CVE-2022-29078](https://github.com/advisories/GHSA-phwq-j96m-2c2q) NVD security vulnerability. Addressed in [#25279](https://github.com/cypress-io/cypress/pull/25279).

## 12.8.0

_Released 03/14/2023_

**Features:**

- The [Debug page](https://docs.cypress.io/guides/cloud/runs#Debug) is now able to show real-time results from in-progress runs.  Addresses [#25759](https://github.com/cypress-io/cypress/issues/25759).
- Added the ability to control whether a request is logged to the command log via [`cy.intercept()`](https://docs.cypress.io/api/commands/intercept) by passing `log: false` or `log: true`. Addresses [#7362](https://github.com/cypress-io/cypress/issues/7362).
  - This can be used to override Cypress's default behavior of logging all XHRs and fetches, see the [example](https://docs.cypress.io/api/commands/intercept#Disabling-logs-for-a-request).
- It is now possible to control the number of connection attempts to the browser using the `CYPRESS_CONNECT_RETRY_THRESHOLD` Environment Variable. Learn more [here](https://docs.cypress.io/guides/references/advanced-installation#Environment-variables). Addressed in [#25848](https://github.com/cypress-io/cypress/pull/25848).

**Bugfixes:**

- Fixed an issue where using `Cypress.require()` would throw the error `Cannot find module 'typescript'`. Fixes [#25885](https://github.com/cypress-io/cypress/issues/25885).
- The [`before:spec`](https://docs.cypress.io/api/plugins/before-spec-api) API was updated to correctly support async event handlers in `run` mode. Fixes [#24403](https://github.com/cypress-io/cypress/issues/24403).
- Updated the Component Testing [community framework](https://docs.cypress.io/guides/component-testing/third-party-definitions) definition detection logic to take into account monorepo structures that hoist dependencies. Fixes [#25993](https://github.com/cypress-io/cypress/issues/25993).
- The onboarding wizard for Component Testing will now detect installed dependencies more reliably. Fixes [#25782](https://github.com/cypress-io/cypress/issues/25782).
- Fixed an issue where Angular components would sometimes be mounted in unexpected DOM locations in component tests. Fixes [#25956](https://github.com/cypress-io/cypress/issues/25956).
- Fixed an issue where Cypress component testing would fail to work with [Next.js](https://nextjs.org/) `13.2.1`. Fixes [#25951](https://github.com/cypress-io/cypress/issues/25951).
- Fixed an issue where migrating a project from a version of Cypress earlier than [10.0.0](#10-0-0) could fail if the project's `testFiles` configuration was an array of globs. Fixes [#25947](https://github.com/cypress-io/cypress/issues/25947).

**Misc:**

- Removed "New" badge in the navigation bar for the debug page icon. Addresses [#25925](https://github.com/cypress-io/cypress/issues/25925).
- Removed inline "Connect" buttons within the Specs Explorer. Addresses [#25926](https://github.com/cypress-io/cypress/issues/25926).
- Added an icon for "beta" versions of the Chrome browser. Addresses [#25968](https://github.com/cypress-io/cypress/issues/25968).

**Dependency Updates:**

- Upgraded [`mocha-junit-reporter`](https://www.npmjs.com/package/mocha-junit-reporter) from `2.1.0` to `2.2.0` to be able to use [new placeholders](https://github.com/michaelleeallen/mocha-junit-reporter/pull/163) such as `[suiteFilename]` or `[suiteName]` when defining the test report name. Addressed in [#25922](https://github.com/cypress-io/cypress/pull/25922).

## 12.7.0

_Released 02/24/2023_

**Features:**

- It is now possible to set `hostOnly` cookies with [`cy.setCookie()`](https://docs.cypress.io/api/commands/setcookie) for a given domain. Addresses [#16856](https://github.com/cypress-io/cypress/issues/16856) and [#17527](https://github.com/cypress-io/cypress/issues/17527).
- Added a Public API for third party component libraries to define a Framework Definition, embedding their library into the Cypress onboarding workflow. Learn more [here](https://docs.cypress.io/guides/component-testing/third-party-definitions). Implemented in [#25780](https://github.com/cypress-io/cypress/pull/25780) and closes [#25638](https://github.com/cypress-io/cypress/issues/25638).
- Added a Debug Page tutorial slideshow for projects that are not connected to Cypress Cloud. Addresses [#25768](https://github.com/cypress-io/cypress/issues/25768).
- Improved various error message around interactions with the Cypress cloud. Implemented in [#25837](https://github.com/cypress-io/cypress/pull/25837)
- Updated the "new" status badge for the Debug page navigation link to be less noticeable when the navigation is collapsed. Addresses [#25739](https://github.com/cypress-io/cypress/issues/25739).

**Bugfixes:**

- Fixed various bugs when recording to the cloud. Fixed in [#25837](https://github.com/cypress-io/cypress/pull/25837)
- Fixed an issue where cookies were being duplicated with the same hostname, but a prepended dot. Fixed an issue where cookies may not be expiring correctly. Fixes [#25174](https://github.com/cypress-io/cypress/issues/25174), [#25205](https://github.com/cypress-io/cypress/issues/25205) and [#25495](https://github.com/cypress-io/cypress/issues/25495).
- Fixed an issue where cookies weren't being synced when the application was stable. Fixed in [#25855](https://github.com/cypress-io/cypress/pull/25855). Fixes [#25835](https://github.com/cypress-io/cypress/issues/25835).
- Added missing TypeScript type definitions for the [`cy.reload()`](https://docs.cypress.io/api/commands/reload) command. Addressed in [#25779](https://github.com/cypress-io/cypress/pull/25779).
- Ensure Angular components are mounted inside the correct element. Fixes [#24385](https://github.com/cypress-io/cypress/issues/24385).
- Fix a bug where files outside the project root in a monorepo are not correctly served when using Vite. Addressed in [#25801](https://github.com/cypress-io/cypress/pull/25801).
- Fixed an issue where using [`cy.intercept`](https://docs.cypress.io/api/commands/intercept)'s `req.continue()` with a non-function parameter would not provide an appropriate error message. Fixed in [#25884](https://github.com/cypress-io/cypress/pull/25884).
- Fixed an issue where Cypress would erroneously launch and connect to multiple browser instances. Fixes [#24377](https://github.com/cypress-io/cypress/issues/24377).

**Misc:**

- Made updates to the way that the Debug Page header displays information. Addresses [#25796](https://github.com/cypress-io/cypress/issues/25796) and [#25798](https://github.com/cypress-io/cypress/issues/25798).

## 12.6.0

_Released 02/15/2023_

**Features:**

- Added a new CLI flag, called [`--auto-cancel-after-failures`](https://docs.cypress.io/guides/guides/command-line#Options), that overrides the project-level ["Auto Cancellation"](https://docs.cypress.io/guides/cloud/smart-orchestration#Auto-Cancellation) value when recording to the Cloud. This gives Cloud users on Business and Enterprise plans the flexibility to alter the auto-cancellation value per run. Addressed in [#25237](https://github.com/cypress-io/cypress/pull/25237).
- It is now possible to overwrite query commands using [`Cypress.Commands.overwriteQuery`](https://on.cypress.io/api/custom-queries). Addressed in [#25078](https://github.com/cypress-io/cypress/issues/25078).
- Added [`Cypress.require()`](https://docs.cypress.io/api/cypress-api/require) for including dependencies within the [`cy.origin()`](https://docs.cypress.io/api/commands/origin) callback. This change removed support for using `require()` and `import()` directly within the callback because we found that it impacted performance not only for spec files using them within the [`cy.origin()`](https://docs.cypress.io/api/commands/origin) callback, but even for spec files that did not use them. Addresses [#24976](https://github.com/cypress-io/cypress/issues/24976).
- Added the ability to open the failing test in the IDE from the Debug page before needing to re-run the test. Addressed in [#24850](https://github.com/cypress-io/cypress/issues/24850).

**Bugfixes:**

- When a Cloud user is apart of multiple Cloud organizations, the [Connect to Cloud setup](https://docs.cypress.io/guides/cloud/projects#Set-up-a-project-to-record) now shows the correct organizational prompts when connecting a new project. Fixes [#25520](https://github.com/cypress-io/cypress/issues/25520).
- Fixed an issue where Cypress would fail to load any specs if the project `specPattern` included a resource that could not be accessed due to filesystem permissions. Fixes [#24109](https://github.com/cypress-io/cypress/issues/24109).
- Fixed an issue where the Debug page would display a different number of specs for in-progress runs than the in-progress specs reported in Cypress Cloud. Fixes [#25647](https://github.com/cypress-io/cypress/issues/25647).
- Fixed an issue in middleware where error-handling code could itself generate an error and fail to report the original issue. Fixes [#22825](https://github.com/cypress-io/cypress/issues/22825).
- Fixed an regression introduced in Cypress [12.3.0](#12-3-0) where custom browsers that relied on process environment variables were not found on macOS arm64 architectures. Fixed in [#25753](https://github.com/cypress-io/cypress/pull/25753).

**Misc:**

- Improved the UI of the Debug page. Addresses [#25664](https://github.com/cypress-io/cypress/issues/25664),  [#25669](https://github.com/cypress-io/cypress/issues/25669), [#25665](https://github.com/cypress-io/cypress/issues/25665), [#25666](https://github.com/cypress-io/cypress/issues/25666), and [#25667](https://github.com/cypress-io/cypress/issues/25667).
- Updated the Debug page sidebar badge to to show 0 to 99+ failing tests, increased from showing 0 to 9+ failing tests, to provide better test failure insights. Addresses [#25662](https://github.com/cypress-io/cypress/issues/25662).

**Dependency Updates:**

- Upgrade [`debug`](https://www.npmjs.com/package/debug) to `4.3.4`. Addressed in [#25699](https://github.com/cypress-io/cypress/pull/25699).

## 12.5.1

_Released 02/02/2023_

**Bugfixes:**

- Fixed a regression introduced in Cypress [12.5.0](https://docs.cypress.io/guides/references/changelog#12-5-0) where the `runnable` was not included in the [`test:after:run`](https://docs.cypress.io/api/events/catalog-of-events) event. Fixes [#25663](https://github.com/cypress-io/cypress/issues/25663).

**Dependency Updates:**

- Upgraded [`simple-git`](https://github.com/steveukx/git-js) from `3.15.0` to `3.16.0` to address this [security vulnerability](https://github.com/advisories/GHSA-9p95-fxvg-qgq2) where Remote Code Execution (RCE) via the clone(), pull(), push() and listRemote() methods due to improper input sanitization was possible. Addressed in [#25603](https://github.com/cypress-io/cypress/pull/25603).

## 12.5.0

_Released 01/31/2023_

**Features:**

- Easily debug failed CI test runs recorded to the Cypress Cloud from your local Cypress app with the new Debug page. Please leave any feedback [here](https://github.com/cypress-io/cypress/discussions/25649). Your feedback will help us make decisions to improve the Debug experience. For more details, see [our blog post](https://on.cypress.io/debug-page-release). Addressed in [#25488](https://github.com/cypress-io/cypress/pull/25488).

**Performance:**

- Improved memory consumption in `run` mode by removing reporter logs for successful tests. Fixes [#25230](https://github.com/cypress-io/cypress/issues/25230).

**Bugfixes:**

- Fixed an issue where alternative Microsoft Edge Beta, Canary, and Dev binary versions were not being discovered by Cypress. Fixes [#25455](https://github.com/cypress-io/cypress/issues/25455).

**Dependency Updates:**

- Upgraded [`underscore.string`](https://github.com/esamattis/underscore.string/blob/HEAD/CHANGELOG.markdown) from `3.3.5` to `3.3.6` to reference rebuilt assets after security patch to fix regular expression DDOS exploit. Addressed in [#25574](https://github.com/cypress-io/cypress/pull/25574).

## 12.4.1

_Released 01/27/2023_

**Bugfixes:**

- Fixed a regression from Cypress [12.4.0](https://docs.cypress.io/guides/references/changelog#12-4-0) where Cypress was not exiting properly when running multiple Component Testing specs in `electron` in `run` mode. Fixes [#25568](https://github.com/cypress-io/cypress/issues/25568).

**Dependency Updates:**

- Upgraded [`ua-parser-js`](https://github.com/faisalman/ua-parser-js) from `0.7.24` to `0.7.33` to address this [security vulnerability](https://github.com/faisalman/ua-parser-js/security/advisories/GHSA-fhg7-m89q-25r3) where crafting a very-very-long user-agent string with specific pattern, an attacker can turn the script to get stuck processing for a very long time which results in a denial of service (DoS) condition. Addressed in [#25561](https://github.com/cypress-io/cypress/pull/25561).

## 12.4.0

_Released 1/24/2023_

**Features:**

- Added official support for Vite 4 in component testing. Addresses
  [#24969](https://github.com/cypress-io/cypress/issues/24969).
- Added new
  [`experimentalMemoryManagement`](/guides/references/experiments#Configuration)
  configuration option to improve memory management in Chromium-based browsers.
  Enable this option with `experimentalMemoryManagement=true` if you have
  experienced "Out of Memory" issues. Addresses
  [#23391](https://github.com/cypress-io/cypress/issues/23391).
- Added new
  [`experimentalSkipDomainInjection`](/guides/references/experiments#Experimental-Skip-Domain-Injection)
  configuration option to disable Cypress from setting `document.domain` on
  injection, allowing users to test Salesforce domains. If you believe you are
  having `document.domain` issues, please see the
  [`experimentalSkipDomainInjection`](/guides/references/experiments#Experimental-Skip-Domain-Injection)
  guide. This config option is end-to-end only. Addresses
  [#2367](https://github.com/cypress-io/cypress/issues/2367),
  [#23958](https://github.com/cypress-io/cypress/issues/23958),
  [#24290](https://github.com/cypress-io/cypress/issues/24290), and
  [#24418](https://github.com/cypress-io/cypress/issues/24418).
- The [`.as`](/api/commands/as) command now accepts an options argument,
  allowing an alias to be stored as type "query" or "static" value. This is
  stored as "query" by default. Addresses
  [#25173](https://github.com/cypress-io/cypress/issues/25173).
- The `cy.log()` command will now display a line break where the `\n` character
  is used. Addresses
  [#24964](https://github.com/cypress-io/cypress/issues/24964).
- [`component.specPattern`](/guides/references/configuration#component) now
  utilizes a JSX/TSX file extension when generating a new empty spec file if
  project contains at least one file with those extensions. This applies only to
  component testing and is skipped if
  [`component.specPattern`](/guides/references/configuration#component) has been
  configured to exclude files with those extensions. Addresses
  [#24495](https://github.com/cypress-io/cypress/issues/24495).
- Added support for the `data-qa` selector in the
  [Selector Playground](guides/core-concepts/cypress-app#Selector-Playground) in
  addition to `data-cy`, `data-test` and `data-testid`. Addresses
  [#25305](https://github.com/cypress-io/cypress/issues/25305).

**Bugfixes:**

- Fixed an issue where component tests could incorrectly treat new major
  versions of certain dependencies as supported. Fixes
  [#25379](https://github.com/cypress-io/cypress/issues/25379).
- Fixed an issue where new lines or spaces on new lines in the Command Log were
  not maintained. Fixes
  [#23679](https://github.com/cypress-io/cypress/issues/23679) and
  [#24964](https://github.com/cypress-io/cypress/issues/24964).
- Fixed an issue where Angular component testing projects would fail to
  initialize if an unsupported browserslist entry was specified in the project
  configuration. Fixes
  [#25312](https://github.com/cypress-io/cypress/issues/25312).

**Misc**

- Video output link in `cypress run` mode has been added to it's own line to
  make the video output link more easily clickable in the terminal. Addresses
  [#23913](https://github.com/cypress-io/cypress/issues/23913).<|MERGE_RESOLUTION|>--- conflicted
+++ resolved
@@ -1,5 +1,4 @@
 <!-- See the ../guides/writing-the-cypress-changelog.md for details on writing the changelog. -->
-<<<<<<< HEAD
 ## 14.0.0
 
 _Released 12/3/2024 (PENDING)_
@@ -9,29 +8,28 @@
 - Removed support for Node.js 16 and Node.js 21. Addresses [#29930](https://github.com/cypress-io/cypress/issues/29930).
 - Prebuilt binaries for Linux are no longer compatible with Linux distributions based on glibc <2.28, for example: Ubuntu 14-18, RHEL 7, CentOS 7, Amazon Linux 2. Addresses [#29601](https://github.com/cypress-io/cypress/issues/29601).
 - Cypress now only officially supports the latest 3 major versions of Chrome, Firefox, and Edge - older browser versions may still work, but we recommend keeping your browsers up to date to ensure compatibility with Cypress. A warning will no longer be displayed on browser selection in the Launchpad for any 'unsupported' browser versions. Additionally, the undocumented `minSupportedVersion` property has been removed from `Cypress.browser`. Addressed in [#30462](https://github.com/cypress-io/cypress/pull/30462).
+- It is no longer possible to make a `fetch` or `XMLHttpRequest` request from the `about:blank` page in Electron (i.e. `cy.window().then((win) => win.fetch('<some-url>')`). You must use `cy.request` instead or perform some form of initial navigation via `cy.visit()`. Addressed in [#29547](https://github.com/cypress-io/cypress/pull/30394).
+- Upgraded bundled Node.js version from `18.17.0` to `20.18.0`. Addresses [#29547](https://github.com/cypress-io/cypress/issues/29547).
+- `@cypress/webpack-dev-server` no longer supports `webpack-dev-server` version 3. Additionally, `@cypress/webpack-dev-server` now ships with `webpack-dev-server` version 5 by default. `webpack-dev-server` version 4 will need to be installed along side Cypress if you are still using `webpack` version 4. Addresses [#29308](https://github.com/cypress-io/cypress/issues/29308), [#30347](https://github.com/cypress-io/cypress/issues/30347), and [#30141](https://github.com/cypress-io/cypress/issues/30141).
+- `@cypress/vite-dev-server` no longer supports `vite` versions 2 and 3. Addresses [#29377](https://github.com/cypress-io/cypress/issues/29377) and [#29378](https://github.com/cypress-io/cypress/issues/29378).
+- The `experimentalJustInTimeCompile` configuration option for component testing has been replaced with a `justInTimeCompile` option that is `true` by default. This option will only compile resources directly related to your spec, compiling them 'just-in-time' before spec execution. This should result in improved memory management and performance for component tests in `cypress open` and `cypress run` modes, in particular for large component testing suites. `justInTimeCompile` is now only supported for [`webpack`](https://www.npmjs.com/package/webpack). Addresses [#30234](https://github.com/cypress-io/cypress/issues/30234). Addressed in [#30402](https://github.com/cypress-io/cypress/pull/30402).
+- Cypress Component Testing no longer supports: 
+  - `create-react-app`. Addresses [#30028](https://github.com/cypress-io/cypress/issues/30028).
+  - `@vue/cli-service`. Addresses [#30481](https://github.com/cypress-io/cypress/issues/30481).
+  - `Angular` versions 13, 14, 15, and 16. The minimum supported version is now `17.2.0` in order to fully support Angular [signals](https://angular.dev/guide/signals). Addresses [#29582](https://github.com/cypress-io/cypress/issues/29582). Addressed in [#30539](https://github.com/cypress-io/cypress/pull/30539).
+  - `Next.js` versions 10, 11, 12, and 13. Addresses [#29583](https://github.com/cypress-io/cypress/issues/29583).
+  - `Nuxt.js` version 2. Addresses [#30468](https://github.com/cypress-io/cypress/issues/30468).
+  - `React` versions 16 and 17. Addresses [#29607](https://github.com/cypress-io/cypress/issues/29607).
+  - `Svelte` version 3. Addresses [#30492](https://github.com/cypress-io/cypress/issues/30492).
+  - `Vue` version 2. Addresses [#30295](https://github.com/cypress-io/cypress/issues/30295).
+- The `cypress/react18` test harness is no longer included in the Cypress binary. Instead, React 18 support is now shipped with `cypress/react`! Addresses [#29607](https://github.com/cypress-io/cypress/issues/29607).
+- The `cypress/angular-signals` test harness is no longer included in the Cypress binary. Instead, signals support is now shipped with `cypress/angular`! This requires `rxjs` to be installed as a `peerDependency`. Addresses [#29606](https://github.com/cypress-io/cypress/issues/29606).
+- The Cypress configuration wizard for Component Testing supports TypeScript 4.0 or greater. Addresses [#30493](https://github.com/cypress-io/cypress/issues/30493).
 - The `delayMs` option of `cy.intercept()` has been removed. This option was deprecated in Cypress 6.4.0. Please use the `delay` option instead. Addressed in [#30463](https://github.com/cypress-io/cypress/pull/30463).
 - The `experimentalFetchPolyfill` configuration option was removed. This option was deprecated in Cypress 6.0.0. We recommend using `cy.intercept()` for handling fetch requests. Addressed in [#30466](https://github.com/cypress-io/cypress/pull/30466).
 - We removed yielding the second argument of `before:browser:launch` as an array of browser arguments. This behavior has been deprecated since Cypress 4.0.0. Addressed in [#30460](https://github.com/cypress-io/cypress/pull/30460).
 - The `cypress open-ct` and `cypress run-ct` CLI commands were removed. Please use `cypress open --component` or `cypress run --component` respectively instead. Addressed in [#30456](https://github.com/cypress-io/cypress/pull/30456)
 - The undocumented methods `Cypress.backend('firefox:force:gc')` and `Cypress.backend('log:memory:pressure')` were removed. Addresses [#30222](https://github.com/cypress-io/cypress/issues/30222).
-- Upgraded bundled Node.js version from `18.17.0` to `20.18.0`. Addresses [#29547](https://github.com/cypress-io/cypress/issues/29547).
-- It is no longer possible to make a `fetch` or `XMLHttpRequest` request from the `about:blank` page in Electron (i.e. `cy.window().then((win) => win.fetch('<some-url>')`). You must use `cy.request` instead or perform some form of initial navigation via `cy.visit()`. Addressed in [#29547](https://github.com/cypress-io/cypress/pull/30394).
-- The
-  `experimentalJustInTimeCompile`
-  configuration option for component testing has been replaced with a `justInTimeCompile` option that is `true` by default. This option will only compile resources directly related to your spec, compiling them 'just-in-time' before spec execution. This should result in improved memory management and performance for component tests in `cypress open` and `cypress run` modes, in particular for large component testing suites. `justInTimeCompile` is now only supported for [`webpack`](https://www.npmjs.com/package/webpack). Addresses [#30234](https://github.com/cypress-io/cypress/issues/30234). Addressed in [#30402](https://github.com/cypress-io/cypress/pull/30402).
-- `@cypress/webpack-dev-server` no longer supports `webpack-dev-server` version 3. Additionally, `@cypress/webpack-dev-server` now ships with `webpack-dev-server` version 5 by default. `webpack-dev-server` version 4 will need to be installed along side Cypress if you are still using `webpack` version 4. Addresses [#29308](https://github.com/cypress-io/cypress/issues/29308), [#30347](https://github.com/cypress-io/cypress/issues/30347), and [#30141](https://github.com/cypress-io/cypress/issues/30141).
-- `@cypress/vite-dev-server` no longer supports `vite` versions 2 and 3. Addresses [#29377](https://github.com/cypress-io/cypress/issues/29377) and [#29378](https://github.com/cypress-io/cypress/issues/29378).
-- Cypress Component Testing no longer supports `React` versions 16 and 17. Addresses [#29607](https://github.com/cypress-io/cypress/issues/29607).
-- Cypress Component Testing no longer supports `Next.js` versions 10, 11, 12, and 13. Addresses [#29583](https://github.com/cypress-io/cypress/issues/29583).
-- Cypress Component Testing no longer supports `Vue` version 2. Addresses [#30295](https://github.com/cypress-io/cypress/issues/30295).
-- Cypress Component Testing no longer supports `Nuxt.js` version 2. Addresses [#30468](https://github.com/cypress-io/cypress/issues/30468).
-- Cypress Component Testing no longer supports `Angular` versions 13, 14, 15, and 16. The minimum supported version is now `17.2.0` in order to fully support Angular [signals](https://angular.dev/guide/signals). Addresses [#29582](https://github.com/cypress-io/cypress/issues/29582). Addressed in [#30539](https://github.com/cypress-io/cypress/pull/30539).
-- Cypress Component Testing no longer supports `Svelte` version 3. Addresses [#30492](https://github.com/cypress-io/cypress/issues/30492).
-- The `cypress/react18` test harness is no longer included in the Cypress binary. Instead, React 18 support is now shipped with `cypress/react`! Addresses [#29607](https://github.com/cypress-io/cypress/issues/29607).
-- The `cypress/angular-signals` test harness is no longer included in the Cypress binary. Instead, signals support is now shipped with `cypress/angular`! This requires `rxjs` to be installed as a `peerDependency`. Addresses [#29606](https://github.com/cypress-io/cypress/issues/29606).
-- Cypress Component Testing no longer supports `create-react-app`. Addresses [#30028](https://github.com/cypress-io/cypress/issues/30028).
-- Cypress Component Testing no longer supports `@vue/cli-service`. Addresses [#30481](https://github.com/cypress-io/cypress/issues/30481).
-- The Cypress configuration wizard for Component Testing supports TypeScript 4.0 or greater. Addresses [#30493](https://github.com/cypress-io/cypress/issues/30493).
 
 **Deprecations:**
 
@@ -40,8 +38,9 @@
 
 **Features:**
 
-- Cypress Component Testing now supports `React` version 19. Cypress will allow detected use of the React 19 Release Candidate until React 19 is officially released. Addresses [#29470](https://github.com/cypress-io/cypress/issues/29470).
-- Cypress Component Testing now supports `Next.js` version 15. Addresses [#30445](https://github.com/cypress-io/cypress/issues/30445).
+- Cypress Component Testing now supports:
+  - `Next.js` version 15. Addresses [#30445](https://github.com/cypress-io/cypress/issues/30445).
+  - `React` version 19. Cypress will allow detected use of the React 19 Release Candidate until React 19 is officially released. Addresses [#29470](https://github.com/cypress-io/cypress/issues/29470).
 
 **Bugfixes:**
 
@@ -55,7 +54,6 @@
 - Upgraded bundled Chromium version from `118.0.5993.159` to `128.0.6613.178`. Addresses [#29547](https://github.com/cypress-io/cypress/issues/29547).
 - Updated `jQuery` from `3.4.1` to `3.7.1`. Addressed in [#30345](https://github.com/cypress-io/cypress/pull/30345).
 - Updated `react` from `17.0.2` to `18.3.1` and `react-dom` from `17.0.2` to `18.3.1`. Addresses [#30511](https://github.com/cypress-io/cypress/issues/30511).
-=======
 
 ## 13.16.1
 
@@ -77,7 +75,6 @@
 **Bugfixes:**
 
 - Fixed an issue where some JS assets were not properly getting sourcemaps included with the vite dev server if they had a cache busting query parameter in the URL. Fixed some scenarios to ensure that the sourcemaps that were included by the vite dev server were inlined. Addressed in [#30606](https://github.com/cypress-io/cypress/pull/30606).
->>>>>>> 12df40ed
 
 ## 13.15.2
 
