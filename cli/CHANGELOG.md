--- conflicted
+++ resolved
@@ -1,5 +1,4 @@
 <!-- See the ../guides/writing-the-cypress-changelog.md for details on writing the changelog. -->
-<<<<<<< HEAD
 ## 14.0.0
 
 _Released 12/3/2024 (PENDING)_
@@ -24,7 +23,8 @@
 
 - Upgraded `electron` from `27.3.10` to `32.2.0`. Addresses [#29547](https://github.com/cypress-io/cypress/issues/29547).
 - Upgraded bundled Chromium version from `118.0.5993.159` to `128.0.6613.178`. Addresses [#29547](https://github.com/cypress-io/cypress/issues/29547).
-=======
+
+
 ## 13.15.2
 
 _Released 11/5/2024 (PENDING)_
@@ -32,7 +32,6 @@
 **Dependency Updates:**
 
 - Updated `@cypress/request` from `3.0.4` to `3.0.6`. Addressed in [#30488](https://github.com/cypress-io/cypress/pull/30488).
->>>>>>> 018c2fc4
 
 ## 13.15.1
 
