--- conflicted
+++ resolved
@@ -11,12 +11,9 @@
 canRecordVideo = () ->
   os.platform() != "win32"
 
-<<<<<<< HEAD
-=======
 shouldSkipProjectTest = () ->
   os.platform() == "win32"
 
->>>>>>> 5d91b530
 runSmokeTest = (buildAppExecutable) ->
   new Promise (resolve, reject) ->
     rand = "" + Math.random()
