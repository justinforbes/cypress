--- conflicted
+++ resolved
@@ -12,38 +12,7 @@
   "rangeStrategy": "pin",
   "packageRules": [
     {
-<<<<<<< HEAD
-      "packagePatterns": "^@cypress",
-      "groupName": "@cypress",
-      "schedule": "after 2am and before 4am"
-    },
-    {
-      "packageNames": [
-        "lerna",
-        "check-more-types",
-        "console-table",
-        "execa-wrap",
-        "is-fork-pr",
-        "lazy-ass",
-        "make-empty-github-commit",
-        "mocha-banner",
-        "prefixed-list",
-        "rebuild-node-sass",
-        "snap-shot-it",
-        "terminal-banner"
-      ],
-      "groupName": "team NPM packages",
-      "schedule": "after 2am and before 4am"
-    },
-    {
-      "packageNames": "node",
-      "enabled": false
-    },
-    {
-      "packagePatterns": "^@types",
-=======
       "packagePatterns": "^@types/",
->>>>>>> f5ac7b66
       "groupName": "@types",
       "schedule": "before 3am on Monday"
     }
